# # # Distribution Statement A. Approved for public release. Distribution unlimited.
# # #
# # # Author:
# # # Naval Research Laboratory, Marine Meteorology Division
# # #
# # # This program is free software: you can redistribute it and/or modify it under
# # # the terms of the NRLMMD License included with this program. This program is
# # # distributed WITHOUT ANY WARRANTY; without even the implied warranty of
# # # MERCHANTABILITY or FITNESS FOR A PARTICULAR PURPOSE. See the included license
# # # for more details. If you did not receive the license, for more information see:
# # # https://github.com/U-S-NRL-Marine-Meteorology-Division/

"""matplotlib utilities."""
# Python Standard Libraries
import logging
import matplotlib
import matplotlib.pyplot as plt

from geoips.filenames.base_paths import PATHS as gpaths
from geoips.interfaces import title_formatters

matplotlib.use("agg")
rc_params = matplotlib.rcParams
LOG = logging.getLogger(__name__)


def percent_unmasked_rgba(rgba):
    """
    Convert to percent.

    Return percentage of array that is NOT fully transparent / masked
    (ie, non-zero values in the 4th dimension)

    Parameters
    ----------
    rgba : numpy.ndarray
        4 dimensional array where the 4th dimension is the alpha transparency array:
        1 is fully opaque, 0 is fully transparent

    Returns
    -------
    coverage : float
        Coverage in percentage, between 0 and 100.
    """
    import numpy

    coverage = 100.0 * numpy.count_nonzero(rgba[:, :, 3]) / rgba[:, :, 3].size
    return coverage


def rgba_from_arrays(red, grn, blu, alp=None):
    """
    Return rgba from red, green, blue, and alpha arrays.

    Parameters
    ----------
    red : numpy.ndarray
        red gun values
    grn : numpy.ndarray
        green gun values
    blu : numpy.ndarray
        blue gun values
    alp : numpy.ndarray, optional
        alpha values 1 is fully opaque, 0 is fully transparent
        If none, calculate alpha from red, grn, blu guns

    Returns
    -------
    rgba : numpy.ndarray
        4 layer dimensional numpy.ndarray
    """
    import numpy

    if alp is None:
        alp = alpha_from_masked_arrays([red, grn, blu])
    red.fill_value = 0
    grn.fill_value = 0
    blu.fill_value = 0
    rgba = numpy.dstack([red.filled(), grn.filled(), blu.filled(), alp])
    return rgba


def alpha_from_masked_arrays(arrays):
    """
    Convert from arrays to alpha.

    Return an alpha transparency array based on the masks from a list of
    masked arrays. 0=transparent, 1=opaque

    Parameters
    ----------
    arrays : numpy.ndarray
        list of numpy masked arrays, must all be the same shape

    Returns
    -------
    alp : numpy.ndarray
        the alpha transparency layer in matplotlib, values between
        0 and 1, where 0 is fully transparent and 1 is fully opaque
    """
    import numpy

<<<<<<< HEAD
    alp = numpy.zeros(arrays[0].shape, dtype=numpy.bool)
=======
    alp = numpy.zeros(arrays[0].shape, dtype=bool)
>>>>>>> f48f6cd8
    for img in arrays:
        try:
            if img.mask is not numpy.False_:
                alp += img.mask
        except AttributeError:
            pass
    # You will get yelled at by numpy if you removed the "alp.dtype" portion of this.
    #   It thinks you are trying to cast alp to be an integer.
    alp = numpy.array(alp, dtype=float)
    alp -= float(1)
    alp *= float(-1)
    return alp


def plot_overlays(
    mapobj,
    curr_ax,
    area_def,
    boundaries_info,
    gridlines_info,
    boundaries_zorder=None,
    gridlines_zorder=None,
):
    """
    Plot specified coastlines and gridlines on the matplotlib axes.

    Parameters
    ----------
    mapobj : map object
        Basemap or CRS object for boundary and gridline plotting.
    ax : matplotlib.axes._axes.Axes
        matplotlib Axes object for boundary and gridline plotting.
    area_def : AreaDefinition
        pyresample AreaDefinition object specifying the area covered by
        the current plot
    boundaries_info : dict, optional
        Dictionary of parameters for plotting map boundaries.
    gridlines_info : dict, optional
        Dictionary of parameters for plotting gridlines.
        If a field is not included in the dictionary, the default is used
        for that field.

    See Also
    --------
    geoips.image_utils.maps.set_boundaries_info_dict
        for required fields and defaults for boundaries_info
    geoips.image_utils.maps.set_gridlines_info_dict
        for required fields and defaults for gridlines_info
    """
    from geoips.image_utils.maps import (
        set_boundaries_info_dict,
        set_gridlines_info_dict,
    )

    use_boundaries_info = set_boundaries_info_dict(boundaries_info)
    use_gridlines_info = set_gridlines_info_dict(gridlines_info, area_def)

    from geoips.image_utils.maps import draw_boundaries

    draw_boundaries(mapobj, curr_ax, use_boundaries_info, zorder=boundaries_zorder)

    from geoips.image_utils.maps import draw_gridlines

    draw_gridlines(
        mapobj, area_def, curr_ax, use_gridlines_info, zorder=gridlines_zorder
    )


def save_image(
    fig,
    out_fname,
    is_final=True,
    image_datetime=None,
    remove_duplicate_minrange=None,
    savefig_kwargs=None,
):
    """
    Save the image specified by the matplotlib figure "fig" to the filename out_fname.

    Parameters
    ----------
    fig : matplotlib.figure.Figure
        Figure object that needs to be written to a file.
    out_fname : str
        full path to the output filename
    is_final : bool, default=True
        Final imagery must set_axis_on for all axes. Non-final imagery
        must be transparent with set_axis_off for all axes, and no pad
        inches.

    Notes
    -----
    No return values (image is written to disk and IMAGESUCCESS is
    written to log file)
    """
    rc_params = matplotlib.rcParams
    from os.path import dirname, exists as pathexists
    from geoips.filenames.base_paths import make_dirs

    if savefig_kwargs is None:
        savefig_kwargs = {}

    if is_final:
        if not pathexists(dirname(out_fname)):
            make_dirs(dirname(out_fname))
        for ax in fig.axes:
            LOG.info("Adding ax to %s", ax)
            ax.set_axis_on()
        # final with titles, labels, etc.  Note bbox_inches='tight' removes white space, pad_inches=0.1 puts back in
        # a bit of white space.
        LOG.info("Writing %s", out_fname)
        fig.savefig(
            out_fname,
            dpi=rc_params["figure.dpi"],
            pad_inches=0.1,
            bbox_inches="tight",
            transparent=False,
        )
        if remove_duplicate_minrange is not None:
            remove_duplicates(out_fname, remove_duplicate_minrange)
    else:
        # Get rid of the colorbar axis for non-final imagery
        if not pathexists(dirname(out_fname)):
            make_dirs(dirname(out_fname))
        # no annotations
<<<<<<< HEAD
        # frameon=False makes it have no titles / lat/lons. does not avoid colorbar, since that is its own ax
        # frameon=False deprecated as of matplotlib 3.1.0.  Use facecolor="none" for the same results
=======
        # frameon=False makes it have no titles / lat/lons. does not avoid
        # colorbar, since that is its own ax
>>>>>>> f48f6cd8
        for ax in fig.axes:
            LOG.info("Removing ax from %s", ax)
            ax.set_axis_off()

        LOG.info("Writing %s", out_fname)

        # Replace fig.savefig frameon=False argument with facecolor="none"
        # * frameon deprecated maplotlib v3.1.0, support removed v3.6.0
        # * facecolor="none" also works with 3.5.x
        # * https://matplotlib.org/stable/api/prev_api_changes/api_changes_3.1.0.html?highlight=frameon
        fig.savefig(
            out_fname,
            dpi=rc_params["figure.dpi"],
            pad_inches=0.0,
            transparent=True,
            facecolor="none",
            **savefig_kwargs
        )
        if remove_duplicate_minrange is not None:
            remove_duplicates(out_fname, remove_duplicate_minrange)

    LOG.info("IMAGESUCCESS wrote %s", out_fname)
    if image_datetime is not None:
        from datetime import datetime

        LOG.info("LATENCY %s %s", datetime.utcnow() - image_datetime, out_fname)
    return [out_fname]


def remove_duplicates(fname, min_range):
    """Not implemented."""
    pass


def get_title_string_from_objects(
    area_def,
    xarray_obj,
    product_name_title,
    product_datatype_title=None,
    bg_xarray=None,
    bg_product_name_title=None,
    bg_datatype_title=None,
    title_copyright=None,
    title_format=None,
):
    """
    Get the title from object information.

    Parameters
    ----------
    area_def : AreaDefinition
        pyresample AreaDefinition object specifying the area covered by
        the current plot
    xarray_obj : xarray.Dataset
        data used to produce product
    product_name_title : str
        name to display for the title
    product_datatype_title : str, optional
        the data type
    bg_xarray : xarray, optional
        data used for background
    bg_product_name_title : str, optional
        background product title
    bg_datatype_title : str, optional
        background data type
    title_copyright : str, optional
        string for copyright
    title_format : str, optional
        format for title

    Returns
    -------
    title_string : str
        the title to use for matplotlib
    """
    if title_copyright is None:
        title_copyright = gpaths["GEOIPS_COPYRIGHT"]

    from geoips.sector_utils.utils import is_sector_type

    if product_datatype_title is None:
        product_source_name = xarray_obj.source_name
        product_platform_name = xarray_obj.platform_name
        if "model" in product_name_title:
            try:
                product_source_name = xarray_obj.model_source
                product_platform_name = ""
            except AttributeError:
                LOG.info("No model source in xarray")
        product_datatype_title = "{0} {1}".format(
            product_platform_name.upper(), product_source_name.upper()
        )

    if bg_xarray is not None and bg_datatype_title is None:
        bg_datatype_title = "{0} {1}".format(
            bg_xarray.platform_name.upper(), bg_xarray.source_name.upper()
        )

    if title_format is not None:
<<<<<<< HEAD
        title_formatter = title_formatters.get(title_format)
    elif is_sector_type(area_def, "tc"):
        title_formatter = title_formatters.get("tc_standard")
    else:
        title_formatter = title_formatters.get("static_standard")

    title_string = title_formatter(
        area_def,
        xarray_obj,
        product_name_title,
        product_datatype_title=product_datatype_title,
        bg_xarray=bg_xarray,
        bg_product_name_title=bg_product_name_title,
        bg_datatype_title=bg_datatype_title,
        title_copyright=title_copyright,
    )

=======
        title_string = get_title(title_format)(
            area_def,
            xarray_obj,
            product_name_title,
            product_datatype_title=product_datatype_title,
            bg_xarray=bg_xarray,
            bg_product_name_title=bg_product_name_title,
            bg_datatype_title=bg_datatype_title,
            title_copyright=title_copyright,
        )
    elif is_sector_type(area_def, "tc"):
        title_string = get_title("tc_standard")(
            area_def,
            xarray_obj,
            product_name_title,
            product_datatype_title=product_datatype_title,
            bg_xarray=bg_xarray,
            bg_product_name_title=bg_product_name_title,
            bg_datatype_title=bg_datatype_title,
            title_copyright=title_copyright,
        )
    else:
        title_string = get_title("static_standard")(
            area_def,
            xarray_obj,
            product_name_title,
            product_datatype_title=product_datatype_title,
            bg_xarray=bg_xarray,
            bg_product_name_title=bg_product_name_title,
            bg_datatype_title=bg_datatype_title,
            title_copyright=title_copyright,
        )
>>>>>>> f48f6cd8
    return title_string


def plot_image(main_ax, data, mapobj, mpl_colors_info, zorder=None):
    """
    Plot the "data" array and map in the matplotlib "main_ax".

    Parameters
    ----------
    main_ax : Axes
        matplotlib Axes object for plotting data and overlays
    data : numpy.ndarray)
        Numpy array of data to plot
    mapobj : Map Object
        Basemap or Cartopy CRS instance
    mpl_colors_info : dict
        Specifies matplotlib Colors parameters for use in both plotting and colorbar

    See Also
    --------
    geoips.image_utils.mpl_utils.create_colorbar
        for field descriptions for mpl_colors_info
    """
    # main_ax.set_aspect('auto')

    LOG.info("imshow")
    import numpy
    from geoips.image_utils.maps import is_crs

    if is_crs(mapobj):
        # Apparently cartopy handles the flipud

        # NOTE passing zorder=None is NOT the same as not passing zorder.
        # Ensure if zorder is passed, it is propagated to imshow.
        extra_args = {}
        if zorder is not None:
            extra_args = {"zorder": zorder}
        main_ax.imshow(
            data,
            transform=mapobj,
            extent=mapobj.bounds,
            cmap=mpl_colors_info["cmap"],
            norm=mpl_colors_info["norm"],
            **extra_args
        )
    else:
        mapobj.imshow(
            numpy.flipud(data),
            ax=main_ax,
            cmap=mpl_colors_info["cmap"],
            norm=mpl_colors_info["norm"],
            aspect="auto",
        )

    return mapobj


def create_figure_and_main_ax_and_mapobj(
    x_size, y_size, area_def, font_size=None, existing_mapobj=None, noborder=False
):
    """
    Create a figure of x pixels horizontally and y pixels vertically.

    Use information from matplotlib.rcParams.

    Parameters
    ----------
    x_size : int
        number pixels horizontally
        xsize = (float(x_size)/dpi)/(right_margin - left_margin)
    y_size : int
        number pixels vertically
        ysize = (float(y_size)/dpi)/(top_margin - bottom_margin)
    font_size : int
        matplotlib font size
    area_def : AreaDefinition
        pyresample AreaDefinition object - used for
        initializing map object (basemap or cartopy)
    existing_mapobj : CRS or basemap, optional
        If specified, do not regenerate mapobj. If None, create
        CRS or basemap object from specified area_def.
    noborder : bool, default=False
        If true, use [0, 0, 1, 1] for axes (allowing for image exact
        shape of sector).

    Returns
    -------
    fig : matplotlib.figure.Figure
        matplotlib Figure object to subsequently use for plotting imagery / colorbars / etc
    main_ax : matplotlib.axes._axes.Axes
        matplotlib Axes object corresponding to the single main plotting area.
    mapobj : mapobject
        cartopy crs or Basemap object for plotting
    """
    import matplotlib

    matplotlib.use("agg")
    rc_params = matplotlib.rcParams

    set_fonts(y_size, font_size=font_size)

    # Gather needed rcParam constants
    dpi = rc_params["figure.dpi"]

    # I can't seem to get a clean image with no border unless the ax fills the whole figure.
    # Titles / labels don't show up unless we use figure.subplot rc_params
    # It does not appear to be possible to plot the image only once for both
    # the clean and annotated image.
    if noborder:
        left_margin = 0.0
        right_margin = 1.0
        bottom_margin = 0.0
        top_margin = 1.0
    else:
        left_margin = rc_params[
            "figure.subplot.left"
        ]  # Fractional distance from left edge of figure for subplot
        right_margin = rc_params[
            "figure.subplot.right"
        ]  # Fractional distance from right edge of figure for subplot
        bottom_margin = rc_params[
            "figure.subplot.bottom"
        ]  # Fractional distance from bottom edge of figure for subplot
        top_margin = rc_params[
            "figure.subplot.top"
        ]  # Fractional distance from top edge of figure for subplot

    xsize = (float(x_size) / dpi) / (right_margin - left_margin)
    ysize = (float(y_size) / dpi) / (top_margin - bottom_margin)

    if existing_mapobj is None:
        LOG.info("creating mapobj instance")
        from geoips.image_utils.maps import area_def2mapobj

        mapobj = area_def2mapobj(area_def)
    else:
        LOG.info("mapobj already exists, not recreating")
        mapobj = existing_mapobj

    LOG.info(
        "Creating figure: left, right, bottom, top, xsize, ysize %s %s %s %s %s %s",
        left_margin,
        right_margin,
        bottom_margin,
        top_margin,
        xsize,
        ysize,
    )

    from geoips.image_utils.maps import is_crs

    if is_crs(mapobj):
        # frameon=False creates transparent titles with cartopy
        fig = plt.figure()
    else:
        fig = plt.figure(frameon=False)
    fig.set_size_inches(xsize, ysize)
    set_fonts(y_size, font_size=font_size)

    LOG.info(
        "Creating main ax: left, bottom, width, height %s %s %s %s",
        left_margin,
        bottom_margin,
        right_margin - left_margin,
        top_margin - bottom_margin,
    )

    # cartopy figure with non-transparent titles
    # In [71]: fig = plt.figure()
    # In [72]: main_ax = fig.add_axes([0, 0, 1, 1], projection=mapobj, frame_on=True)
    # In [73]: plt.imshow(plot_data, transform=mapobj, extent=mapobj.bounds)
    # Out[73]: <matplotlib.image.AxesImage at 0x7fcfe5f75eb0>
    # In [74]: main_ax.set_title('Hello', y=1.2, fontsize=20)
    # Out[74]: Text(0.5, 1.2, 'Hello')
    # In [75]: fig.savefig('test.png', transparent=False)

    if is_crs(mapobj):
        # Transparent behind titles without frame_on True
        main_ax = fig.add_axes(
            [
                left_margin,
                bottom_margin,
                right_margin - left_margin,
                top_margin - bottom_margin,
            ],
            projection=mapobj,
            frame_on=not noborder,
        )
    else:
        main_ax = plt.Axes(
            fig,
            [
                left_margin,
                bottom_margin,
                right_margin - left_margin,
                top_margin - bottom_margin,
            ],
        )
    main_ax.set_axis_off()
    fig.add_axes(main_ax)

    return fig, main_ax, mapobj


def set_fonts(figure_y_size, font_size=None):
    """
    Set the fonts in the matplotlib.rcParams dictionary, using matplotlib.rc.

    Parameters
    ----------
    figure_y_size : int
        Font size set relative to number of pixels in the y direction
    """
    import matplotlib

    matplotlib.use("agg")
    mplrc = matplotlib.rc

    # Update font size based on number of lines
    if font_size is not None:
        title_fsize = font_size
    elif int(figure_y_size) / 1000 != 0:
        title_fsize = 20 * int(figure_y_size) / 1000
    else:
        title_fsize = 20

    font = {"family": "sans-serif", "weight": "bold", "size": title_fsize}

    LOG.info("Setting font size to %s for figure_y_size %s", title_fsize, figure_y_size)
    mplrc("font", **font)


def set_title(ax, title_string, figure_y_size, xpos=None, ypos=None, fontsize=None):
    """
    Set the title on figure axis "ax" to string "title_string".

    Parameters
    ----------
    ax : Axes
        matplotlib.axes._axes.Axes object to add the title
    title_string : str
        string specifying title to attach to axis "ax"
    figure_y_size : int
        vertical size of the image, used to proportionally set the title size
    xpos : float, optional
        x position of the title
    ypos : float, optional
        y position of the title
    fontsize : int, optional
        matplotlib font size
    """
    import matplotlib

    matplotlib.use("agg")
    rc_params = matplotlib.rcParams

    # Provide pad room between characters
    fontspace = rc_params["font.size"]
    title_line_space = float(fontspace) / figure_y_size
    # num_title_lines = len(title_string.split('\n'))

    if xpos is None:
        xpos = 0.5  # This centers the title
    if ypos is None:
        # ypos = 1 + title_line_space*2
        ypos = (
            1 + title_line_space * 2
        )  # This is relative to main_ax, so greater than 1.
    LOG.info(
        "Setting title: font size %s, xpos %s ypos %s, title_line_space %s",
        fontspace,
        xpos,
        ypos,
        title_line_space,
    )
    LOG.info("    Title string: %s", title_string)

    # from cartopy.mpl.geoaxes import GeoAxes # isinstance(ax, GeoAxes)
    # Slightly more space between title and lon labels
    # ax.set_title(title_string, y=ypos, fontsize=fontsize)
    ax.set_title(title_string, position=[xpos, ypos], fontsize=fontsize)


def create_colorbar(fig, mpl_colors_info):
    """
    Routine to create a single colorbar.

    Parameters
    ----------
    fig : matplotlib.figure.Figure
        Figure object to attach the colorbar - the colorbar will create its own ax
    mpl_colors_info : dict
<<<<<<< HEAD
        Dictionary of matplotlib Color information, required fields below
            mpl_colors_info['cmap'] (Colormap): matplotlib.colors.Colormap object (LinearSegmentedColormap, etc)
                                                - this is used to plot the image and to generated the colorbar
            mpl_colors_info['norm'] (Normalize): matplotlib.colors.Normalize object (BoundaryNorm, Normalize, etc)
                                                - again, this should be used to plot the data also
            mpl_colors_info['cbar_ticks'] (list): list of floats - values requiring tick marks on the colorbar
            mpl_colors_info['cbar_tick_labels'] (list): list of values to use to label tick marks, if other than
                                                        found in cbar_ticks
            mpl_colors_info['boundaries'] (list): if cmap_norm is BoundaryNorm, list of boundaries for discrete
                                                  colors
            mpl_colors_info['cbar_spacing (string): DEFAULT 'proportional', 'uniform' or 'proportional'
            mpl_colors_info['cbar_label (string): string label for colorbar
            mpl_colors_info['colorbar']: (bool) True if a colorbar should be included in the image, False if no cbar
=======
        Dictionary of matplotlib Color information, required fields in Notes below.

>>>>>>> f48f6cd8
    Returns
    -------
    cbar : matplotlib.colorbar.Colorbar
        This will have all the pertinent information for ensuring plot and
        colorbar use the same parameters

    Notes
    -----
<<<<<<< HEAD
    cbar_ax = fig.add_axes([<cbar_start_pos>, <cbar_bottom_pos>, <cbar_width>, <cbar_height>])
    cbar = fig.colorbar(mappable=matplotlib.cm.ScalarMappable(norm=cmap_norm, cmap=mpl_cmap),
                        cax=cbar_ax,
                        norm=cmap_norm,
                        boundaries=cmap_boundaries,
                        spacing=cbar_spacing,
                        **cbar_kwargs)
    cbar.set_ticks(cbar_ticks, labels=cbar_tick_labels, **set_ticks_kwargs)
    if cbar_label:
        cbar.set_label(cbar_label, **set_label_kwargs)

    """

=======
    Required mpl_colors_info fields::

        mpl_colors_info['cmap'] (Colormap):
            matplotlib.colors.Colormap object (LinearSegmentedColormap, etc)
            this is used to plot the image and to generated the colorbar
        mpl_colors_info['norm'] (Normalize):
            matplotlib.colors.Normalize object (BoundaryNorm, Normalize, etc)
            again, this should be used to plot the data also
        mpl_colors_info['cbar_ticks'] (list):
            list of floats - values requiring tick marks on the colorbar
        mpl_colors_info['cbar_tick_labels'] (list)
            list of values to use to label tick marks, if other than
            found in cbar_ticks
        mpl_colors_info['boundaries'] (list):
            if cmap_norm is BoundaryNorm, list of boundaries for discrete colors
        mpl_colors_info['cbar_spacing'] (string):
            DEFAULT 'proportional', 'uniform' or 'proportional'
        mpl_colors_info['cbar_label'] (string):
            string label for colorbar
        mpl_colors_info['colorbar']: (bool)
            True if a colorbar should be included in the image, False if no cbar


    Colorbar set as::

        cbar_ax = fig.add_axes([<cbar_start_pos>, <cbar_bottom_pos>,
                                <cbar_width>, <cbar_height>])
        cbar = fig.colorbar(mappable=matplotlib.cm.ScalarMappable(norm=cmap_norm,
                                                                  cmap=mpl_cmap),
                            cax=cbar_ax,
                            norm=cmap_norm,
                            boundaries=cmap_boundaries,
                            spacing=cbar_spacing,
                            **cbar_kwargs)
        cbar.set_ticks(cbar_ticks, labels=cbar_tick_labels, **set_ticks_kwargs)
        if cbar_label:
            cbar.set_label(cbar_label, **set_label_kwargs)
    """
>>>>>>> f48f6cd8
    # Required - needed for both colormaps and colorbars.
    cmap_norm = mpl_colors_info["norm"]
    mpl_cmap = mpl_colors_info["cmap"]
    cmap_boundaries = mpl_colors_info["boundaries"]

    # Required, for setting colorbar labels with set_label and ticks with set_ticks
    cbar_label = mpl_colors_info["cbar_label"]
    cbar_ticks = mpl_colors_info["cbar_ticks"]

    # Optional - can be specified in colorbar_kwargs
    cbar_spacing = "proportional"
    if "cbar_spacing" in mpl_colors_info:
        cbar_spacing = mpl_colors_info["cbar_spacing"]

<<<<<<< HEAD
    # Optional - can be specified in set_ticks_kwargs. None will be mapped to cbar_ticks.
=======
    # Optional - can be specified in set_ticks_kwargs. None will be mapped to
    # cbar_ticks.
>>>>>>> f48f6cd8
    cbar_tick_labels = None
    if "cbar_tick_labels" in mpl_colors_info:
        cbar_tick_labels = mpl_colors_info["cbar_tick_labels"]
    if mpl_colors_info["cbar_tick_labels"] is None:
        cbar_tick_labels = cbar_ticks

<<<<<<< HEAD
    # Allow arbitrary kwargs to colorbar, but ensure our defaults for extend and orientation are set.
=======
    # Allow arbitrary kwargs to colorbar, but ensure our defaults for extend
    # and orientation are set.
>>>>>>> f48f6cd8
    cbar_kwargs = {}
    if "colorbar_kwargs" in mpl_colors_info:
        cbar_kwargs = mpl_colors_info["colorbar_kwargs"].copy()
    if "extend" not in cbar_kwargs:
        cbar_kwargs["extend"] = "both"
    if "spacing" not in cbar_kwargs:
        cbar_kwargs["spacing"] = cbar_spacing
    if "orientation" not in cbar_kwargs:
        cbar_kwargs["orientation"] = "horizontal"

<<<<<<< HEAD
    # Allow arbitrary kwargs to set_ticks, but ensure our defaults for labels and font sizes are set
=======
    # Allow arbitrary kwargs to set_ticks, but ensure our defaults for labels
    # and font sizes are set
>>>>>>> f48f6cd8
    set_ticks_kwargs = {}
    if "set_ticks_kwargs" in mpl_colors_info:
        set_ticks_kwargs = mpl_colors_info["set_ticks_kwargs"].copy()
    if "size" not in set_ticks_kwargs:
        set_ticks_kwargs["size"] = "small"
    if "labels" not in set_ticks_kwargs or set_ticks_kwargs["labels"] is None:
        set_ticks_kwargs["labels"] = cbar_tick_labels

    # Allow arbitrary kwargs to set_label
    set_label_kwargs = {}
    if "set_label_kwargs" in mpl_colors_info:
        set_label_kwargs = mpl_colors_info["set_label_kwargs"].copy()
    if "size" not in set_label_kwargs:
        set_label_kwargs["size"] = rc_params["font.size"]

    left_margin = rc_params[
        "figure.subplot.left"
    ]  # Fractional distance from left edge of figure for subplot
    right_margin = rc_params[
        "figure.subplot.right"
    ]  # Fractional distance from left edge of figure for subplot

<<<<<<< HEAD
    # Optional positioning information for the colorbar axis - default location appropriately
=======
    # Optional positioning information for the colorbar axis - default
    # location appropriately
>>>>>>> f48f6cd8
    if "cbar_ax_left_start_pos" in mpl_colors_info:
        ax_left_start_pos = mpl_colors_info["cbar_ax_left_start_pos"]
    else:
        ax_left_start_pos = 2 * left_margin
        if (
            "cbar_full_width" in mpl_colors_info
            and mpl_colors_info["cbar_full_width"] is True
        ):
            ax_left_start_pos = left_margin  # Full width colorbar

    ax_bottom_start_pos = 0.05
    if "cbar_ax_bottom_start_pos" in mpl_colors_info:
        ax_bottom_start_pos = mpl_colors_info["cbar_ax_bottom_start_pos"]

    if "cbar_ax_width" in mpl_colors_info:
        ax_width = mpl_colors_info["cbar_ax_width"]
    else:
        ax_width = 1 - 4 * left_margin
        if (
            "cbar_full_width" in mpl_colors_info
            and mpl_colors_info["cbar_full_width"] is True
        ):
            ax_width = right_margin - left_margin  # Full width colorbar

    ax_height = 0.020
    if "cbar_ax_height" in mpl_colors_info:
        ax_height = mpl_colors_info["cbar_ax_height"]

    # Note - if we want to support "automated" pyplot.colorbar placement, may need a method to "turn off" cbar_ax
    # [left, bottom, width, height]
    cbar_ax = fig.add_axes(
        [ax_left_start_pos, ax_bottom_start_pos, ax_width, ax_height]
    )
    cbar = plt.colorbar(
        mappable=matplotlib.cm.ScalarMappable(norm=cmap_norm, cmap=mpl_cmap),
        cax=cbar_ax,
        norm=cmap_norm,
        boundaries=cmap_boundaries,
        **cbar_kwargs
    )
    if cbar_ticks:
        # matplotlib 3.6.0 sometimes has inconsistent results with including minor ticks or not.
        # Unclear why it impacts some colorbars and not others.
        # We may eventually add support for including minor ticks within mpl_colors_info, but for now
<<<<<<< HEAD
        # explicitly turn off minor ticks so outputs will continue to match (use the old default).
=======
        # explicitly turn off minor ticks so outputs will continue to match (use
        # the old default).
>>>>>>> f48f6cd8
        cbar.minorticks_off()
        cbar.set_ticks(cbar_ticks, **set_ticks_kwargs)
    if cbar_label:
        cbar.set_label(cbar_label, **set_label_kwargs)

    return cbar<|MERGE_RESOLUTION|>--- conflicted
+++ resolved
@@ -100,11 +100,7 @@
     """
     import numpy
 
-<<<<<<< HEAD
-    alp = numpy.zeros(arrays[0].shape, dtype=numpy.bool)
-=======
     alp = numpy.zeros(arrays[0].shape, dtype=bool)
->>>>>>> f48f6cd8
     for img in arrays:
         try:
             if img.mask is not numpy.False_:
@@ -230,13 +226,8 @@
         if not pathexists(dirname(out_fname)):
             make_dirs(dirname(out_fname))
         # no annotations
-<<<<<<< HEAD
-        # frameon=False makes it have no titles / lat/lons. does not avoid colorbar, since that is its own ax
-        # frameon=False deprecated as of matplotlib 3.1.0.  Use facecolor="none" for the same results
-=======
         # frameon=False makes it have no titles / lat/lons. does not avoid
         # colorbar, since that is its own ax
->>>>>>> f48f6cd8
         for ax in fig.axes:
             LOG.info("Removing ax from %s", ax)
             ax.set_axis_off()
@@ -336,7 +327,6 @@
         )
 
     if title_format is not None:
-<<<<<<< HEAD
         title_formatter = title_formatters.get(title_format)
     elif is_sector_type(area_def, "tc"):
         title_formatter = title_formatters.get("tc_standard")
@@ -354,40 +344,6 @@
         title_copyright=title_copyright,
     )
 
-=======
-        title_string = get_title(title_format)(
-            area_def,
-            xarray_obj,
-            product_name_title,
-            product_datatype_title=product_datatype_title,
-            bg_xarray=bg_xarray,
-            bg_product_name_title=bg_product_name_title,
-            bg_datatype_title=bg_datatype_title,
-            title_copyright=title_copyright,
-        )
-    elif is_sector_type(area_def, "tc"):
-        title_string = get_title("tc_standard")(
-            area_def,
-            xarray_obj,
-            product_name_title,
-            product_datatype_title=product_datatype_title,
-            bg_xarray=bg_xarray,
-            bg_product_name_title=bg_product_name_title,
-            bg_datatype_title=bg_datatype_title,
-            title_copyright=title_copyright,
-        )
-    else:
-        title_string = get_title("static_standard")(
-            area_def,
-            xarray_obj,
-            product_name_title,
-            product_datatype_title=product_datatype_title,
-            bg_xarray=bg_xarray,
-            bg_product_name_title=bg_product_name_title,
-            bg_datatype_title=bg_datatype_title,
-            title_copyright=title_copyright,
-        )
->>>>>>> f48f6cd8
     return title_string
 
 
@@ -680,24 +636,8 @@
     fig : matplotlib.figure.Figure
         Figure object to attach the colorbar - the colorbar will create its own ax
     mpl_colors_info : dict
-<<<<<<< HEAD
-        Dictionary of matplotlib Color information, required fields below
-            mpl_colors_info['cmap'] (Colormap): matplotlib.colors.Colormap object (LinearSegmentedColormap, etc)
-                                                - this is used to plot the image and to generated the colorbar
-            mpl_colors_info['norm'] (Normalize): matplotlib.colors.Normalize object (BoundaryNorm, Normalize, etc)
-                                                - again, this should be used to plot the data also
-            mpl_colors_info['cbar_ticks'] (list): list of floats - values requiring tick marks on the colorbar
-            mpl_colors_info['cbar_tick_labels'] (list): list of values to use to label tick marks, if other than
-                                                        found in cbar_ticks
-            mpl_colors_info['boundaries'] (list): if cmap_norm is BoundaryNorm, list of boundaries for discrete
-                                                  colors
-            mpl_colors_info['cbar_spacing (string): DEFAULT 'proportional', 'uniform' or 'proportional'
-            mpl_colors_info['cbar_label (string): string label for colorbar
-            mpl_colors_info['colorbar']: (bool) True if a colorbar should be included in the image, False if no cbar
-=======
         Dictionary of matplotlib Color information, required fields in Notes below.
 
->>>>>>> f48f6cd8
     Returns
     -------
     cbar : matplotlib.colorbar.Colorbar
@@ -706,21 +646,6 @@
 
     Notes
     -----
-<<<<<<< HEAD
-    cbar_ax = fig.add_axes([<cbar_start_pos>, <cbar_bottom_pos>, <cbar_width>, <cbar_height>])
-    cbar = fig.colorbar(mappable=matplotlib.cm.ScalarMappable(norm=cmap_norm, cmap=mpl_cmap),
-                        cax=cbar_ax,
-                        norm=cmap_norm,
-                        boundaries=cmap_boundaries,
-                        spacing=cbar_spacing,
-                        **cbar_kwargs)
-    cbar.set_ticks(cbar_ticks, labels=cbar_tick_labels, **set_ticks_kwargs)
-    if cbar_label:
-        cbar.set_label(cbar_label, **set_label_kwargs)
-
-    """
-
-=======
     Required mpl_colors_info fields::
 
         mpl_colors_info['cmap'] (Colormap):
@@ -759,7 +684,6 @@
         if cbar_label:
             cbar.set_label(cbar_label, **set_label_kwargs)
     """
->>>>>>> f48f6cd8
     # Required - needed for both colormaps and colorbars.
     cmap_norm = mpl_colors_info["norm"]
     mpl_cmap = mpl_colors_info["cmap"]
@@ -774,24 +698,16 @@
     if "cbar_spacing" in mpl_colors_info:
         cbar_spacing = mpl_colors_info["cbar_spacing"]
 
-<<<<<<< HEAD
-    # Optional - can be specified in set_ticks_kwargs. None will be mapped to cbar_ticks.
-=======
     # Optional - can be specified in set_ticks_kwargs. None will be mapped to
     # cbar_ticks.
->>>>>>> f48f6cd8
     cbar_tick_labels = None
     if "cbar_tick_labels" in mpl_colors_info:
         cbar_tick_labels = mpl_colors_info["cbar_tick_labels"]
     if mpl_colors_info["cbar_tick_labels"] is None:
         cbar_tick_labels = cbar_ticks
 
-<<<<<<< HEAD
-    # Allow arbitrary kwargs to colorbar, but ensure our defaults for extend and orientation are set.
-=======
     # Allow arbitrary kwargs to colorbar, but ensure our defaults for extend
     # and orientation are set.
->>>>>>> f48f6cd8
     cbar_kwargs = {}
     if "colorbar_kwargs" in mpl_colors_info:
         cbar_kwargs = mpl_colors_info["colorbar_kwargs"].copy()
@@ -802,12 +718,8 @@
     if "orientation" not in cbar_kwargs:
         cbar_kwargs["orientation"] = "horizontal"
 
-<<<<<<< HEAD
-    # Allow arbitrary kwargs to set_ticks, but ensure our defaults for labels and font sizes are set
-=======
     # Allow arbitrary kwargs to set_ticks, but ensure our defaults for labels
     # and font sizes are set
->>>>>>> f48f6cd8
     set_ticks_kwargs = {}
     if "set_ticks_kwargs" in mpl_colors_info:
         set_ticks_kwargs = mpl_colors_info["set_ticks_kwargs"].copy()
@@ -830,12 +742,8 @@
         "figure.subplot.right"
     ]  # Fractional distance from left edge of figure for subplot
 
-<<<<<<< HEAD
-    # Optional positioning information for the colorbar axis - default location appropriately
-=======
     # Optional positioning information for the colorbar axis - default
     # location appropriately
->>>>>>> f48f6cd8
     if "cbar_ax_left_start_pos" in mpl_colors_info:
         ax_left_start_pos = mpl_colors_info["cbar_ax_left_start_pos"]
     else:
@@ -880,12 +788,8 @@
         # matplotlib 3.6.0 sometimes has inconsistent results with including minor ticks or not.
         # Unclear why it impacts some colorbars and not others.
         # We may eventually add support for including minor ticks within mpl_colors_info, but for now
-<<<<<<< HEAD
-        # explicitly turn off minor ticks so outputs will continue to match (use the old default).
-=======
         # explicitly turn off minor ticks so outputs will continue to match (use
         # the old default).
->>>>>>> f48f6cd8
         cbar.minorticks_off()
         cbar.set_ticks(cbar_ticks, **set_ticks_kwargs)
     if cbar_label:

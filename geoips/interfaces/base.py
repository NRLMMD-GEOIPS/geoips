--- conflicted
+++ resolved
@@ -411,11 +411,8 @@
         ProductsInterface which uses a tuple containing 'source_name' and
         'name'.
         """
-<<<<<<< HEAD
-=======
         from importlib.resources import files
 
->>>>>>> 2f101e72
         if not self._unvalidated_plugins:
             raise PluginRegistryError(
                 "Plugin registry not found, please run 'create_plugin_registry'"
@@ -424,13 +421,6 @@
             if isinstance(name, tuple):
                 # These are stored in the yaml as str(name),
                 # ie "('viirs', 'Infrared')"
-<<<<<<< HEAD
-                plugin = yaml.safe_load(
-                    open(
-                        self._unvalidated_plugins[self.name][name[0]][name[1]][
-                            "abspath"
-                        ],
-=======
                 relpath = self._unvalidated_plugins[self.name][name[0]][name[1]][
                     "relpath"
                 ]
@@ -441,7 +431,6 @@
                 plugin = yaml.safe_load(
                     open(
                         abspath,
->>>>>>> 2f101e72
                         "r",
                     )
                 )
@@ -459,21 +448,9 @@
                         "There is no plugin that has " + name[1] + " included in it."
                     )
                 plugin["interface"] = "products"
-<<<<<<< HEAD
-                plugin["abspath"] = self._unvalidated_plugins[self.name][name[0]][
-                    name[1]
-                ]["abspath"]
-                plugin["relpath"] = self._unvalidated_plugins[self.name][name[0]][
-                    name[1]
-                ]["relpath"]
-                plugin["package"] = self._unvalidated_plugins[self.name][name[0]][
-                    name[1]
-                ]["package"]
-=======
                 plugin["package"] = package
                 plugin["abspath"] = abspath
                 plugin["relpath"] = relpath
->>>>>>> 2f101e72
             else:
                 relpath = self._unvalidated_plugins[self.name][name]["relpath"]
                 package = self._unvalidated_plugins[self.name][name]["package"]

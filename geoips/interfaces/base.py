--- conflicted
+++ resolved
@@ -772,16 +772,8 @@
                 plugin["package"] = package
                 plugin["abspath"] = abspath
                 plugin["relpath"] = relpath
-<<<<<<< HEAD
-
-        if "pydantic" in str(type(self.validator)):
-            validated = self.validator(**plugin)
-            # just return here; it's already a plugin object
-            return validated
-=======
         if isclass(self.validator) and issubclass(pydantic.BaseModel, self.validator):
             validated = self.validator(**plugin)
->>>>>>> b0450c06
         else:
             validated = self.validator.validate(plugin)
         # Store "name" as the product's "id"

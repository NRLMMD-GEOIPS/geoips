# # # This source code is protected under the license referenced at
# # # https://github.com/NRLMMD-GEOIPS.

"""Base classes for interfaces, plugins, and plugin validation machinery."""

import abc
import yaml
import inspect
import logging
from os.path import basename, exists, splitext
from glob import glob
from subprocess import call

from importlib.resources import files
from importlib import util, reload
from pathlib import Path
import jsonschema
import referencing
from referencing import jsonschema as refjs
from jsonschema.exceptions import ValidationError, SchemaError

from geoips.errors import PluginError, PluginRegistryError
from geoips.filenames.base_paths import PATHS

LOG = logging.getLogger(__name__)


JSONSCHEMA_DRAFT = "202012"
SCHEMA_PATH = files("geoips") / "schema"


# NOTE: Currently unused, but keeping for future functionality
def extend_with_default(validator_class):
    """Extend a jsonschema validator to make it respect default values.

    Note: This does not pollute the input validator object. Calling
    `jsonschema.validators.extend` returns a new object.

    This will cause the validator to fill in fields that have default values. In
    cases where fields with default values are contained inside a mapping, that
    mapping must have `default: {}` and may not have `requires`.
    """
    validate_properties = validator_class.VALIDATORS["properties"]

    def required_no_defaults(validator, required, instance, schema):
        if not validator.is_type(instance, "object"):
            return

        properties = schema["properties"]

        for property in required:
            properties = schema["properties"]
            if property in properties and "default" in properties[property]:
                yield ValidationError(
                    f"property {property!r} is both required and sets a default value"
                )
            if property not in instance:
                yield ValidationError(f"{property!r} is a required property")

    def set_defaults(validator, properties, instance, schema):
        """Apply default values when a missing property has a default value."""
        for property, subschema in properties.items():
            if "default" in subschema:
                instance.setdefault(property, subschema["default"])

        for error in validate_properties(
            validator,
            properties,
            instance,
            schema,
        ):
            yield error

    return jsonschema.validators.extend(
        validator_class,
        {
            "required": required_no_defaults,
            "properties": set_defaults,
        },
    )


def get_schemas(path, validator):
    """Collect all of the interface schema."""
    schema_files = Path(path).rglob("*.yaml")

    schemas = {}
    for schema_file in schema_files:
        LOG.debug(f"Adding schema file {schema_file}")

        schema = yaml.safe_load(open(schema_file, "r"))
        schema_id = schema["$id"]

        try:
            validator.check_schema(schema)
        except SchemaError as err:
            raise SchemaError(f"Invalid schema '{schema_file}'") from err
        schemas[schema_id] = schema

    return schemas


def get_validators(schema_dict, validator_class):
    """Create validators for each schema in `schema_dict`.

    Parameters
    ----------
    schema_dict : dict
        A dictionary whose keys are schema `$id` and whose values are the full
        schema.

    Returns
    -------
    dict
        A dictionary whose keys are schema `$id` and whose values are `jsonschema`
        validator instances.
    """
    # This is the jsonschema draft implemention from the referencing package
    # It is used for creating the "resources" and "registry" that link together
    # the references.
    #
    # This could likely have a better variable name, but I don't really know what to
    # call it...
    ref = getattr(refjs, f"DRAFT{JSONSCHEMA_DRAFT}")
    resources = [(name, ref.create_resource(sch)) for name, sch in schema_dict.items()]
    registry = referencing.Registry().with_resources(resources)

    # Loop over the available schema and build a dictionary whose keys are the $ids
    # of the schema and whose values are their associated validators. These validators
    # can be used to validate yaml against their schema.
    validators = {}
    for name, schema in schema_dict.items():
        validators[name] = validator_class(schema, registry=registry)
    return validators


class YamlPluginValidator:
    """PluginValidator class."""

    _schema_path = SCHEMA_PATH
    _validator = getattr(jsonschema, f"Draft{JSONSCHEMA_DRAFT}Validator")

    @property
    def schemas(self):
        """Return a list of jsonschema schemas for GeoIPS.

        This performs a lazy-load for the schema to avoid loading them if not
        needed. This reduces the import time for geoips.interfaces.
        """
        if not hasattr(self, "_schemas"):
            self._schemas = get_schemas(self._schema_path, self._validator)
        return self._schemas

    @property
    def validators(self):
        """Return schema validators.

        This performs a lazy-load for the validators to avoid loading them if not
        needed. This reduces the import time for geoips.interfaces.
        """
        if not hasattr(self, "_validators"):
            self._validators = get_validators(self.schemas, self._validator)
        return self._validators

    def validate(self, plugin, validator_id=None):
        """Validate a YAML plugin against the relevant schema.

        The relevant schema is determined based on the interface and family of the
        plugin.
        """
        # Pop off unit-test properties
        try:
            plugin.pop("error")
        except (KeyError, AttributeError, TypeError):
            pass
        try:
            plugin.pop("error_pattern", None)
        except (KeyError, AttributeError, TypeError):
            pass

        # This is a temporary fix as we transition to using one top-level schema per
        # interface. As we transition, add more exceptions here.
        if not validator_id and plugin["interface"] == "sectors":
            if plugin["family"] == "generated":
                validator_id = "sectors.generated"
            else:
                validator_id = "sectors.static"

        if not validator_id:
            self.validators["bases.top"].validate(plugin)
            validator_id = f"{plugin['interface']}.{plugin['family']}"

        try:
            validator = self.validators[validator_id]
        except KeyError as err:
            raise ValidationError(
                f"No validator found for '{validator_id}'"
                f"\nfrom plugin '{plugin['name']}'"
                f"\nin interface '{plugin['interface']}'"
            ) from err

        # This turned out to be too big of a change for now.
        # We should consider how to implement something like this while still being able
        # to test the preceeding error in our unit tests. Currently, the error ourput by
        # `valicator.validate(plugin)` is being used for testing in the unit tests.
        #
        # See issue #303
        validator.validate(plugin)
        # try:
        #     validator.validate(plugin)
        # except ValidationError as err:
        #     try:
        #         raise ValidationError(
        #             f"Failed to validate \"{plugin['name']}\" plugin "
        #             f"for the \"{plugin['interface']}\" interface"
        #         ) from err
        #     except (KeyError, TypeError):
        #         raise ValidationError(
        #             f'Failed to validate plugin using the "{validator_id}" schema'
        #         ) from err

        if "family" in plugin and plugin["family"] == "list":
            plugin = self.validate_list(plugin)

        return plugin

    def validate_list(self, plugin):
        """Validate a list of YAML plugins.

        Some interfaces allow a 'list' family. These list plugins will contain a
        property that is the same as the interface's name. Under that is a list of
        individual plugins.

        This function will add the interface property to each plugin in the list, then
        validate each plugin.
        """
        valid_list_families = ["products"]
        if plugin["interface"] not in valid_list_families:
            raise NotImplementedError(
                "Unable to handle plugins of family 'list' for"
                f"'{plugin['interface']} interface."
                f"\nPlugins from family 'list' are currently only handled for "
                f"the following interfaces: '{valid_list_families}'."
            )
        # Lists should use their interface name to denote the beginning of the list
        for sub_plugin in plugin["spec"][plugin["interface"]]:
            sub_plugin["interface"] = plugin["interface"]
            try:
                self.validate(sub_plugin)
            except PluginError as resp:
                raise PluginError(
                    f"{resp}: Trouble validating sub_plugin '{sub_plugin.get('name')}' "
                    f"\non plugin '{plugin.get('name')}'"
                    f"\nfrom package '{plugin.get('package')}' "
                    f"\nat '{plugin.get('abspath')}'"
                ) from resp
        return plugin


def plugin_repr(obj):
    """Repr plugin string."""
    return f'{obj.__class__}(name="{obj.name}", module="{obj.module}")'


class BaseYamlPlugin(dict):
    """Base class for GeoIPS plugins."""

    def __init__(self, *args, **kwargs):
        """Class BaseYamlPlugin init method."""
        super().__init__(*args, **kwargs)

    def __repr__(self):
        """Class BaseYamlPlugin repr method."""
        val = super().__repr__()
        return f"{self.__class__.__name__}({val})"


#     @property
#     def id(self):
#         """Return the id of the plugin.
#
#         Typically this is just the name of the plugin, but some plugin classes
#         override this field. For example, the ProductPlugin class overrides
#         this to a tuple containing 'source_name' and 'name'."""
#         return self.name


class BaseModulePlugin:
    """Base class for GeoIPS plugins."""

    pass


class BaseInterface(abc.ABC):
    """Base class for GeoIPS interfaces.

    This class should not be instantiated directly. Instead, interfaces should be
    accessed by importing them from ``geoips.interfaces``. For example:
    ```
    from geoips.interfaces import algorithms
    ```
    will retrieve an instance of ``AlgorithmsInterface`` which will provide access to
    the GeoIPS algorithm plugins.
    """

    from geoips import plugin_registry as plugin_registry_module

    plugin_registry = plugin_registry_module.plugin_registry
    name = "BaseInterface"
    interface_type = None  # This is set by child classes
    rbr = PATHS["GEOIPS_REBUILD_REGISTRIES"]  # rbr stands for ReBuildRegistries

    def __new__(cls):
        """Plugin interface new method."""
        if not hasattr(cls, "name") or not cls.name:
            raise AttributeError(
                f"Error creating {cls.name} class. SubClasses of ``BaseInterface`` "
                "must have the class attribute 'name'."
            )

        cls.__doc__ = f"GeoIPS interface for {cls.name} plugins."
        # cls.__doc__ += interface_attrs_doc causes duplication warnings

        return super(BaseInterface, cls).__new__(cls)

    @abc.abstractmethod
    def get_plugin(self, name, rebuild_registries=rbr):
        """Abstract function for retrieving a plugin under a certain interface.

        Parameters
        ----------
        name: str or tuple(str)
            - The name of the yaml-based plugin. Either a single string or a tuple of
              strings for product plugins.
        rebuild_registries: bool (default=True)
            - Whether or not to rebuild the registries if get_plugin fails. If set to
              true and get_plugin fails, rebuild the plugin registry, call then call
              get_plugin once more with rebuild_registries toggled off, so it only gets
              rebuilt once.
            - rbr (ReBuildRegistries) is set in geoips.filenames.base_paths with a
              default value of True. Users and developers can change this if desired.
        """
        pass

    def call_create_plugin_registries(self, yaml=False):
        """Run command 'create_plugin_registries' as a subprocess.

        This should be done whenever a plugin is attempted to be loaded but fails
        because it isn't an entry in the plugin registry. If the plugin still cannot be
        found after this function is ran, then report the issue to the user.

        Parameters
        ----------
        yaml: bool (default=False)
            - Truth value as to whether or not we want to create a .yaml registry. If
              false, then create the default .json registry instead.
        """
        args = ["create_plugin_registries"]
        if yaml:
            args += ["-s", "yaml"]
        call(args, shell=False)
        # Reload the interface's plugin_registry_module so that the plugin registry is
        # in the most recent state.
        reload(self.plugin_registry_module)
        self.plugin_registry = self.plugin_registry_module.plugin_registry

    def retry_get_plugin(self, name, rebuild_registries, err_str, err_type=PluginError):
        """Re-run self.get_plugin, but call 'create_plugin_registries' beforehand.

        By running 'create_plugin_registries', we automate the registration of plugins
        in GeoIPS. If the plugin persists not to be found, then we'll raise an
        appropriate PluginError as denoted by 'err_str'.

        Parameters
        ----------
        name: str or tuple(str)
            - The name of the yaml plugin. Either a single string or a tuple of strings
              for product plugins.
        rebuild_registries: bool
            - Whether or not to rebuild the registries if get_plugin fails. If set to
              true and get_plugin fails, rebuild the plugin registry, call then call
              get_plugin once more with rebuild_registries toggled off, so it only gets
              rebuilt once.
        err_str: string
            - The error to be reported.
        err_type: Exception-based Class
            - The class of exception to be raised.
        """
        if rebuild_registries:
            LOG.interactive(
                "Running 'create_plugin_registries' due to a missing plugin located "
                f"under interface: '{self.name}', plugin_name: '{name}'."
            )
            self.call_create_plugin_registries()
            # This is done as some interface classes override 'get_plugin' with
            # additional parameters it it's call signature. We only want to call
            # BaseYamlInterface or BaseModuleInterface 'get_plugin', then return such
            # information to the child class which overrode 'get_plugin'. Implementing
            # it this way ensures that will happen.
            base_interface_class = self.__class__.__base__()
            base_interface_class.name = self.name
            return base_interface_class.get_plugin(name, rebuild_registries=False)
        else:
            raise err_type(err_str)

    @property
    def registered_module_based_plugins(self):
        """Return a dictionary of registered module-based plugins.

        This property provides centeralized error handling for missing plugin
        registries.
        """
        if not hasattr(self, "_registered_module_based_plugins"):
            try:
                self._registered_module_based_plugins = (
                    self.plugin_registry.registered_plugins["module_based"]
                )
            except (AttributeError, KeyError):
                self.call_create_plugin_registries()
                self._registered_module_based_plugins = (
                    self.plugin_registry.registered_plugins["module_based"]
                )
        return self._registered_module_based_plugins

    @property
    def registered_yaml_based_plugins(self):
        """Return a dictionary of registered yaml-based plugins.

        This property provides centeralized error handling for missing plugin
        registries.
        """
        if not hasattr(self, "_registered_yaml_based_plugins"):
            try:
                self._registered_yaml_based_plugins = (
                    self.plugin_registry.registered_plugins["yaml_based"]
                )
            except (AttributeError, KeyError):
                self.call_create_plugin_registries()
                self._registered_yaml_based_plugins = (
                    self.plugin_registry.registered_plugins["yaml_based"]
                )
        return self._registered_yaml_based_plugins

    def get_plugin_metadata(self, name):
        """Retrieve a plugin's metadata.

        Where the metadata of the plugin matches the plugin's corresponding entry in the
        plugin registry.

        Parameters
        ----------
        name: str or tuple(str)
            - The name of the plugin whose metadata we want.

        Returns
        -------
        metadata: dict
            - A dictionary of metadata for the requested plugin.
        """
        interface_registry = self.plugin_registry.registered_plugins.get(
            self.interface_type, {}
        ).get(self.name)

        if interface_registry is None:
            raise KeyError(
                "Error: There is no interface in the plugin registry of type '"
                f"{self.interface_type}' called '{self.name}'."
            )

        if isinstance(name, tuple):
            # This occurs for product plugins: i.e. ('abi', 'Infrared')
            metadata = interface_registry.get(name[0], {}).get(name[1])
        elif isinstance(name, str):
            metadata = interface_registry.get(name)
        else:
            raise KeyError(
                f"Error: cannot search the plugin registry with the provided name = "
                f"{name}. Please provide either a string or a tuple of strings."
            )

        if metadata is None:
            raise PluginRegistryError(
                f"Error: There is no associated plugin under interface '{self.name}' "
                f"called '{name}'. If you're sure this plugin exists, please run "
                "'create_plugin_registries'."
            )

        return metadata


class BaseYamlInterface(BaseInterface):
    """Base class for GeoIPS yaml-based plugin interfaces.

    This class should not be instantiated directly. Instead, interfaces should be
    accessed by importing them from ``geoips.interfaces``. For example:
    ```
    from geoips.interfaces import products
    ```
    will retrieve an instance of ``ProductsInterface`` which will provide access to
    the GeoIPS products plugins.
    """

    validator = YamlPluginValidator()
    interface_type = "yaml_based"
    name = "BaseYamlInterface"

    def __new__(cls):
        """YAML plugin interface new method."""
        cls = super(BaseInterface, cls).__new__(cls)

        return cls

    def __init__(self):
        """YAML plugin interface init method."""
        self.supported_families = [
            basename(fname).split(".")[0]
            for fname in sorted(
                glob(str(files("geoips") / f"schema/{self.name}/*.yaml"))
            )
        ]

    def _create_registered_plugin_names(self, yaml_plugin):
        """Create a plugin name for plugin registry.

        Some interfaces need to override this (e.g. products) because they
        need a more complex name for retrieval.
        """
        return [yaml_plugin["name"]]

    @classmethod
    def _plugin_yaml_to_obj(cls, name, yaml_plugin, obj_attrs={}):
        """Convert a yaml plugin to an object.

        Convert the passed YAML plugin into an object and return it. The returned
        object will be derived from a class named ``<interface>Plugin`` where
        interface is the interface specified by the plugin. This class is derived
        from ``BasePlugin``.

        This function is used instead of predefined classes to allow setting ``__doc__``
        on a plugin-by-plugin basis. This allows collecting ``__doc__`` and
        from the plugin and using them in the objects.

        For a yaml plugin to be converted into an object it must meet the following
        requirements:

        - Must match the jsonschema spec provided for its interface.
        - The plugin must have the following non-empty top-level attributes.
          - interface: The name of the interface that the plugin belongs to.
          - family: The family of plugins this plugin belongs to within the interface.
          - name: The name of the plugin which must be unique within the interface.
          - docstring: A string to be used as the object's docstring.
        """
        obj_attrs["id"] = name
        obj_attrs["yaml"] = yaml_plugin

        missing = []

        for attr in [
            "package",
            "relpath",
            "interface",
            "family",
            "name",
            "docstring",
        ]:
            try:
                obj_attrs[attr] = yaml_plugin[attr]
            except KeyError:
                missing.append(attr)
        if missing:
            raise PluginError(
                f"Plugin '{yaml_plugin['name']}' is missing the following required "
                f"top-level properties: '{missing}'"
            )

        obj_attrs["__doc__"] = obj_attrs["docstring"]

        plugin_interface_name = obj_attrs["interface"].title().replace("_", "")
        plugin_type = f"{plugin_interface_name}Plugin"

        plugin_base_class = BaseYamlPlugin
        if hasattr(cls, "plugin_class") and cls.plugin_class:
            plugin_base_class = cls.plugin_class
        return type(plugin_type, (plugin_base_class,), obj_attrs)(yaml_plugin)

    def __repr__(self):
        """Plugin interface repr method."""
        return f"{self.__class__.__name__}()"

    def get_plugin(self, name, rebuild_registries=None):
        """Get a plugin by its name.

        This default method can be overridden to provide different search
        functionality for an interface. An example of this is in the
        ProductsInterface which uses a tuple containing 'source_name' and
        'name'.

        Parameters
        ----------
        name: str or tuple(str)
            - The name of the yaml-based plugin. Either a single string or a tuple of
              strings for product plugins.
        rebuild_registries: bool (default=None)
            - Whether or not to rebuild the registries if get_plugin fails. If set to
              None, default to what we have set in geoips.filenames.base_paths, which
              defaults to True. If specified, use the input value of rebuild_registries,
              which should be a boolean value. If rebuild registries is true and
              get_plugin fails, rebuild the plugin registry, call then call
              get_plugin once more with rebuild_registries toggled off, so it only gets
              rebuilt once.
        """
        from importlib.resources import files

        registered_yaml_plugins = self.registered_yaml_based_plugins

        if rebuild_registries is None:
            rebuild_registries = self.rbr
        elif not isinstance(rebuild_registries, bool):
            raise ValueError(
                "Error: Argument 'rebuild_registries' was specified but isn't a boolean"
                f" value. Encountered this '{rebuild_registries}' instead."
            )

        if isinstance(name, tuple):
            # These are stored in the yaml as str(name),
            # ie "('viirs', 'Infrared')"
            try:
                relpath = registered_yaml_plugins[self.name][name[0]][name[1]][
                    "relpath"
                ]
                package = registered_yaml_plugins[self.name][name[0]][name[1]][
                    "package"
                ]
            except KeyError:
                err_str = (
                    f"Plugin [{name[1]}] doesn't exist under source name [{name[0]}]"
                )
                return self.retry_get_plugin(name, rebuild_registries, err_str)
            abspath = str(files(package) / relpath)
            # If abspath doesn't exist the registry is out of date with the actual
            # contents of all, or a certain plugin package.
            if not exists(abspath):
                err_str = (
                    f"Products plugin source: '{name[0]}', plugin: '{name[1]} exists in"
                    f" the registry but its corresponding file at '{abspath}' cannot be"
                    " found. Reinstall your package and re-run "
                    "'create_plugin_registries'."
                )
                # This error should never occur, but we're adding error handling here
                # just in case. The reason it will never occur is that, if the path
                # to such plugin does not exist, when create_plugin_registries is re-run
                # that syncs up the path to the associated plugin. It cannot reach this
                # point if the plugin name is invalid, so this point couldn't be hit
                # twice
                return self.retry_get_plugin(
                    name, rebuild_registries, err_str, PluginRegistryError
                )
            plugin = yaml.safe_load(open(abspath, "r"))
            plugin_found = False
            for product in plugin["spec"]["products"]:
                if product["name"] == name[1] and name[0] in product["source_names"]:
                    plugin_found = True
                    plugin = product
                    break
            if not plugin_found:
                err_str = "There is no plugin that has " + name[1] + " included in it."
                return self.retry_get_plugin(name, rebuild_registries, err_str)
            plugin["interface"] = "products"
            plugin["package"] = package
            plugin["abspath"] = abspath
            plugin["relpath"] = relpath
        else:
            try:
                relpath = registered_yaml_plugins[self.name][name]["relpath"]
                package = registered_yaml_plugins[self.name][name]["package"]
            except KeyError:
                err_str = f"Plugin [{name}] doesn't exist under interface [{self.name}]"
                return self.retry_get_plugin(name, rebuild_registries, err_str)
            abspath = str(files(package) / relpath)
<<<<<<< HEAD
            doc_iter = yaml.load_all(open(abspath, "r"), Loader=yaml.SafeLoader)
            doc_length = sum(1 for _ in doc_iter)
            if doc_length > 1 or self.name == "workflows":
                plugin_found = False
                for plugin in yaml.load_all(open(abspath, "r"), Loader=yaml.SafeLoader):
                    if plugin["name"] == name:
                        plugin_found = True
                        plugin["package"] = package
                        plugin["abspath"] = abspath
                        plugin["relpath"] = relpath
                        break
                if not plugin_found:
                    raise PluginRegistryError(
                        f"Error: YAML plugin under name '{name}' could not be found. "
                        "Please ensure this plugin exists, and if it does, run "
                        "'create_plugin_registries'."
                    )
                # NOTE: Haven't created a validator for this yet so we are just going to
                # convert this to an object without validating for the time being.
                return self._plugin_yaml_to_obj(name, plugin)
            else:
                plugin = yaml.safe_load(open(abspath, "r"))
                plugin["package"] = package
                plugin["abspath"] = abspath
                plugin["relpath"] = relpath
=======
            # If abspath doesn't exist the registry is out of date with the actual
            # contents of all, or a certain plugin package.
            if not exists(abspath):
                err_str = (
                    f"Plugin '{name}' exists in the registry but its corresponding file"
                    f" at '{abspath}' cannot be found. Reinstall your package and "
                    "re-run 'create_plugin_registries'."
                )
                # This error should never occur, but we're adding error handling here
                # just in case. The reason it will never occur is that, if the path
                # to such plugin does not exist, when create_plugin_registries is re-run
                # that syncs up the path to the associated plugin. It cannot reach this
                # point if the plugin name is invalid, so this point couldn't be hit
                # twice
                return self.retry_get_plugin(
                    name, rebuild_registries, err_str, PluginRegistryError
                )
            plugin = yaml.safe_load(open(abspath, "r"))
            plugin["package"] = package
            plugin["abspath"] = abspath
            plugin["relpath"] = relpath
>>>>>>> 942ef8e7
        validated = self.validator.validate(plugin)
        # Store "name" as the product's "id"
        # This is helpful when an interfaces uses something other than just "name" to
        # find its plugins as is the case with ProductsInterface
        return self._plugin_yaml_to_obj(name, validated)

    def get_plugins(self):
        """Retrieve a plugin by name."""
        plugins = []
        registered_yaml_plugins = self.registered_yaml_based_plugins
        for name in registered_yaml_plugins[self.name].keys():
            plugins.append(self.get_plugin(name))
        return plugins

    def plugin_is_valid(self, name):
        """Plugin is valid method."""
        try:
            self.get_plugin(name)
            return True
        except ValidationError:
            return False

    def plugins_all_valid(self):
        """Plugins all valid method."""
        try:
            self.get_plugins()
            return True
        except ValidationError:
            return False

    def test_interface(self):
        """Test interface method."""
        plugins = self.get_plugins()
        all_valid = self.plugins_all_valid()
        family_list = []
        plugin_ids = {}
        for plugin in plugins:
            if plugin.family not in family_list:
                family_list.append(plugin.family)
                plugin_ids[plugin.family] = []
            plugin_ids[plugin.family].append(plugin.id)

        output = {
            "all_valid": all_valid,
            "by_family": plugin_ids,
            "validity_check": {},
            "family": {},
            "func": {},
            "docstring": {},
        }
        for curr_family in plugin_ids:
            for curr_id in plugin_ids[curr_family]:
                output["validity_check"][curr_id] = self.plugin_is_valid(curr_id)
                output["func"][curr_id] = self.get_plugin(curr_id)
                output["family"][curr_id] = curr_family
                output["docstring"][curr_id] = output["func"][curr_id].docstring
        return output


class BaseModuleInterface(BaseInterface):
    """Base Class for GeoIPS Interfaces.

    This class should not be instantiated directly. Instead, interfaces should be
    accessed by importing them from ``geoips.interfaces``. For example:
    ```
    from geoips.interfaces import algorithms
    ```
    will retrieve an instance of ``AlgorithmsInterface`` which will provide access to
    the GeoIPS algorithm plugins.
    """

    interface_type = "module_based"
    name = "BaseModuleInterface"
    required_args = {}

    def __repr__(self):
        """Plugin interface repr method."""
        return f"{self.__class__.__name__}()"

    # def _plugin_module_to_obj(self, module, module_call_func="call", obj_attrs={}):
    #     """Convert a plugin module into an object.

    #     Convert the passed module into an object of type.
    #     """
    #     obj = plugin_module_to_obj(
    #         module=module, module_call_func=module_call_func, obj_attrs=obj_attrs
    #     )
    #     if obj.interface != self.name:
    #         raise PluginError(
    #             f"Plugin 'interface' attribute on '{obj.name}' plugin does not "
    #             f"match the name of its interface as specified by entry_points."
    #         )
    #     return obj

    def __init__(self):
        """Initialize module plugin interface."""
        self.supported_families = list(self.required_args.keys())

    @classmethod
    def _plugin_module_to_obj(cls, name, module, obj_attrs={}):
        """Convert a module plugin to an object.

        Convert the passed module plugin into an object and return it. The returned
        object will be derrived from a class named ``<interface>Plugin`` where
        interface is the interface specified by the plugin. This class is derrived
        from ``BasePlugin``.

        This function is used instead of predefined classes to allow setting ``__doc__``
        and ``__call__`` on a plugin-by-plugin basis. This allows collecting ``__doc__``
        and ``__call__`` from the plugin modules and using them in the objects.

        For a module to be converted into an object it must meet the following
        requirements:

        - The module must define a docstring. This will be used as the docstring for the
          plugin class as well as the docstring for the plugin when requested on the
          command line.  The first line will be used as a "short" description, and the
          full docstring will be used as a more detailed discussion of the plugin.
        - The following global attributes must be defined in the module:
        - interface: The name of the interface that the plugin belongs to.
        - family: The family of plugins that the plugin belongs to within the interface.
        - name: The name of the plugin which must be unique within the interface.
        - A callable named `call` that will be called when the plugin is used.

        Parameters
        ----------
        module : module
        The imported plugin module.
        obj_attrs : dict, optional
        Additional attributes to be assigned to the plugin object.

        Returns
        -------
        An object of type ``<interface>InterfacePlugin`` where ``<interface>`` is the
        name of the interface that the desired plugin belongs to.
        """
        obj_attrs["id"] = name
        obj_attrs["module"] = module

        missing = []
        for attr in ["interface", "family", "name"]:
            try:
                obj_attrs[attr] = getattr(module, attr)
            except AttributeError:
                missing.append(attr)

        if missing:
            raise PluginError(
                f"Plugin '{module.__name__}' from '{module.__file__}' is missing the "
                f"following required global attributes: '{missing}'."
            )

        if module.__doc__:
            obj_attrs["__doc__"] = module.__doc__
        else:
            raise PluginError(
                f"Plugin modules must have a docstring. "
                f"No docstring found in '{module.__name__}'."
            )
        obj_attrs["docstring"] = module.__doc__

        # Collect the callable and assign to __call__
        try:
            obj_attrs["__call__"] = staticmethod(getattr(module, "call"))
        except AttributeError as err:
            raise PluginError(
                f"Plugin modules must contain a callable name 'call'. This is missing "
                f"in plugin module '{module.__name__}'"
            ) from err

        plugin_interface_name = obj_attrs["interface"].title().replace("_", "")
        plugin_type = f"{plugin_interface_name}Plugin"

        plugin_base_class = BaseModulePlugin
        if hasattr(cls, "plugin_class") and cls.plugin_class:
            plugin_base_class = cls.plugin_class

        # Create an object of type ``plugin_type`` with attributes from ``obj_attrs``
        return type(plugin_type, (plugin_base_class,), obj_attrs)()

    def get_plugin(self, name, rebuild_registries=None):
        """Retrieve a plugin from this interface by name.

        Parameters
        ----------
        name : str
            - The name the desired plugin.
        rebuild_registries: bool (default=None)
            - Whether or not to rebuild the registries if get_plugin fails. If set to
              None, default to what we have set in geoips.filenames.base_paths, which
              defaults to True. If specified, use the input value of rebuild_registries,
              which should be a boolean value. If rebuild registries is true and
              get_plugin fails, rebuild the plugin registry, call then call
              get_plugin once more with rebuild_registries toggled off, so it only gets
              rebuilt once.

        Returns
        -------
        An object of type ``<interface>Plugin`` where ``<interface>`` is the name of
        this interface.

        Raises
        ------
        PluginError
          If the specified plugin isn't found within the interface.
        """
        # Find the plugin module
        # Convert the module into an object
        registered_module_plugins = self.registered_module_based_plugins

        if rebuild_registries is None:
            rebuild_registries = self.rbr
        elif not isinstance(rebuild_registries, bool):
            raise ValueError(
                "Error: Argument 'rebuild_registries' was specified but isn't a boolean"
                f" value. Encountered this '{rebuild_registries}' instead."
            )

        if name not in registered_module_plugins[self.name]:
            err_str = (
                f"Plugin '{name}', "
                f"from interface '{self.name}' "
                f"appears to not exist."
                f"\nCreate plugin, then call create_plugin_registries."
            )
            return self.retry_get_plugin(name, rebuild_registries, err_str)

        package = registered_module_plugins[self.name][name]["package"]
        relpath = registered_module_plugins[self.name][name]["relpath"]
        module_path = splitext(relpath.replace("/", "."))[0]
        module_path = f"{package}.{module_path}"
        abspath = files(package) / relpath
        # If abspath doesn't exist the registry is out of date with the actual contents
        # of all, or a certain plugin package.
        if not exists(abspath):
            err_str = (
                f"Plugin '{name}' exists in the registry but its corresponding file at "
                f"'{abspath}' cannot be found. Reinstall your package and re-run "
                "'create_plugin_registries'."
            )
            # This error should never occur, but we're adding error handling here
            # just in case. The reason it will never occur is that, if the path
            # to such plugin does not exist, when create_plugin_registries is re-run
            # that syncs up the path to the associated plugin. It cannot reach this
            # point if the plugin name is invalid, so this point couldn't be hit
            # twice
            return self.retry_get_plugin(
                name, rebuild_registries, err_str, PluginRegistryError
            )
        spec = util.spec_from_file_location(module_path, abspath)
        module = util.module_from_spec(spec)
        spec.loader.exec_module(module)
        return self._plugin_module_to_obj(name, module)

    def get_plugins(self):
        """Get a list of plugins for this interface."""
        plugins = []
        # All plugin interfaces are explicitly imported in
        # geoips/interfaces/__init__.py
        # self.name comes explicitly from one of the interfaces that are
        # found by default on geoips.interfaces.
        # If there is a defined interface with no plugins available in the current
        # geoips installation (in any currently installed plugin package),
        # then there will NOT be an entry within registered plugins
        # for that interface, and a KeyError will be raised in the for loop
        # below.
        # Check if the current interface (self.name) is found in the
        # registered_plugins dictionary - if it is not, that means there
        # are no plugins for that interface, so return an empty list.
        registered_module_plugins = self.registered_module_based_plugins
        if self.name not in registered_module_plugins:
            LOG.debug("No plugins found for '%s' interface.", self.name)
            return plugins

        for plugin_name in registered_module_plugins[self.name]:
            try:
                plugins.append(self.get_plugin(plugin_name))
            except AttributeError as resp:
                raise PluginError(
                    f"Plugin '{plugin_name}' is missing the 'name' attribute, "
                    f"\nfrom package '{plugin_name['package']},' "
                    f"'{plugin_name['relpath']}' module,"
                ) from resp
        return plugins

    def plugin_is_valid(self, name):
        """Check that an interface is valid.

        Check that the requested interface function has the correct call signature.
        Return values should be as specified below, but are not programmatically
        verified.

        Parameters
        ----------
        name : str
          Name of the interface to be validated

        Returns
        -------
        bool
          True if valid, False if invalid
        """
        plugin = self.get_plugin(name)
        if plugin.family not in self.required_args:
            raise PluginError(
                f"'{plugin.family}' must be added to required args list"
                f"\nfor '{self.name}' interface,"
                f"\nfound in '{plugin.name}' plugin,"
                f"\nin '{plugin.module.__name__}' module"
                f"\nat '{plugin.module.__file__}'\n"
            )
        if plugin.family not in self.required_kwargs:
            raise PluginError(
                f"'{plugin.family}' must be added to required kwargs list"
                f"\nfor '{self.name}' interface,"
                f"\nfound in '{plugin.name}' plugin,"
                f"\nin '{plugin.module.__name__}' module"
                f"\nat '{plugin.module.__file__}'\n"
            )
        expected_args = self.required_args[plugin.family]
        expected_kwargs = self.required_kwargs[plugin.family]

        sig = inspect.signature(plugin.__call__)
        arg_list = []
        kwarg_list = []
        kwarg_defaults_list = []
        for param in sig.parameters.values():
            # kwargs are identified by a default value - parameter will include "="
            if "=" in str(param):
                kwarg, default_value = str(param).split("=")
                kwarg_list += [kwarg]
                kwarg_defaults_list += [default_value]
            # If there is no "=", then it is a positional parameter
            else:
                arg_list += [str(param)]

        for expected_arg in expected_args:
            if expected_arg not in arg_list:
                raise PluginError(
                    f"MISSING expected arg '{expected_arg}' in '{plugin.name}'"
                    f"\nfor '{self.name}' interface,"
                    f"\nfound in '{plugin.name}' plugin,"
                    f"\nin '{plugin.module.__name__}' module"
                    f"\nat '{plugin.module.__file__}'\n"
                )
        for expected_kwarg in expected_kwargs:
            # If expected_kwarg is a tuple, first item is kwarg, second default value
            if isinstance(expected_kwarg, tuple):
                if expected_kwarg[0] not in kwarg_list:
                    raise PluginError(
                        f"MISSING expected kwarg '{expected_kwarg}' in '{plugin.name}'"
                        f"\nfor '{self.name}' interface,"
                        f"\nfound in '{plugin.name}' plugin,"
                        f"\nin '{plugin.module.__name__}' module"
                        f"\nat '{plugin.module.__file__}'\n"
                    )
            elif expected_kwarg not in kwarg_list:
                raise PluginError(
                    f"MISSING expected kwarg '{expected_kwarg}' in '{plugin.name}'"
                    f"\nfor '{self.name}' interface,"
                    f"\nfound in '{plugin.name}' plugin,"
                    f"\nin '{plugin.module.__name__}' module"
                    f"\nat '{plugin.module.__file__}'\n"
                )

        return True

    def plugins_all_valid(self):
        """Test the current interface by validating every Plugin.

        Returns
        -------
            True if all plugins are valid, False if any plugin is invalid.
        """
        plugins = self.get_plugins()
        for plugin in plugins:
            if not self.plugin_is_valid(plugin.name):
                return False
        return True

    def test_interface(self):
        """Test the current interface by validating each Plugin and testing each method.

        Test this interface by opening every Plugin available to the interface,
        and validating each plugin by calling `plugin_is_valid` for each.
        Additionally, ensure all methods of this interface work as expected:

        * get_plugins
        * get_plugin
        * plugin_is_valid
        * plugins_all_valid

        Returns
        -------
            A dictionary containing three keys:
            'by_family', 'validity_check', 'func', and 'family'. The value for each
            of these keys is a dictionary whose keys are the names of the Plugins.

            - 'by_family' contains a dictionary of plugin names sorted by family.
            - 'validity_check' contains a dict whose keys are plugin names and whose
              values are bools where `True` indicates that the Plugin's function is
              valid according to `plugin_is_valid`.
            - 'func' contains a dict whose keys are plugin names and whose values are
              the function for each Plugin.
            - 'family' contains a dict whose keys are plugin names and whose vlaues
              are the contents of the 'family' attribute for each Plugin.
        """
        # plugin_names = self.get_plugins(sort_by="family")
        plugins = self.get_plugins()
        all_valid = self.plugins_all_valid()
        family_list = []
        plugin_ids = {}
        for plugin in plugins:
            if plugin.family not in family_list:
                family_list.append(plugin.family)
                plugin_ids[plugin.family] = []
            plugin_ids[plugin.family].append(plugin.id)

        output = {
            "all_valid": all_valid,
            "by_family": plugin_ids,
            "validity_check": {},
            "family": {},
            "func": {},
            "docstring": {},
        }
        for curr_family in plugin_ids:
            for curr_id in plugin_ids[curr_family]:
                output["validity_check"][curr_id] = self.plugin_is_valid(curr_id)
                output["func"][curr_id] = self.get_plugin(curr_id)
                output["family"][curr_id] = curr_family
                output["docstring"][curr_id] = output["func"][curr_id].docstring
        return output<|MERGE_RESOLUTION|>--- conflicted
+++ resolved
@@ -677,33 +677,6 @@
                 err_str = f"Plugin [{name}] doesn't exist under interface [{self.name}]"
                 return self.retry_get_plugin(name, rebuild_registries, err_str)
             abspath = str(files(package) / relpath)
-<<<<<<< HEAD
-            doc_iter = yaml.load_all(open(abspath, "r"), Loader=yaml.SafeLoader)
-            doc_length = sum(1 for _ in doc_iter)
-            if doc_length > 1 or self.name == "workflows":
-                plugin_found = False
-                for plugin in yaml.load_all(open(abspath, "r"), Loader=yaml.SafeLoader):
-                    if plugin["name"] == name:
-                        plugin_found = True
-                        plugin["package"] = package
-                        plugin["abspath"] = abspath
-                        plugin["relpath"] = relpath
-                        break
-                if not plugin_found:
-                    raise PluginRegistryError(
-                        f"Error: YAML plugin under name '{name}' could not be found. "
-                        "Please ensure this plugin exists, and if it does, run "
-                        "'create_plugin_registries'."
-                    )
-                # NOTE: Haven't created a validator for this yet so we are just going to
-                # convert this to an object without validating for the time being.
-                return self._plugin_yaml_to_obj(name, plugin)
-            else:
-                plugin = yaml.safe_load(open(abspath, "r"))
-                plugin["package"] = package
-                plugin["abspath"] = abspath
-                plugin["relpath"] = relpath
-=======
             # If abspath doesn't exist the registry is out of date with the actual
             # contents of all, or a certain plugin package.
             if not exists(abspath):
@@ -725,7 +698,6 @@
             plugin["package"] = package
             plugin["abspath"] = abspath
             plugin["relpath"] = relpath
->>>>>>> 942ef8e7
         validated = self.validator.validate(plugin)
         # Store "name" as the product's "id"
         # This is helpful when an interfaces uses something other than just "name" to

# # # This source code is subject to the license referenced at
# # # https://github.com/NRLMMD-GEOIPS.

"""Base classes for interfaces, plugins, and plugin validation machinery."""

import abc
import yaml
import inspect
import logging
from os.path import basename, exists, splitext
from glob import glob
from subprocess import call
from inspect import isclass

from importlib.resources import files
from importlib import util, reload
from pathlib import Path
import jsonschema
import referencing
from referencing import jsonschema as refjs
from jsonschema.exceptions import ValidationError, SchemaError
import pydantic

from geoips.errors import PluginError, PluginRegistryError
from geoips.filenames.base_paths import PATHS

LOG = logging.getLogger(__name__)


JSONSCHEMA_DRAFT = "202012"
SCHEMA_PATH = files("geoips") / "schema"


# NOTE: Currently unused, but keeping for future functionality
def extend_with_default(validator_class):
    """Extend a jsonschema validator to make it respect default values.

    Note: This does not pollute the input validator object. Calling
    `jsonschema.validators.extend` returns a new object.

    This will cause the validator to fill in fields that have default values. In
    cases where fields with default values are contained inside a mapping, that
    mapping must have `default: {}` and may not have `requires`.
    """
    validate_properties = validator_class.VALIDATORS["properties"]

    def required_no_defaults(validator, required, instance, schema):
        if not validator.is_type(instance, "object"):
            return

        properties = schema["properties"]

        for property in required:
            properties = schema["properties"]
            if property in properties and "default" in properties[property]:
                yield ValidationError(
                    f"property {property!r} is both required and sets a default value"
                )
            if property not in instance:
                yield ValidationError(f"{property!r} is a required property")

    def set_defaults(validator, properties, instance, schema):
        """Apply default values when a missing property has a default value."""
        for property, subschema in properties.items():
            if "default" in subschema:
                instance.setdefault(property, subschema["default"])

        for error in validate_properties(
            validator,
            properties,
            instance,
            schema,
        ):
            yield error

    return jsonschema.validators.extend(
        validator_class,
        {
            "required": required_no_defaults,
            "properties": set_defaults,
        },
    )


def get_schemas(path, validator):
    """Collect all of the interface schema."""
    schema_files = Path(path).rglob("*.yaml")

    schemas = {}
    for schema_file in schema_files:
        LOG.debug(f"Adding schema file {schema_file}")

        schema = yaml.safe_load(open(schema_file, "r"))
        schema_id = schema["$id"]

        try:
            validator.check_schema(schema)
        except SchemaError as err:
            raise SchemaError(f"Invalid schema '{schema_file}'") from err
        schemas[schema_id] = schema

    return schemas


def get_validators(schema_dict, validator_class):
    """Create validators for each schema in `schema_dict`.

    Parameters
    ----------
    schema_dict : dict
        A dictionary whose keys are schema `$id` and whose values are the full
        schema.

    Returns
    -------
    dict
        A dictionary whose keys are schema `$id` and whose values are `jsonschema`
        validator instances.
    """
    # This is the jsonschema draft implemention from the referencing package
    # It is used for creating the "resources" and "registry" that link together
    # the references.
    #
    # This could likely have a better variable name, but I don't really know what to
    # call it...
    ref = getattr(refjs, f"DRAFT{JSONSCHEMA_DRAFT}")
    resources = [(name, ref.create_resource(sch)) for name, sch in schema_dict.items()]
    registry = referencing.Registry().with_resources(resources)

    # Loop over the available schema and build a dictionary whose keys are the $ids
    # of the schema and whose values are their associated validators. These validators
    # can be used to validate yaml against their schema.
    validators = {}
    for name, schema in schema_dict.items():
        validators[name] = validator_class(schema, registry=registry)
    return validators


class YamlPluginValidator:
    """PluginValidator class."""

    _schema_path = SCHEMA_PATH
    _validator = getattr(jsonschema, f"Draft{JSONSCHEMA_DRAFT}Validator")

    @property
    def schemas(self):
        """Return a list of jsonschema schemas for GeoIPS.

        This performs a lazy-load for the schema to avoid loading them if not
        needed. This reduces the import time for geoips.interfaces.
        """
        if not hasattr(self, "_schemas"):
            self._schemas = get_schemas(self._schema_path, self._validator)
        return self._schemas

    @property
    def validators(self):
        """Return schema validators.

        This performs a lazy-load for the validators to avoid loading them if not
        needed. This reduces the import time for geoips.interfaces.
        """
        if not hasattr(self, "_validators"):
            self._validators = get_validators(self.schemas, self._validator)
        return self._validators

    def validate(self, plugin, validator_id=None):
        """Validate a YAML plugin against the relevant schema.

        The relevant schema is determined based on the interface and family of the
        plugin.
        """
        # Pop off unit-test properties
        try:
            plugin.pop("error")
        except (KeyError, AttributeError, TypeError):
            pass
        try:
            plugin.pop("error_pattern", None)
        except (KeyError, AttributeError, TypeError):
            pass

        # This is a temporary fix as we transition to using one top-level schema per
        # interface. As we transition, add more exceptions here.
        if not validator_id and plugin["interface"] == "sectors":
            if plugin["family"] == "generated":
                validator_id = "sectors.generated"
            else:
                validator_id = "sectors.static"

        if not validator_id:
            self.validators["bases.top"].validate(plugin)
            validator_id = f"{plugin['interface']}.{plugin['family']}"

        try:
            validator = self.validators[validator_id]
        except KeyError as err:
            raise ValidationError(
                f"No validator found for '{validator_id}'"
                f"\nfrom plugin '{plugin['name']}'"
                f"\nin interface '{plugin['interface']}'"
            ) from err

        # This turned out to be too big of a change for now.
        # We should consider how to implement something like this while still being able
        # to test the preceeding error in our unit tests. Currently, the error ourput by
        # `valicator.validate(plugin)` is being used for testing in the unit tests.
        #
        # See issue #303
        validator.validate(plugin)
        # try:
        #     validator.validate(plugin)
        # except ValidationError as err:
        #     try:
        #         raise ValidationError(
        #             f"Failed to validate \"{plugin['name']}\" plugin "
        #             f"for the \"{plugin['interface']}\" interface"
        #         ) from err
        #     except (KeyError, TypeError):
        #         raise ValidationError(
        #             f'Failed to validate plugin using the "{validator_id}" schema'
        #         ) from err

        if "family" in plugin and plugin["family"] == "list":
            plugin = self.validate_list(plugin)

        return plugin

    def validate_list(self, plugin):
        """Validate a list of YAML plugins.

        Some interfaces allow a 'list' family. These list plugins will contain a
        property that is the same as the interface's name. Under that is a list of
        individual plugins.

        This function will add the interface property to each plugin in the list, then
        validate each plugin.
        """
        valid_list_families = ["products"]
        if plugin["interface"] not in valid_list_families:
            raise NotImplementedError(
                "Unable to handle plugins of family 'list' for"
                f"'{plugin['interface']} interface."
                f"\nPlugins from family 'list' are currently only handled for "
                f"the following interfaces: '{valid_list_families}'."
            )
        # Lists should use their interface name to denote the beginning of the list
        for sub_plugin in plugin["spec"][plugin["interface"]]:
            sub_plugin["interface"] = plugin["interface"]
            try:
                self.validate(sub_plugin)
            except PluginError as resp:
                raise PluginError(
                    f"{resp}: Trouble validating sub_plugin '{sub_plugin.get('name')}' "
                    f"\non plugin '{plugin.get('name')}'"
                    f"\nfrom package '{plugin.get('package')}' "
                    f"\nat '{plugin.get('abspath')}'"
                ) from resp
        return plugin


def plugin_repr(obj):
    """Repr plugin string."""
    return f'{obj.__class__}(name="{obj.name}", module="{obj.module}")'


class BaseYamlPlugin(dict):
    """Base class for GeoIPS plugins."""

    def __init__(self, *args, **kwargs):
        """Class BaseYamlPlugin init method."""
        super().__init__(*args, **kwargs)

    def __repr__(self):
        """Class BaseYamlPlugin repr method."""
        val = super().__repr__()
        return f"{self.__class__.__name__}({val})"


#     @property
#     def id(self):
#         """Return the id of the plugin.
#
#         Typically this is just the name of the plugin, but some plugin classes
#         override this field. For example, the ProductPlugin class overrides
#         this to a tuple containing 'source_name' and 'name'."""
#         return self.name


class BaseModulePlugin:
    """Base class for GeoIPS plugins."""

    pass


class BaseInterface(abc.ABC):
    """Base class for GeoIPS interfaces.

    This class should not be instantiated directly. Instead, interfaces should be
    accessed by importing them from ``geoips.interfaces``. For example:
    ```
    from geoips.interfaces import algorithms
    ```
    will retrieve an instance of ``AlgorithmsInterface`` which will provide access to
    the GeoIPS algorithm plugins.
    """

    from geoips import plugin_registry as plugin_registry_module

    plugin_registry = plugin_registry_module.plugin_registry
    name = "BaseInterface"
    interface_type = None  # This is set by child classes
    rbr = PATHS["GEOIPS_REBUILD_REGISTRIES"]  # rbr stands for ReBuildRegistries

    def __new__(cls):
        """Plugin interface new method."""
        if not hasattr(cls, "name") or not cls.name:
            raise AttributeError(
                f"Error creating {cls.name} class. SubClasses of ``BaseInterface`` "
                "must have the class attribute 'name'."
            )

        cls.__doc__ = f"GeoIPS interface for {cls.name} plugins."
        # cls.__doc__ += interface_attrs_doc causes duplication warnings

        return super(BaseInterface, cls).__new__(cls)

    @abc.abstractmethod
    def get_plugin(self, name, rebuild_registries=rbr):
        """Abstract function for retrieving a plugin under a certain interface.

        Parameters
        ----------
        name: str or tuple(str)
            - The name of the yaml-based plugin. Either a single string or a tuple of
              strings for product plugins.
        rebuild_registries: bool (default=True)
            - Whether or not to rebuild the registries if get_plugin fails. If set to
              true and get_plugin fails, rebuild the plugin registry, call then call
              get_plugin once more with rebuild_registries toggled off, so it only gets
              rebuilt once.
            - rbr (ReBuildRegistries) is set in geoips.filenames.base_paths with a
              default value of True. Users and developers can change this if desired.
        """
        pass

    def call_create_plugin_registries(self, yaml=False):
        """Run command 'create_plugin_registries' as a subprocess.

        This should be done whenever a plugin is attempted to be loaded but fails
        because it isn't an entry in the plugin registry. If the plugin still cannot be
        found after this function is ran, then report the issue to the user.

        Parameters
        ----------
        yaml: bool (default=False)
            - Truth value as to whether or not we want to create a .yaml registry. If
              false, then create the default .json registry instead.
        """
        args = ["create_plugin_registries"]
        if yaml:
            args += ["-s", "yaml"]
        call(args, shell=False)
        # Reload the interface's plugin_registry_module so that the plugin registry is
        # in the most recent state.
        reload(self.plugin_registry_module)
        self.plugin_registry = self.plugin_registry_module.plugin_registry

    def retry_get_plugin(self, name, rebuild_registries, err_str, err_type=PluginError):
        """Re-run self.get_plugin, but call 'create_plugin_registries' beforehand.

        By running 'create_plugin_registries', we automate the registration of plugins
        in GeoIPS. If the plugin persists not to be found, then we'll raise an
        appropriate PluginError as denoted by 'err_str'.

        Parameters
        ----------
        name: str or tuple(str)
            - The name of the yaml plugin. Either a single string or a tuple of strings
              for product plugins.
        rebuild_registries: bool
            - Whether or not to rebuild the registries if get_plugin fails. If set to
              true and get_plugin fails, rebuild the plugin registry, call then call
              get_plugin once more with rebuild_registries toggled off, so it only gets
              rebuilt once.
        err_str: string
            - The error to be reported.
        err_type: Exception-based Class
            - The class of exception to be raised.
        """
        if rebuild_registries:
            LOG.interactive(
                "Running 'create_plugin_registries' due to a missing plugin located "
                f"under interface: '{self.name}', plugin_name: '{name}'."
            )
            self.call_create_plugin_registries()
            # This is done as some interface classes override 'get_plugin' with
            # additional parameters it it's call signature. We only want to call
            # BaseYamlInterface or BaseModuleInterface 'get_plugin', then return such
            # information to the child class which overrode 'get_plugin'. Implementing
            # it this way ensures that will happen.
            base_interface_class = self.__class__.__base__()
            base_interface_class.name = self.name
            return base_interface_class.get_plugin(name, rebuild_registries=False)
        else:
            raise err_type(err_str)

    @property
    def registered_module_based_plugins(self):
        """Return a dictionary of registered module-based plugins.

        This property provides centeralized error handling for missing plugin
        registries.
        """
        if not hasattr(self, "_registered_module_based_plugins"):
            try:
                self._registered_module_based_plugins = (
                    self.plugin_registry.registered_plugins["module_based"]
                )
            except (AttributeError, KeyError):
                self.call_create_plugin_registries()
                self._registered_module_based_plugins = (
                    self.plugin_registry.registered_plugins["module_based"]
                )
        return self._registered_module_based_plugins

    @property
    def registered_yaml_based_plugins(self):
        """Return a dictionary of registered yaml-based plugins.

        This property provides centeralized error handling for missing plugin
        registries.
        """
        if not hasattr(self, "_registered_yaml_based_plugins"):
            try:
                self._registered_yaml_based_plugins = (
                    self.plugin_registry.registered_plugins["yaml_based"]
                )
            except (AttributeError, KeyError):
                self.call_create_plugin_registries()
                self._registered_yaml_based_plugins = (
                    self.plugin_registry.registered_plugins["yaml_based"]
                )
        return self._registered_yaml_based_plugins

    def get_plugin_metadata(self, name):
        """Retrieve a plugin's metadata.

        Where the metadata of the plugin matches the plugin's corresponding entry in the
        plugin registry.

        Parameters
        ----------
        name: str or tuple(str)
            - The name of the plugin whose metadata we want.

        Returns
        -------
        metadata: dict
            - A dictionary of metadata for the requested plugin.
        """
        interface_registry = self.plugin_registry.registered_plugins.get(
            self.interface_type, {}
        ).get(self.name)

        if interface_registry is None:
            raise KeyError(
                "Error: There is no interface in the plugin registry of type '"
                f"{self.interface_type}' called '{self.name}'."
            )

        if isinstance(name, tuple):
            # This occurs for product plugins: i.e. ('abi', 'Infrared')
            metadata = interface_registry.get(name[0], {}).get(name[1])
        elif isinstance(name, str):
            metadata = interface_registry.get(name)
        else:
            raise KeyError(
                f"Error: cannot search the plugin registry with the provided name = "
                f"{name}. Please provide either a string or a tuple of strings."
            )

        if metadata is None:
            raise PluginRegistryError(
                f"Error: There is no associated plugin under interface '{self.name}' "
                f"called '{name}'. If you're sure this plugin exists, please run "
                "'create_plugin_registries'."
            )

        return metadata


class BaseYamlInterface(BaseInterface):
    """Base class for GeoIPS yaml-based plugin interfaces.

    This class should not be instantiated directly. Instead, interfaces should be
    accessed by importing them from ``geoips.interfaces``. For example:
    ```
    from geoips.interfaces import products
    ```
    will retrieve an instance of ``ProductsInterface`` which will provide access to
    the GeoIPS products plugins.
    """

    # This defaults to the json-schema-based validator but can be overridden
    # by the interface class to use a different validator. We are making use of this as
    # we switch to the new pydantic-based validators.
    validator = YamlPluginValidator()
    interface_type = "yaml_based"
    name = "BaseYamlInterface"

    def __new__(cls):
        """YAML plugin interface new method."""
        cls = super(BaseInterface, cls).__new__(cls)

        return cls

    def __init__(self):
        """YAML plugin interface init method."""
        self.supported_families = [
            basename(fname).split(".")[0]
            for fname in sorted(
                glob(str(files("geoips") / f"schema/{self.name}/*.yaml"))
            )
        ]

    def _create_registered_plugin_names(self, yaml_plugin):
        """Create a plugin name for plugin registry.

        Some interfaces need to override this (e.g. products) because they
        need a more complex name for retrieval.
        """
        return [yaml_plugin["name"]]

    @classmethod
    def _plugin_yaml_to_obj(cls, name, yaml_plugin, obj_attrs={}):
        """Convert a yaml plugin to an object.

        Convert the passed YAML plugin into an object and return it. The returned
        object will be derived from a class named ``<interface>Plugin`` where
        interface is the interface specified by the plugin. This class is derived
        from ``BasePlugin``.

        This function is used instead of predefined classes to allow setting ``__doc__``
        on a plugin-by-plugin basis. This allows collecting ``__doc__`` and
        from the plugin and using them in the objects.

        For a yaml plugin to be converted into an object it must meet the following
        requirements:

        - Must match the jsonschema spec provided for its interface.
        - The plugin must have the following non-empty top-level attributes.
          - interface: The name of the interface that the plugin belongs to.
          - family: The family of plugins this plugin belongs to within the interface.
          - name: The name of the plugin which must be unique within the interface.
          - docstring: A string to be used as the object's docstring.
        """
        obj_attrs["id"] = name
        obj_attrs["yaml"] = yaml_plugin

        missing = []

        for attr in [
            "package",
            "relpath",
            "interface",
            "family",
            "name",
            "docstring",
        ]:
            try:
                obj_attrs[attr] = yaml_plugin[attr]
<<<<<<< HEAD
=======
            # This should be removed once we fully switch to pydantic models
>>>>>>> 8b2a90fa
            except TypeError:
                yaml_plugin = yaml_plugin.dict()
                obj_attrs[attr] = yaml_plugin[attr]
            except KeyError:
                missing.append(attr)
        if missing:
            raise PluginError(
                f"Plugin '{yaml_plugin['name']}' is missing the following required "
                f"top-level properties: '{missing}'"
            )

        obj_attrs["__doc__"] = obj_attrs["docstring"]

        plugin_interface_name = obj_attrs["interface"].title().replace("_", "")
        plugin_type = f"{plugin_interface_name}Plugin"

        plugin_base_class = BaseYamlPlugin
        if hasattr(cls, "plugin_class") and cls.plugin_class:
            plugin_base_class = cls.plugin_class
        return type(plugin_type, (plugin_base_class,), obj_attrs)(yaml_plugin)

    def __repr__(self):
        """Plugin interface repr method."""
        return f"{self.__class__.__name__}()"

    def get_plugin(self, name, rebuild_registries=None):
        """Get a plugin by its name.

        This default method can be overridden to provide different search
        functionality for an interface. An example of this is in the
        ProductsInterface which uses a tuple containing 'source_name' and
        'name'.

        Parameters
        ----------
        name: str or tuple(str)
            - The name of the yaml-based plugin. Either a single string or a tuple of
              strings for product plugins.
        rebuild_registries: bool (default=None)
            - Whether or not to rebuild the registries if get_plugin fails. If set to
              None, default to what we have set in geoips.filenames.base_paths, which
              defaults to True. If specified, use the input value of rebuild_registries,
              which should be a boolean value. If rebuild registries is true and
              get_plugin fails, rebuild the plugin registry, call then call
              get_plugin once more with rebuild_registries toggled off, so it only gets
              rebuilt once.
        """
        from importlib.resources import files

        registered_yaml_plugins = self.registered_yaml_based_plugins

        if rebuild_registries is None:
            rebuild_registries = self.rbr
        elif not isinstance(rebuild_registries, bool):
            raise ValueError(
                "Error: Argument 'rebuild_registries' was specified but isn't a boolean"
                f" value. Encountered this '{rebuild_registries}' instead."
            )

        # This is used for finding products whose plugin names are tuples
        # of the form ('source_name', 'name')
        if isinstance(name, tuple):
            # These are stored in the yaml as str(name),
            # ie "('viirs', 'Infrared')"
            try:
                relpath = registered_yaml_plugins[self.name][name[0]][name[1]][
                    "relpath"
                ]
                package = registered_yaml_plugins[self.name][name[0]][name[1]][
                    "package"
                ]
            except KeyError:
                err_str = (
                    f"Plugin [{name[1]}] doesn't exist under source name [{name[0]}]"
                )
                return self.retry_get_plugin(name, rebuild_registries, err_str)
            abspath = str(files(package) / relpath)
            # If abspath doesn't exist the registry is out of date with the actual
            # contents of all, or a certain plugin package.
            if not exists(abspath):
                err_str = (
                    f"Products plugin source: '{name[0]}', plugin: '{name[1]} exists in"
                    f" the registry but its corresponding file at '{abspath}' cannot be"
                    " found. Reinstall your package and re-run "
                    "'create_plugin_registries'."
                )
                # This error should never occur, but we're adding error handling here
                # just in case. The reason it will never occur is that, if the path
                # to such plugin does not exist, when create_plugin_registries is re-run
                # that syncs up the path to the associated plugin. It cannot reach this
                # point if the plugin name is invalid, so this point couldn't be hit
                # twice
                return self.retry_get_plugin(
                    name, rebuild_registries, err_str, PluginRegistryError
                )
            plugin = yaml.safe_load(open(abspath, "r"))
            plugin_found = False
            for product in plugin["spec"]["products"]:
                if product["name"] == name[1] and name[0] in product["source_names"]:
                    plugin_found = True
                    plugin = product
                    break
            if not plugin_found:
                err_str = "There is no plugin that has " + name[1] + " included in it."
                return self.retry_get_plugin(name, rebuild_registries, err_str)
            plugin["interface"] = "products"
            plugin["package"] = package
            plugin["abspath"] = abspath
            plugin["relpath"] = relpath
        # This is used for finding all non-product plugins
        else:
            try:
                relpath = registered_yaml_plugins[self.name][name]["relpath"]
                package = registered_yaml_plugins[self.name][name]["package"]
            except KeyError:
                err_str = f"Plugin [{name}] doesn't exist under interface [{self.name}]"
                return self.retry_get_plugin(name, rebuild_registries, err_str)
            abspath = str(files(package) / relpath)
            # If abspath doesn't exist the registry is out of date with the actual
            # contents of all, or a certain plugin package.
            if not exists(abspath):
                err_str = (
                    f"Plugin '{name}' exists in the registry but its corresponding file"
                    f" at '{abspath}' cannot be found. Reinstall your package and "
                    "re-run 'create_plugin_registries'."
                )
                # This error should never occur, but we're adding error handling here
                # just in case. The reason it will never occur is that, if the path
                # to such plugin does not exist, when create_plugin_registries is re-run
                # that syncs up the path to the associated plugin. It cannot reach this
                # point if the plugin name is invalid, so this point couldn't be hit
                # twice
                return self.retry_get_plugin(
                    name, rebuild_registries, err_str, PluginRegistryError
                )
            doc_iter = yaml.load_all(open(abspath, "r"), Loader=yaml.SafeLoader)
            doc_length = sum(1 for _ in doc_iter)
            if doc_length > 1 or self.name == "workflows":
                plugin_found = False
                for plugin in yaml.load_all(open(abspath, "r"), Loader=yaml.SafeLoader):
                    if plugin["name"] == name:
                        plugin_found = True
                        plugin["package"] = package
                        plugin["abspath"] = abspath
                        plugin["relpath"] = relpath
                        break
                if not plugin_found:
                    raise PluginRegistryError(
                        f"Error: YAML plugin under name '{name}' could not be found. "
                        "Please ensure this plugin exists, and if it does, run "
                        "'create_plugin_registries'."
                    )
                # NOTE: Haven't created a validator for this yet so we are just going to
                # convert this to an object without validating for the time being.
                return self._plugin_yaml_to_obj(name, plugin)
            else:
                plugin = yaml.safe_load(open(abspath, "r"))
                plugin["package"] = package
                plugin["abspath"] = abspath
                plugin["relpath"] = relpath
        if isclass(self.validator) and issubclass(pydantic.BaseModel, self.validator):
            validated = self.validator(**plugin)
        else:
            validated = self.validator.validate(plugin)
        # Store "name" as the product's "id"
        # This is helpful when an interfaces uses something other than just "name" to
        # find its plugins as is the case with ProductsInterface
        return self._plugin_yaml_to_obj(name, validated)

    def get_plugins(self):
        """Retrieve a plugin by name."""
        plugins = []
        registered_yaml_plugins = self.registered_yaml_based_plugins
        for name in registered_yaml_plugins[self.name].keys():
            plugins.append(self.get_plugin(name))
        return plugins

    def plugin_is_valid(self, name):
        """Plugin is valid method."""
        try:
            self.get_plugin(name)
            return True
        except ValidationError:
            return False

    def plugins_all_valid(self):
        """Plugins all valid method."""
        try:
            self.get_plugins()
            return True
        except ValidationError:
            return False

    def test_interface(self):
        """Test interface method."""
        plugins = self.get_plugins()
        all_valid = self.plugins_all_valid()
        family_list = []
        plugin_ids = {}
        for plugin in plugins:
            if plugin.family not in family_list:
                family_list.append(plugin.family)
                plugin_ids[plugin.family] = []
            plugin_ids[plugin.family].append(plugin.id)

        output = {
            "all_valid": all_valid,
            "by_family": plugin_ids,
            "validity_check": {},
            "family": {},
            "func": {},
            "docstring": {},
        }
        for curr_family in plugin_ids:
            for curr_id in plugin_ids[curr_family]:
                output["validity_check"][curr_id] = self.plugin_is_valid(curr_id)
                output["func"][curr_id] = self.get_plugin(curr_id)
                output["family"][curr_id] = curr_family
                output["docstring"][curr_id] = output["func"][curr_id].docstring
        return output


class BaseModuleInterface(BaseInterface):
    """Base Class for GeoIPS Interfaces.

    This class should not be instantiated directly. Instead, interfaces should be
    accessed by importing them from ``geoips.interfaces``. For example:
    ```
    from geoips.interfaces import algorithms
    ```
    will retrieve an instance of ``AlgorithmsInterface`` which will provide access to
    the GeoIPS algorithm plugins.
    """

    interface_type = "module_based"
    name = "BaseModuleInterface"
    required_args = {}

    def __repr__(self):
        """Plugin interface repr method."""
        return f"{self.__class__.__name__}()"

    # def _plugin_module_to_obj(self, module, module_call_func="call", obj_attrs={}):
    #     """Convert a plugin module into an object.

    #     Convert the passed module into an object of type.
    #     """
    #     obj = plugin_module_to_obj(
    #         module=module, module_call_func=module_call_func, obj_attrs=obj_attrs
    #     )
    #     if obj.interface != self.name:
    #         raise PluginError(
    #             f"Plugin 'interface' attribute on '{obj.name}' plugin does not "
    #             f"match the name of its interface as specified by entry_points."
    #         )
    #     return obj

    def __init__(self):
        """Initialize module plugin interface."""
        self.supported_families = list(self.required_args.keys())

    @classmethod
    def _plugin_module_to_obj(cls, name, module, obj_attrs={}):
        """Convert a module plugin to an object.

        Convert the passed module plugin into an object and return it. The returned
        object will be derrived from a class named ``<interface>Plugin`` where
        interface is the interface specified by the plugin. This class is derrived
        from ``BasePlugin``.

        This function is used instead of predefined classes to allow setting ``__doc__``
        and ``__call__`` on a plugin-by-plugin basis. This allows collecting ``__doc__``
        and ``__call__`` from the plugin modules and using them in the objects.

        For a module to be converted into an object it must meet the following
        requirements:

        - The module must define a docstring. This will be used as the docstring for the
          plugin class as well as the docstring for the plugin when requested on the
          command line.  The first line will be used as a "short" description, and the
          full docstring will be used as a more detailed discussion of the plugin.
        - The following global attributes must be defined in the module:
        - interface: The name of the interface that the plugin belongs to.
        - family: The family of plugins that the plugin belongs to within the interface.
        - name: The name of the plugin which must be unique within the interface.
        - A callable named `call` that will be called when the plugin is used.

        Parameters
        ----------
        module : module
        The imported plugin module.
        obj_attrs : dict, optional
        Additional attributes to be assigned to the plugin object.

        Returns
        -------
        An object of type ``<interface>InterfacePlugin`` where ``<interface>`` is the
        name of the interface that the desired plugin belongs to.
        """
        obj_attrs["id"] = name
        obj_attrs["module"] = module

        missing = []
        for attr in ["interface", "family", "name"]:
            try:
                obj_attrs[attr] = getattr(module, attr)
            except AttributeError:
                missing.append(attr)

        if missing:
            raise PluginError(
                f"Plugin '{module.__name__}' from '{module.__file__}' is missing the "
                f"following required global attributes: '{missing}'."
            )

        if module.__doc__:
            obj_attrs["__doc__"] = module.__doc__
        else:
            raise PluginError(
                f"Plugin modules must have a docstring. "
                f"No docstring found in '{module.__name__}'."
            )
        obj_attrs["docstring"] = module.__doc__

        # Collect the callable and assign to __call__
        try:
            obj_attrs["__call__"] = staticmethod(getattr(module, "call"))
        except AttributeError as err:
            raise PluginError(
                f"Plugin modules must contain a callable name 'call'. This is missing "
                f"in plugin module '{module.__name__}'"
            ) from err

        plugin_interface_name = obj_attrs["interface"].title().replace("_", "")
        plugin_type = f"{plugin_interface_name}Plugin"

        plugin_base_class = BaseModulePlugin
        if hasattr(cls, "plugin_class") and cls.plugin_class:
            plugin_base_class = cls.plugin_class

        # Create an object of type ``plugin_type`` with attributes from ``obj_attrs``
        return type(plugin_type, (plugin_base_class,), obj_attrs)()

    def get_plugin(self, name, rebuild_registries=None):
        """Retrieve a plugin from this interface by name.

        Parameters
        ----------
        name : str
            - The name the desired plugin.
        rebuild_registries: bool (default=None)
            - Whether or not to rebuild the registries if get_plugin fails. If set to
              None, default to what we have set in geoips.filenames.base_paths, which
              defaults to True. If specified, use the input value of rebuild_registries,
              which should be a boolean value. If rebuild registries is true and
              get_plugin fails, rebuild the plugin registry, call then call
              get_plugin once more with rebuild_registries toggled off, so it only gets
              rebuilt once.

        Returns
        -------
        An object of type ``<interface>Plugin`` where ``<interface>`` is the name of
        this interface.

        Raises
        ------
        PluginError
          If the specified plugin isn't found within the interface.
        """
        # Find the plugin module
        # Convert the module into an object
        registered_module_plugins = self.registered_module_based_plugins

        if rebuild_registries is None:
            rebuild_registries = self.rbr
        elif not isinstance(rebuild_registries, bool):
            raise ValueError(
                "Error: Argument 'rebuild_registries' was specified but isn't a boolean"
                f" value. Encountered this '{rebuild_registries}' instead."
            )

        if name not in registered_module_plugins[self.name]:
            err_str = (
                f"Plugin '{name}', "
                f"from interface '{self.name}' "
                f"appears to not exist."
                f"\nCreate plugin, then call create_plugin_registries."
            )
            return self.retry_get_plugin(name, rebuild_registries, err_str)

        package = registered_module_plugins[self.name][name]["package"]
        relpath = registered_module_plugins[self.name][name]["relpath"]
        module_path = splitext(relpath.replace("/", "."))[0]
        module_path = f"{package}.{module_path}"
        abspath = files(package) / relpath
        # If abspath doesn't exist the registry is out of date with the actual contents
        # of all, or a certain plugin package.
        if not exists(abspath):
            err_str = (
                f"Plugin '{name}' exists in the registry but its corresponding file at "
                f"'{abspath}' cannot be found. Reinstall your package and re-run "
                "'create_plugin_registries'."
            )
            # This error should never occur, but we're adding error handling here
            # just in case. The reason it will never occur is that, if the path
            # to such plugin does not exist, when create_plugin_registries is re-run
            # that syncs up the path to the associated plugin. It cannot reach this
            # point if the plugin name is invalid, so this point couldn't be hit
            # twice
            return self.retry_get_plugin(
                name, rebuild_registries, err_str, PluginRegistryError
            )
        spec = util.spec_from_file_location(module_path, abspath)
        module = util.module_from_spec(spec)
        spec.loader.exec_module(module)
        return self._plugin_module_to_obj(name, module)

    def get_plugins(self):
        """Get a list of plugins for this interface."""
        plugins = []
        # All plugin interfaces are explicitly imported in
        # geoips/interfaces/__init__.py
        # self.name comes explicitly from one of the interfaces that are
        # found by default on geoips.interfaces.
        # If there is a defined interface with no plugins available in the current
        # geoips installation (in any currently installed plugin package),
        # then there will NOT be an entry within registered plugins
        # for that interface, and a KeyError will be raised in the for loop
        # below.
        # Check if the current interface (self.name) is found in the
        # registered_plugins dictionary - if it is not, that means there
        # are no plugins for that interface, so return an empty list.
        registered_module_plugins = self.registered_module_based_plugins
        if self.name not in registered_module_plugins:
            LOG.debug("No plugins found for '%s' interface.", self.name)
            return plugins

        for plugin_name in registered_module_plugins[self.name]:
            try:
                plugins.append(self.get_plugin(plugin_name))
            except AttributeError as resp:
                raise PluginError(
                    f"Plugin '{plugin_name}' is missing the 'name' attribute, "
                    f"\nfrom package '{plugin_name['package']},' "
                    f"'{plugin_name['relpath']}' module,"
                ) from resp
        return plugins

    def plugin_is_valid(self, name):
        """Check that an interface is valid.

        Check that the requested interface function has the correct call signature.
        Return values should be as specified below, but are not programmatically
        verified.

        Parameters
        ----------
        name : str
          Name of the interface to be validated

        Returns
        -------
        bool
          True if valid, False if invalid
        """
        plugin = self.get_plugin(name)
        if plugin.family not in self.required_args:
            raise PluginError(
                f"'{plugin.family}' must be added to required args list"
                f"\nfor '{self.name}' interface,"
                f"\nfound in '{plugin.name}' plugin,"
                f"\nin '{plugin.module.__name__}' module"
                f"\nat '{plugin.module.__file__}'\n"
            )
        if plugin.family not in self.required_kwargs:
            raise PluginError(
                f"'{plugin.family}' must be added to required kwargs list"
                f"\nfor '{self.name}' interface,"
                f"\nfound in '{plugin.name}' plugin,"
                f"\nin '{plugin.module.__name__}' module"
                f"\nat '{plugin.module.__file__}'\n"
            )
        expected_args = self.required_args[plugin.family]
        expected_kwargs = self.required_kwargs[plugin.family]

        sig = inspect.signature(plugin.__call__)
        arg_list = []
        kwarg_list = []
        kwarg_defaults_list = []
        for param in sig.parameters.values():
            # kwargs are identified by a default value - parameter will include "="
            if "=" in str(param):
                kwarg, default_value = str(param).split("=")
                kwarg_list += [kwarg]
                kwarg_defaults_list += [default_value]
            # If there is no "=", then it is a positional parameter
            else:
                arg_list += [str(param)]

        for expected_arg in expected_args:
            if expected_arg not in arg_list:
                raise PluginError(
                    f"MISSING expected arg '{expected_arg}' in '{plugin.name}'"
                    f"\nfor '{self.name}' interface,"
                    f"\nfound in '{plugin.name}' plugin,"
                    f"\nin '{plugin.module.__name__}' module"
                    f"\nat '{plugin.module.__file__}'\n"
                )
        for expected_kwarg in expected_kwargs:
            # If expected_kwarg is a tuple, first item is kwarg, second default value
            if isinstance(expected_kwarg, tuple):
                if expected_kwarg[0] not in kwarg_list:
                    raise PluginError(
                        f"MISSING expected kwarg '{expected_kwarg}' in '{plugin.name}'"
                        f"\nfor '{self.name}' interface,"
                        f"\nfound in '{plugin.name}' plugin,"
                        f"\nin '{plugin.module.__name__}' module"
                        f"\nat '{plugin.module.__file__}'\n"
                    )
            elif expected_kwarg not in kwarg_list:
                raise PluginError(
                    f"MISSING expected kwarg '{expected_kwarg}' in '{plugin.name}'"
                    f"\nfor '{self.name}' interface,"
                    f"\nfound in '{plugin.name}' plugin,"
                    f"\nin '{plugin.module.__name__}' module"
                    f"\nat '{plugin.module.__file__}'\n"
                )

        return True

    def plugins_all_valid(self):
        """Test the current interface by validating every Plugin.

        Returns
        -------
            True if all plugins are valid, False if any plugin is invalid.
        """
        plugins = self.get_plugins()
        for plugin in plugins:
            if not self.plugin_is_valid(plugin.name):
                return False
        return True

    def test_interface(self):
        """Test the current interface by validating each Plugin and testing each method.

        Test this interface by opening every Plugin available to the interface,
        and validating each plugin by calling `plugin_is_valid` for each.
        Additionally, ensure all methods of this interface work as expected:

        * get_plugins
        * get_plugin
        * plugin_is_valid
        * plugins_all_valid

        Returns
        -------
            A dictionary containing three keys:
            'by_family', 'validity_check', 'func', and 'family'. The value for each
            of these keys is a dictionary whose keys are the names of the Plugins.

            - 'by_family' contains a dictionary of plugin names sorted by family.
            - 'validity_check' contains a dict whose keys are plugin names and whose
              values are bools where `True` indicates that the Plugin's function is
              valid according to `plugin_is_valid`.
            - 'func' contains a dict whose keys are plugin names and whose values are
              the function for each Plugin.
            - 'family' contains a dict whose keys are plugin names and whose vlaues
              are the contents of the 'family' attribute for each Plugin.
        """
        # plugin_names = self.get_plugins(sort_by="family")
        plugins = self.get_plugins()
        all_valid = self.plugins_all_valid()
        family_list = []
        plugin_ids = {}
        for plugin in plugins:
            if plugin.family not in family_list:
                family_list.append(plugin.family)
                plugin_ids[plugin.family] = []
            plugin_ids[plugin.family].append(plugin.id)

        output = {
            "all_valid": all_valid,
            "by_family": plugin_ids,
            "validity_check": {},
            "family": {},
            "func": {},
            "docstring": {},
        }
        for curr_family in plugin_ids:
            for curr_id in plugin_ids[curr_family]:
                output["validity_check"][curr_id] = self.plugin_is_valid(curr_id)
                output["func"][curr_id] = self.get_plugin(curr_id)
                output["family"][curr_id] = curr_family
                output["docstring"][curr_id] = output["func"][curr_id].docstring
        return output<|MERGE_RESOLUTION|>--- conflicted
+++ resolved
@@ -570,10 +570,7 @@
         ]:
             try:
                 obj_attrs[attr] = yaml_plugin[attr]
-<<<<<<< HEAD
-=======
             # This should be removed once we fully switch to pydantic models
->>>>>>> 8b2a90fa
             except TypeError:
                 yaml_plugin = yaml_plugin.dict()
                 obj_attrs[attr] = yaml_plugin[attr]

--- conflicted
+++ resolved
@@ -677,7 +677,23 @@
                 err_str = f"Plugin [{name}] doesn't exist under interface [{self.name}]"
                 return self.retry_get_plugin(name, rebuild_registries, err_str)
             abspath = str(files(package) / relpath)
-<<<<<<< HEAD
+            # If abspath doesn't exist the registry is out of date with the actual
+            # contents of all, or a certain plugin package.
+            if not exists(abspath):
+                err_str = (
+                    f"Plugin '{name}' exists in the registry but its corresponding file"
+                    f" at '{abspath}' cannot be found. Reinstall your package and "
+                    "re-run 'create_plugin_registries'."
+                )
+                # This error should never occur, but we're adding error handling here
+                # just in case. The reason it will never occur is that, if the path
+                # to such plugin does not exist, when create_plugin_registries is re-run
+                # that syncs up the path to the associated plugin. It cannot reach this
+                # point if the plugin name is invalid, so this point couldn't be hit
+                # twice
+                return self.retry_get_plugin(
+                    name, rebuild_registries, err_str, PluginRegistryError
+                )
             doc_iter = yaml.load_all(open(abspath, "r"), Loader=yaml.SafeLoader)
             doc_length = sum(1 for _ in doc_iter)
             if doc_length > 1 or self.name == "workflows":
@@ -703,29 +719,6 @@
                 plugin["package"] = package
                 plugin["abspath"] = abspath
                 plugin["relpath"] = relpath
-=======
-            # If abspath doesn't exist the registry is out of date with the actual
-            # contents of all, or a certain plugin package.
-            if not exists(abspath):
-                err_str = (
-                    f"Plugin '{name}' exists in the registry but its corresponding file"
-                    f" at '{abspath}' cannot be found. Reinstall your package and "
-                    "re-run 'create_plugin_registries'."
-                )
-                # This error should never occur, but we're adding error handling here
-                # just in case. The reason it will never occur is that, if the path
-                # to such plugin does not exist, when create_plugin_registries is re-run
-                # that syncs up the path to the associated plugin. It cannot reach this
-                # point if the plugin name is invalid, so this point couldn't be hit
-                # twice
-                return self.retry_get_plugin(
-                    name, rebuild_registries, err_str, PluginRegistryError
-                )
-            plugin = yaml.safe_load(open(abspath, "r"))
-            plugin["package"] = package
-            plugin["abspath"] = abspath
-            plugin["relpath"] = relpath
->>>>>>> 942ef8e7
         validated = self.validator.validate(plugin)
         # Store "name" as the product's "id"
         # This is helpful when an interfaces uses something other than just "name" to

--- conflicted
+++ resolved
@@ -71,7 +71,6 @@
     "products",
     "sectors",
 ]
-<<<<<<< HEAD
 __all__ = module_based_interfaces + yaml_based_interfaces
 
 def list_available_interfaces():
@@ -95,7 +94,4 @@
         except AttributeError:
             continue
 
-    return all_interfaces
-=======
-__all__ = module_based_interfaces + yaml_based_interfaces
->>>>>>> 61716e3a
+    return all_interfaces
# # # This source code is subject to the license referenced at
# # # https://github.com/NRLMMD-GEOIPS.

"""Feature Annotator interface module."""

from geoips.interfaces.base import BaseYamlInterface
from geoips.pydantic_models.v1.feature_annotators import FeatureAnnotatorPluginModel


class FeatureAnnotatorsInterface(BaseYamlInterface):
    """Interface for feature annotator plugins."""

    name = "feature_annotators"
<<<<<<< HEAD
    validator = FeatureAnnotatorPluginModel
    # use_pydantic = True
=======
    use_pydantic = False
>>>>>>> 1bbc54dc


feature_annotators = FeatureAnnotatorsInterface()<|MERGE_RESOLUTION|>--- conflicted
+++ resolved
@@ -4,19 +4,15 @@
 """Feature Annotator interface module."""
 
 from geoips.interfaces.base import BaseYamlInterface
-from geoips.pydantic_models.v1.feature_annotators import FeatureAnnotatorPluginModel
+# from geoips.pydantic_models.v1.feature_annotators import FeatureAnnotatorPluginModel
 
 
 class FeatureAnnotatorsInterface(BaseYamlInterface):
     """Interface for feature annotator plugins."""
 
-    name = "feature_annotators"
-<<<<<<< HEAD
-    validator = FeatureAnnotatorPluginModel
-    # use_pydantic = True
-=======
+    # name = "feature_annotators"
+    # validator = FeatureAnnotatorPluginModel
     use_pydantic = False
->>>>>>> 1bbc54dc
 
 
 feature_annotators = FeatureAnnotatorsInterface()
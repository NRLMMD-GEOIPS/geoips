# # # Distribution Statement A. Approved for public release. Distribution unlimited.
# # #
# # # Author:
# # # Naval Research Laboratory, Marine Meteorology Division
# # #
# # # This program is free software: you can redistribute it and/or modify it under
# # # the terms of the NRLMMD License included with this program. This program is
# # # distributed WITHOUT ANY WARRANTY; without even the implied warranty of
# # # MERCHANTABILITY or FITNESS FOR A PARTICULAR PURPOSE. See the included license
# # # for more details. If you did not receive the license, for more information see:
# # # https://github.com/U-S-NRL-Marine-Meteorology-Division/

<<<<<<< HEAD
"""Simple test script to run "test_<interface>_interface" for each dev and stable interface"""
=======
"""Simple script to list available modules for each interface.
>>>>>>> f48f6cd8

This includes both dev and stable interfaces.
Note this will be deprecated with v2.0, replaced with a new class-based
interface implementation.
"""
import pprint
from importlib import import_module
import traceback
import warnings

# Always actually raise DeprecationWarnings
# Note this SO answer https://stackoverflow.com/a/20960427
warnings.simplefilter("always", DeprecationWarning)


def main():
<<<<<<< HEAD
    """Script to list all modules available in the current geoips instantiation"""

=======
    """Script to list all modules available in the current geoips instantiation."""
>>>>>>> f48f6cd8
    interfaces = {
        "stable.reader": "list_readers_by_type",
        "dev.alg": "list_algs_by_type",
        "dev.boundaries": "list_boundaries_by_type",
        "dev.cmap": "list_cmaps_by_type",
        "dev.filename": "list_filenamers_by_type",
        "dev.gridlines": "list_gridlines_by_type",
        "dev.interp": "list_interps_by_type",
        "dev.output": "list_outputters_by_type",
        "dev.procflow": "list_procflows_by_type",
        "dev.product": "list_products_by_type",
    }

    for curr_interface, list_func in interfaces.items():
        print("")
        test_curr_interface = getattr(
            import_module(f"geoips.{curr_interface}"), f"{list_func}"
        )
        try:
            out_dict = test_curr_interface()
        except Exception:
            print(traceback.format_exc())
            raise

        print(f"Available {curr_interface} modules:")

        ppprinter = pprint.PrettyPrinter(indent=2)
        ppprinter.pprint(dict(out_dict))


if __name__ == "__main__":
    main()<|MERGE_RESOLUTION|>--- conflicted
+++ resolved
@@ -10,11 +10,7 @@
 # # # for more details. If you did not receive the license, for more information see:
 # # # https://github.com/U-S-NRL-Marine-Meteorology-Division/
 
-<<<<<<< HEAD
-"""Simple test script to run "test_<interface>_interface" for each dev and stable interface"""
-=======
 """Simple script to list available modules for each interface.
->>>>>>> f48f6cd8
 
 This includes both dev and stable interfaces.
 Note this will be deprecated with v2.0, replaced with a new class-based
@@ -31,12 +27,7 @@
 
 
 def main():
-<<<<<<< HEAD
-    """Script to list all modules available in the current geoips instantiation"""
-
-=======
     """Script to list all modules available in the current geoips instantiation."""
->>>>>>> f48f6cd8
     interfaces = {
         "stable.reader": "list_readers_by_type",
         "dev.alg": "list_algs_by_type",

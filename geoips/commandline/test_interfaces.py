--- conflicted
+++ resolved
@@ -11,11 +11,6 @@
 # # # https://github.com/U-S-NRL-Marine-Meteorology-Division/
 """Simple test script to run "test_<interface>_interface" for each interface.
 
-<<<<<<< HEAD
-"""Simple test script to run "test_<interface>_interface" for each interface.
-
-=======
->>>>>>> f546dec9
 This includes both dev and stable interfaces.
 Note this will be deprecated with v2.0 - replaced with a new class-based
 interface implementation.
@@ -27,10 +22,6 @@
 
 def main():
     """Script to test all dev and stable interfaces."""
-<<<<<<< HEAD
-
-=======
->>>>>>> f546dec9
     interfaces = [
         "stable.reader",
         "dev.alg",

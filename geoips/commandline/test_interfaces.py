# # # Distribution Statement A. Approved for public release. Distribution unlimited.
# # #
# # # Author:
# # # Naval Research Laboratory, Marine Meteorology Division
# # #
# # # This program is free software: you can redistribute it and/or modify it under
# # # the terms of the NRLMMD License included with this program. This program is
# # # distributed WITHOUT ANY WARRANTY; without even the implied warranty of
# # # MERCHANTABILITY or FITNESS FOR A PARTICULAR PURPOSE. See the included license
# # # for more details. If you did not receive the license, for more information see:
# # # https://github.com/U-S-NRL-Marine-Meteorology-Division/

<<<<<<< HEAD
"""Simple test script to run "test_<interface>_interface" for each dev and stable interface"""
=======
"""Simple test script to run "test_<interface>_interface" for each interface.

This includes both dev and stable interfaces.
Note this will be deprecated with v2.0 - replaced with a new class-based
interface implementation.
"""
>>>>>>> f48f6cd8
import pprint
from importlib import import_module
import traceback


def main():
<<<<<<< HEAD
    """Script to test all dev and stable interfaces"""
=======
    """Script to test all dev and stable interfaces."""
>>>>>>> f48f6cd8

    interfaces = [
        "stable.reader",
        "dev.alg",
        "dev.boundaries",
        "dev.cmap",
        "dev.filename",
        "dev.gridlines",
        "dev.interp",
        "dev.output",
        "dev.procflow",
        "dev.product",
    ]

    for curr_interface in interfaces:
        interface_name = curr_interface.split(".")[1]
        print("")
        print(f"Testing {curr_interface}...")
        print("ipython")
        print(
            f"    from geoips.{curr_interface} import test_{interface_name}_interface"
        )
        print(f"    test_{interface_name}_interface()")
        test_curr_interface = getattr(
            import_module(f"geoips.{curr_interface}"),
            f"test_{interface_name}_interface",
        )
        try:
            out_dict = test_curr_interface()
        except Exception:
            print(traceback.format_exc())
            raise

        print(f"SUCCESSFUL INTERFACE {curr_interface}")

        ppprinter = pprint.PrettyPrinter(indent=2)
        ppprinter.pprint(out_dict)

        for modname in out_dict["validity_check"]:
            if not out_dict["validity_check"][modname]:
                print(f"FAILED INTERFACE {curr_interface} on {modname}")
                raise TypeError(
                    f"Failed validity check on {modname} in interface {curr_interface}"
                )


if __name__ == "__main__":
    main()<|MERGE_RESOLUTION|>--- conflicted
+++ resolved
@@ -10,27 +10,19 @@
 # # # for more details. If you did not receive the license, for more information see:
 # # # https://github.com/U-S-NRL-Marine-Meteorology-Division/
 
-<<<<<<< HEAD
-"""Simple test script to run "test_<interface>_interface" for each dev and stable interface"""
-=======
 """Simple test script to run "test_<interface>_interface" for each interface.
 
 This includes both dev and stable interfaces.
 Note this will be deprecated with v2.0 - replaced with a new class-based
 interface implementation.
 """
->>>>>>> f48f6cd8
 import pprint
 from importlib import import_module
 import traceback
 
 
 def main():
-<<<<<<< HEAD
-    """Script to test all dev and stable interfaces"""
-=======
     """Script to test all dev and stable interfaces."""
->>>>>>> f48f6cd8
 
     interfaces = [
         "stable.reader",

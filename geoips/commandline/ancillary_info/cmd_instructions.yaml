name: geoips_cmd_instructions
instructions:
  geoips:
    help_str: "The GeoIPS Command Line Interface (CLI)."
    description: |
      The Geolocated Information Processing System (GeoIPS) CLI provides a set of
      commands for managing and using GeoIPS.  For a list of available commands, run
      `geoips --help`. Each subcommand has its own help text that can be accessed by
      running `geoips <subcommand> --help`. For example, to get help on the `geoips
      list` command, run `geoips list --help`.
    output_info:
      - N/A
  geoips_config:
    help_str: "Configure the geoips environment."
    description: |
      The `geoips config` command is used to configure the GeoIPS environment.
      This includes configuring GeoIPS' behavior (coming soon), installing required
      static datasets, and managing it's plugin registries.
    output_info:
      - Output related to config process that was run.
  geoips_config_install:
<<<<<<< HEAD
    help_str: |
      Install static datasets for use by certain algorithms or integration tests.
=======
    help_str: "Install static datasets for use by certain algorithms or tests."
>>>>>>> 5d493964
    description: |
      The `geoips config install` command installs static datasets required by GeoIPS.
      Some of these datasets are required for certain algorithms (e.g. LUTs for Rayleigh
      scattering correction). Others are test datasets for use with GeoIPS' integration
      tests.

      A list of available datasets can be obtained by running `geoips list
      test-datasets`.

      Data will be downloaded to `$GEOIPS_TESTDATA_DIR` by default. This can be
      overridden by providing a path via the `-o/--outdir` option.

      To install all available datasets, use `geoips config install all`. Note that this
      will require more than 100GB of space.

      You can force a dataset to be installed (even if it already exists) via `--force.`
    usage_str: |
      To use, type `geoips config install <test_dataset_name> --outdir <path> --force`.
    output_info:
      - Not Applicable
  geoips_config_create-registries:
    help_str: "Create plugin registries for installed plugin packages."
    description: |
      The `geoips config create-registries` command creates plugin registries for plugin
      packages found in the specified namespace.

      ** This should not be required unless the user has disabled automatic registry
      generation. **

      When called, by default, `geoips config create-registries` will find all plugin
      packages installed in the `geoips` namespace and generate a plugin registry in
      json format for each. If a different namespace is desired, `-n/--namespace` may be
      provided to specify that namespace. A subset of the available packages can be
      operated on by providing `-p/--packages`. The format can be specified by passing
      `-s/--save-type`.
    usage_str: |
      To use, type `geoips config create-registries --save-type <save-type> --packages
      <packages>`.
    output_info:
      - Not Applicable
  geoips_config_delete-registries:
    help_str: "Delete plugin registries for installed plugin packages."
    description: |
      Delete plugin registries for plugin packages found in the specified namespace.

      This should not be required unless the user has disabled automatic registry
      generation.

      When called, by default, `geoips config delete-registries` will find all plugin
      packages installed in the `geoips` namespace any plugin registries that it finds.
      If a different namespace is desired, `-n/--namespace` may be
      provided to specify that namespace. A subset of the available packages can be
      operated on by providing `-p/--packages`.
    usage_str: |
      To use, type `geoips config delete-registries -n <namespace> -p <packages>`.
    output_info:
      - Not Applicable
  geoips_describe:
    help_str: "Print detailed information about an individual GeoIPS artifact."
    description: |
      The `geoips describe` command prints detailed information about a specific GeoIPS
      artifact where an artifact can be a registered plugin package, a plugin interface,
      or a plugin.

      To get information on different types of artifacts, use the command forms below:
        - Plugin Packages: `geoips describe package <package_name>`
          For example, `geoips describe package geoips_clavrx` would return information
          on the `geoips_clavrx` package.
        - Interfaces: `geoips describe <interface_name>`
          For example, `geoips describe readers` would return information regarding the
          readers interface.
        - Plugins: `geoips describe <interface_name> <plugin_name>`
          For example, `geoips describe reader abi_netcdf` would retrun information
          regarding the `abi_netcdf` reader plugin.
    output_info:
      - Information related to the artifact that was retrieved.
  geoips_describe_interface: &geoips-describe-interface
    help_str: "Print detailed information about a specific GeoIPS artifact."
    description: |
      This command can be called in a few different ways to retreive different
      information.  If called with no arguments, this command will print detailed
      information about the specified plugin interface. If called with a plugin name, it
      will print detailed information about that specific plugin.
    output_info:
      - Docstring
      - Documentation Link (if applicable)
      - Family Name (if applicable)
      - Interface Name
      - Interface Type
      - Package Name (if applicable)
      - Relative Path
  geoips_describe_algorithms: *geoips-describe-interface
  geoips_describe_colormappers: *geoips-describe-interface
  geoips_describe_coverage-checkers: *geoips-describe-interface
  geoips_describe_databases: *geoips-describe-interface
  geoips_describe_filename-formatters: *geoips-describe-interface
  geoips_describe_interpolators: *geoips-describe-interface
  geoips_describe_output-checkers: *geoips-describe-interface
  geoips_describe_output-formatters: *geoips-describe-interface
  geoips_describe_procflows: *geoips-describe-interface
  geoips_describe_readers: *geoips-describe-interface
  geoips_describe_sector-adjusters: *geoips-describe-interface
  geoips_describe_sector-metadata-generators: *geoips-describe-interface
  geoips_describe_sector-spec-generators: *geoips-describe-interface
  geoips_describe_title-formatters: *geoips-describe-interface
  geoips_describe_feature-annotators: *geoips-describe-interface
  geoips_describe_gridline-annotators: *geoips-describe-interface
  geoips_describe_product-defaults: *geoips-describe-interface
  geoips_describe_products: *geoips-describe-interface
  geoips_describe_sectors: *geoips-describe-interface
  geoips_describe_workflows: *geoips-describe-interface
  # geoips_describe_family:
  #   help_str: |
  #     Retrieve the appropriate GeoIPS Family alongside descriptive information of
  #     that family. See output_info for each datum provided when this command is
  #     called. For a listing of available GeoIPS families, run:
  #     `geoips list interfaces`.
  #   usage_str: |
  #     To use, type `geoips describe family <interface_name> <family_name>`, where
  #     <interface_name> is a valid GeoIPS Interface and <family_name> is a supported
  #     family member of that interface.
  #   output_info:
  #     - Docstring
  #     - Family Name
  #     - Family Path
  #     - Interface Name
  #     - Interface Type
  #     - Required Args / Schema
  geoips_describe_interface: *geoips-describe-interface
  # geoips_describe_interface:
  #   help_str: |
  #     Retrieve the appropriate GeoIPS Interface alongside descriptive information of
  #     that interface. See output_info for each datum provided when this command is
  #     called. For a listing of available GeoIPS interfaces, run:
  #     `geoips list interfaces`.
  #   usage_str: |
  #     To use, type `geoips describe interface <interface_name>`, where
  #     <interface_name> is a valid GeoIPS Interface.
  #   output_info:
  #     - Absolute Path
  #     - Docstring
  #     - Documentation Link (If applicable)
  #     - Interface Name
  #     - Interface Type
  #     - Supported Families
  geoips_describe_package: *geoips-describe-interface
  # geoips_describe_plugin:
  #   help_str: |
  #     Retrieve the appropriate GeoIPS Plugin alongside descriptive information of
  #     that plugin. See output_info for each datum provided when this command is
  #     called. For a listing of available GeoIPS Plugins, run:
  #     `geoips list plugins`.
  #   usage_str: |
  #     To use, type `geoips describe plugin <interface_name> <plugin_name>`, where
  #     <interface_name> is a valid GeoIPS Interface and <plugin_name> is a valid plugin
  #     identifier that has been implemented in any installed GeoIPS package.
  #   output_info:
  #     - Docstring
  #     - Documentation Link (If applicable)
  #     - Family
  #     - Interface Name
  #     - Package
  #     - Relative Path
  #     - Plugin Specific Info (signature / source_names / available overrides)
  geoips_list:
    help_str: "Print a list of GeoIPS artifacts as a table of summary information."
    description: |
      The `geoips list` command prints a table containing a summary of GeoIPS
      artifacts. Which artifacts are listed is determined by the arguments provided to
      `geoips list`. Artifacts that can be listed include:
        - Installed plugin packages.
        - The plugin interfaces provided by GeoIPS.
        - All plugins registered to a particular interfaces.
        - Integration test scripts provided by the plugin packages (if available).
        - Static datasets available for download (see `geoips config install`).
        - Unit tests.
    # usage_str: |
    #   To use, type `geoips list <cmd> <sub-cmd>`.
    output_info:
      - Additional info related to the artifact[s] being listed.
  geoips_list_common:
    help_str: |
      Common optional arguments shared between list commands.
    usage_str: |
      This cannot be used by itself. It is just a framework to share arguments amongst
      similar commands.
    output_info:
      - N/A
  list_interface:
  geoips_list_interface: &list-single-interface
    help_str: ""
    description: |
      Prints a table containing a summary of a list of GeoIPS plugins registered to the
      specified interface. For more detailed information about a specific plugin, please
      use the `geoips describe` command.
    output_info:
      - Family
      - Interface Name
      - Interface Type
      - Package
      - Plugin Name
      - Relative Path
  geoips_list_algorithms: *list-single-interface
  geoips_list_colormappers: *list-single-interface
  geoips_list_coverage-checkers: *list-single-interface
  geoips_list_databases: *list-single-interface
  geoips_list_filename-formatters: *list-single-interface
  geoips_list_interpolators: *list-single-interface
  geoips_list_output-checkers: *list-single-interface
  geoips_list_output-formatters: *list-single-interface
  geoips_list_procflows: *list-single-interface
  geoips_list_readers: *list-single-interface
  geoips_list_sector-adjusters: *list-single-interface
  geoips_list_sector-metadata-generators: *list-single-interface
  geoips_list_sector-spec-generators: *list-single-interface
  geoips_list_title-formatters: *list-single-interface
  geoips_list_feature-annotators: *list-single-interface
  geoips_list_gridline-annotators: *list-single-interface
  geoips_list_product-defaults: *list-single-interface
  geoips_list_products: *list-single-interface
  geoips_list_sectors: *list-single-interface
  geoips_list_workflows: *list-single-interface
  geoips_list_interfaces:
    help_str: "Print a table containing a summary the available plugin interfaces."
    description: |
      Print a table containing a summary of the available GeoIPS plugin interfaces. For
      more detailed information about a specific interface, please use the `geoips
      describe` command.
    output_info:
      - Absolute Path
      - Docstring
      - Documentation Link (if applicable)
      - Interface Name
      - Interface Type
      - Package
      - Supported Families
  geoips_list_plugins:
    help_str: "List all registered plugins for GeoIPS."
    description: |
      Print a table containing a summary of all registered plugins for GeoIPS. For more
      detailed information about a specific plugin, please use the `geoips describe` command.
    output_info:
      - Family
      - Interface Name
      - Interface Type
      - Package
      - Plugin Name
      - Relative Path
  geoips_list_packages:
    help_str: "List all installed GeoIPS plugin packages."
    description: |
      Print a table containing a summary of all installed GeoIPS plugin packages.
      By default, the table will include the package name, the absolute path to the
      package, and the top-level docstring from the package.
    output_info:
      - Docstring
      - Package
      - Relative Path
      - Version Number
  geoips_list_scripts:
    help_str: "List test scripts found in GeoIPS packages."
    output_info:
      - Package
      - Script Name
  geoips_list_registries:
    help_str: "List the plugin registries and their locations."
    output_info:
      - GeoIPS Package
      - JSON Path
      - YAML Path
  geoips_list_source-names:
    help_str: "List the data source names supported by GeoIPS readers."
    description: |
      Print a table containing a list of the data sources supported by GeoIPS readers.
      This table will include the names of the supported data sources and the names of
      the readers that support them.
    output_info:
      - Source Name
      - Reader Names
  geoips_list_test-datasets:
    help_str: "List the test datasets available for use with GeoIPS."
    description: |
      Print a table containing a list of the test datasets available for use with
      GeoIPS.  This table will include the dataset name, the data host where the dataset
      is located, and the path to the dataset.
    output_info:
      - Data Host
      - Dataset Name
      - Size
  geoips_list_unit-tests:
    help_str: "List the unit tests from a GeoIPS package."
    description: |
      Print a table containing a list of the unit tests available in a GeoIPS package.
      This data can be used to run unit tests via `geoips test unit-test ...`.
    usage_str: |
      To use, type `geoips list unit-tests -p <package-name>`.
    output_info:
      - GeoIPS Package
      - Unit Test Directory
      - Unit Test Name
  geoips_run: &geoips-run
    help_str: "Run a GeoIPS procflow."
    description: |
      The `geoips run` command runs the specified procflow plugin. Currently availabe
      procflows include `single_source`, `config_based`, and `data_fusion` (if the
      data_fusion package is installed).
    usage_str: |
      To use, type `geoips run <procflow_name> **<procflow_arguments>`.
    output_info:
      - Log output of the specified procflow ran over certain products.
  geoips_run_config_based: *geoips-run
  geoips_run_data_fusion: *geoips-run
  geoips_run_single_source: *geoips-run
  # geoips_run_config_based:
  #   help_str: |
  #     Run the config based process workflow. For more information of the
  #     arguments available, either run 'geoips run config_basd -h', or view the arguments
  #     set up in geoips.commandline.args:add_args
  #   usage_str: |
  #     To use, type `geoips run data_fusion **<data_fusion_args>`.
  #   output_info:
  #     - Log Output of the Data Fusion Process Workflow (Procflow)
  # geoips_run_data_fusion:
  #   help_str: |
  #     Run the data fusion process workflow. This process workflow is built on top of the
  #     native 'single_source' procflow with extra arguments. For more information of the
  #     arguments available, either run 'geoips run data_fusion -h', or view the arguments
  #     set up in data_fusion.commandline.args:add_args
  #   usage_str: |
  #     To use, type `geoips run data_fusion **<data_fusion_args>`.
  #   output_info:
  #     - Log Output of the Data Fusion Process Workflow (Procflow)
  # geoips_run_single_source:
  #   help_str: |
  #     Run the native geoips single source process workflow. For more information of the
  #     arguments available, either run 'geoips run single_source -h', or view the
  #     arguments set up in geoips.commandline.args:add_args
  #   usage_str: |
  #     To use, type `geoips run single_source **<single_source_args>`.
  #   output_info:
  #     - Log Output of the Single Source Process Workflow (Procflow)
  geoips_test:
    help_str: "Run lint, unit, or integration tests."
    description: |
      Run tests implemented in GeoIPS or a separate GeoIPS Package. This could be
      running a set of linters on a specific package, running a certain integration or
      normal test script, or running unit tests. Current options are ["linting",
      "script", "unit-test"].
    usage_str: |
      To use, type `geoips test <cmd> <sub-cmd>`.
    output_info:
      - Output of the Test Being Ran
  geoips_test_linting:
    help_str: |
      Run all GeoIPS linters on a specific GeoIPS Package. This will test whether or not
      the code you wrote adheres to the specified coding conventions set up by GeoIPS.
      Defaults to the 'geoips' package.
    usage_str: |
      To use, type `geoips test linting -p <package-name>`.
    output_info:
      - Output of the Linters
  geoips_test_script:
    help_str: |
      Runs a specific test script (integration-based or normal), found within a certain
      GeoIPS package. If this is specified as an integration test, this will only work
      using the 'geoips' package. Use '--integration' to specify that the script
      is integration-based. Defaults to the 'geoips' package.
    usage_str: |
      To use, type `geoips test script -p <package-name> <--integration> <script_name>`.
    output_info:
      - Output of the Script Being Ran
  geoips_test_sector:
    help_str: |
      Create a specific sector image from the provided sector plugin name. This is an
      easy way to test whether or not the sector plugin you've created matches the
      region of the globe you want to study at the correct resolution. Provided this
      sector plugin has been added to the plugin registry, this command will work.

      If '--overlay' is supplied, your sector will be overlaid on top of the
      'global_cylindrical' grid in a semi-transparent fashion. Useful for testing the
      geospatial domain of very small sectors.
    usage_str: |
      To use, type `geoips test sector <sector_name> --overlay --outdir
      <output_directory_path>`.
    output_info:
      - A path to the image of the sector you've created.
  # geoips_test_unit-test:
  #   help_str: |
  #     Run tests unit-test[s] implemented in a certain GeoIPS package. This command
  #     expects that the unit tests implemented are pytest-based. Defaults to the
  #     'geoips' package.
  #   usage_str: |
  #     To use, type
  #     `geoips test unit-test -p <package-name> <directory_name> <-n> <script_name>`
  #   output_info:
  #     - Output of the Unit Test Being Ran
  geoips_tree:
    help_str: "Print a tree of all available GeoIPS CLI commands."
    description: |
      Print a tree of all of the available GeoIPS CLI commands. This will display every
      command in a top-down tree which gives a visual structure of how the CLI can be
      ran. <--max-depth> must be greater than or equal to 0, where depth denotes the
      level of the command you'd like to display. Ie. <0> geoips <1> list <2> scripts.
    usage_str: |
      To use, type `geoips tree <--max-depth> <int> <--color> <--short-name>`.
    output_info:
      - The tree of available GeoIPS CLI commands up to '--max-depth' levels, where
        depth denotes the level of the command you'd like to display.
        I.e. <0> geoips <1> list <2> scripts.
        Can be colored output if wanted and can define whether or not we want the full
        command string or just the name of the command at the specified depth.
  geoips_validate:
    help_str: "Validate a GeoIPS plugin."
    description: |
      Validate a GeoIPS Plugin found at <file_path>. While this is done under the hood
      via GeoIPS, this is an easy way to test whether or not the plugin you are
      developing is valid. If the <file_path> you're trying to validate is a
      multi-document YAML file, you'll also need to provide the name of the plugin
      within that file for this command to work.
    usage_str: |
      To use, type `geoips validate <file_path> OPT_ARG <plugin_name>`.
    output_info:
      - A message telling you if the plugin is valid or not and why.<|MERGE_RESOLUTION|>--- conflicted
+++ resolved
@@ -19,12 +19,7 @@
     output_info:
       - Output related to config process that was run.
   geoips_config_install:
-<<<<<<< HEAD
-    help_str: |
-      Install static datasets for use by certain algorithms or integration tests.
-=======
     help_str: "Install static datasets for use by certain algorithms or tests."
->>>>>>> 5d493964
     description: |
       The `geoips config install` command installs static datasets required by GeoIPS.
       Some of these datasets are required for certain algorithms (e.g. LUTs for Rayleigh

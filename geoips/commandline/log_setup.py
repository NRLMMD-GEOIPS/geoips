--- conflicted
+++ resolved
@@ -17,17 +17,6 @@
 from textwrap import wrap
 
 
-<<<<<<< HEAD
-def log_with_emphasis(LOG, *messages):
-    """Log the given message with emphasis provided a certain log type.
-
-    Parameters
-    ----------
-    LOG: logging function
-        Can be of any type [debug, info, interactive...]
-        Or just the print function itself
-    messages: 1 or more Strings
-=======
 def log_with_emphasis(print_func, *messages):
     """Print messages boxed in asterisks using the specified print function.
 
@@ -41,7 +30,6 @@
         An instance of a function that prints (e.g. ``logging.debug``, ``logging.info``,
         etc, or the ``print`` function itself).
     messages: one or more strings
->>>>>>> 4d260ed3
         The messages to be logged with emphasis
     """
     wrapped_messages = []
@@ -50,24 +38,14 @@
         wrapped_messages += wrap(message, width=74)
     max_message_len = min(74, max([len(wmessage) for wmessage in wrapped_messages]))
     # adding +6 to max_message_len as we add '** ' and ' **' pre/post-fixes (6 chars)
-<<<<<<< HEAD
-    LOG("*" * (max_message_len + 6))
-=======
     print_func("*" * (max_message_len + 6))
->>>>>>> 4d260ed3
     for wrapped_message in wrapped_messages:
         # for each of the wrapped messages, if the length of such message is less
         # than max message length, add some whitespace to make some things match,
         # this is what the 'ljust(len)' function does
-<<<<<<< HEAD
-        LOG(f"** {wrapped_message.ljust(max_message_len)} **")
-    LOG("*" * (max_message_len + 6))
-    LOG("\n")
-=======
         print_func(f"** {wrapped_message.ljust(max_message_len)} **")
     print_func("*" * (max_message_len + 6))
     print_func("\n")
->>>>>>> 4d260ed3
 
 
 class LogLevelAdder:

--- conflicted
+++ resolved
@@ -8,15 +8,9 @@
 from textwrap import wrap
 
 
-<<<<<<< HEAD
-logging_setup_done = False
-log = None
-
 logging.captureWarnings(True)
 
 
-=======
->>>>>>> 60a44691
 def log_with_emphasis(print_func, *messages):
     """Print messages boxed in asterisks using the specified print function.
 

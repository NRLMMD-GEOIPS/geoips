--- conflicted
+++ resolved
@@ -10,11 +10,7 @@
 # # # for more details. If you did not receive the license, for more information see:
 # # # https://github.com/U-S-NRL-Marine-Meteorology-Division/
 
-<<<<<<< HEAD
-""" Command line script for kicking off geoips based procflows"""
-=======
 """Command line script for kicking off geoips based procflows."""
->>>>>>> f48f6cd8
 
 import argparse
 import logging
@@ -25,19 +21,6 @@
 
 
 def check_command_line_args(arglist, argdict):
-<<<<<<< HEAD
-    """Check formatting of command line arguments
-
-    Args:
-        arglist (list) : List of desired command line arguments to check within argdict for appropriate formatting
-        argdict (dict) : Dictionary of command line arguments
-
-    Returns:
-        (bool) : Return True if all arguments are of appropriate formatting.
-
-    Raises:
-        (TypeError) : Incorrect command line formatting
-=======
     """Check formatting of command line arguments.
 
     Parameters
@@ -57,7 +40,6 @@
     ------
     TypeError
         Incorrect command line formatting
->>>>>>> f48f6cd8
     """
     if arglist is None:
         return True
@@ -69,14 +51,7 @@
         for fname in argdict["filenames"]:
             if not exists(fname):
                 raise IOError(
-<<<<<<< HEAD
                     f"Filename {fname} does not exist - all requested files must exist on disk"
-=======
-                    (
-                        f"Filename {fname} does not exist - "
-                        "all requested files must exist on disk"
-                    )
->>>>>>> f48f6cd8
                 )
         # LOG.info('COMMANDLINEARG filenames: %s', argdict['filenames'])
     if "self_register_dataset" in arglist:
@@ -156,14 +131,7 @@
             argdict["output_file_list_fname"], str
         ):
             raise TypeError(
-<<<<<<< HEAD
                 'Must pass a single string for "output_file_list_fname" dictionary entry'
-=======
-                (
-                    "Must pass a single string for "
-                    "'output_file_list_fname' dictionary entry"
-                )
->>>>>>> f48f6cd8
             )
         LOG.info(
             "COMMANDLINEARG output_file_list_fname: %s",
@@ -195,23 +163,6 @@
 def get_command_line_args(
     arglist=None, description=None, add_args_func=None, check_args_func=None
 ):
-<<<<<<< HEAD
-    """Parse command line arguments specified by the requested list of arguments
-
-    Args:
-        arglist (:obj:`list`, optional) : DEFAULT None.
-                                            list of requested arguments to add to the ArgumentParser
-                                            if None, include all arguments
-        description (:obj:`str`, optional) : DEFAULT None. String description of arguments
-    Returns:
-        (dict) : Dictionary of command line arguments
-    """
-    if add_args_func is None:
-        add_args_func = add_args
-    if check_args_func is None:
-        check_args_func = check_command_line_args
-
-=======
     """Parse command line arguments specified by the requested list of arguments.
 
     Parameters
@@ -238,7 +189,6 @@
     if check_args_func is None:
         check_args_func = check_command_line_args
 
->>>>>>> f48f6cd8
     parser = argparse.ArgumentParser(description=description)
     add_args_func(parser, arglist)
     argdict = parser.parse_args()
@@ -247,20 +197,6 @@
 
 
 def add_args(parser, arglist=None):
-<<<<<<< HEAD
-    """List of available standard arguments for calling data file processing command line.
-
-    Args:
-        parser (ArgumentParser) : argparse ArgumentParser to add appropriate arguments
-        arglist (:obj:`list`, optional) : DEFAULT None
-                    list of requested arguments to add to the ArgumentParser
-                    if None, include all arguments
-
-    Returns:
-        No return values (parser modified in place)
-    """
-
-=======
     """List of available standard arguments for calling data processing command line.
 
     Parameters
@@ -275,7 +211,6 @@
     -------
         No return values (parser modified in place)
     """
->>>>>>> f48f6cd8
     if arglist is None or "filenames" in arglist:
         parser.add_argument(
             "filenames",
@@ -294,12 +229,8 @@
             nargs="?",
             default=None,
             help="""Specify area def adjuster to be used within processing, located in:
-<<<<<<< HEAD
-                                          <package>.interface_modules.area_def_adjusters.<myadjuster>.<myadjuster>""",
-=======
                             <package>.interface_modules.area_def_adjusters.
                                 <myadjuster>.<myadjuster>""",
->>>>>>> f48f6cd8
         )
 
     tc_group = parser.add_argument_group(
@@ -310,13 +241,8 @@
             "--tc_template_yaml",
             nargs="?",
             default=None,
-<<<<<<< HEAD
-            help="""YAML template for creating appropriate TC sector shape/resolution from
-                                        current storm location""",
-=======
             help="""YAML template for creating appropriate TC sector
                             shape/resolution from current storm location""",
->>>>>>> f48f6cd8
         )
 
     trackfile_group = parser.add_argument_group(
@@ -328,15 +254,10 @@
             nargs="*",
             default=None,
             help="""Specify TC trackfiles to include in processing
-<<<<<<< HEAD
-                                             If --trackfile_sector_list is included, limit to the storms in list
-                                             If --trackfile_sector_list is not included, process all storms""",
-=======
                             If --trackfile_sector_list is included,
                                 limit to the storms in list
                             If --trackfile_sector_list is not included,
                                 process all storms""",
->>>>>>> f48f6cd8
         )
     if arglist is None or "trackfile_parser" in arglist:
         trackfile_group.add_argument(
@@ -344,29 +265,18 @@
             nargs="?",
             default=None,
             help="""Specify TC trackfile parser to use with trackfiles, located in:
-<<<<<<< HEAD
-                                                geoips*.interface_modules.trackfile_parsers.myparsername.myparsername,
-                                                The trackfile_parser string should be the parser module
-                                                name (no .py)""",
-=======
                             geoips*.interface_modules.trackfile_parsers.
                                 myparsername.myparsername,
                             The trackfile_parser string should be the parser module
                             name (no .py)""",
->>>>>>> f48f6cd8
         )
     if arglist is None or "trackfile_sector_list" in arglist:
         trackfile_group.add_argument(
             "--trackfile_sector_list",
             nargs="*",
             default=None,
-<<<<<<< HEAD
-            help="""A list of sector names found specified trackfiles to include in processing.
-                                             Of format: tc2020io01amphan""",
-=======
             help="""A list of sector names found specified trackfiles to include
                     in processing. Of format: tc2020io01amphan""",
->>>>>>> f48f6cd8
         )
 
     tcdb_group = parser.add_argument_group(title="Sector Requests: TC tracks database")
@@ -375,30 +285,19 @@
             "--tcdb_sector_list",
             nargs="*",
             default=None,
-<<<<<<< HEAD
-            help="""A list of sector names found in tc database to include in processing.
-                                         Of format: tc2020io01amphan""",
-=======
             help="""A list of sector names found in tc database to include in
                     processing. Of format: tc2020io01amphan""",
->>>>>>> f48f6cd8
         )
     if arglist is None or "tcdb" in arglist:
         tcdb_group.add_argument(
             "--tcdb",
             action="store_true",
-<<<<<<< HEAD
-            help="""Call with --tcdb to include the matching TC database sectors within processing
-                                         If --tcdb_sector_list is also included, limit the storms to those in list
-                                         If --tcdb_sector_list is not included, process all matching storms.""",
-=======
             help="""Call with --tcdb to include the matching TC database sectors
                             within processing
                             If --tcdb_sector_list is also included,
                                 limit the storms to those in list
                             If --tcdb_sector_list is not included,
                                 process all matching storms.""",
->>>>>>> f48f6cd8
         )
 
     static_group = parser.add_argument_group(
@@ -409,28 +308,17 @@
             "--sectored_read",
             action="store_true",
             help="""Call with --sectored_read to specify to sector the data
-<<<<<<< HEAD
-                                          to specified area_defs during reading (ie, do not read all data
-                                          into memory in advance).""",
-=======
                             to specified area_defs during reading (ie, do not
                             read all data into memory in advance).""",
->>>>>>> f48f6cd8
         )
     if arglist is None or "resampled_read" in arglist:
         static_group.add_argument(
             "--resampled_read",
             action="store_true",
             help="""Call with --resampled_read to specify to resample the data
-<<<<<<< HEAD
-                                          to specified area_defs during reading (ie, do not read all data
-                                          into memory in advance).
-                                          This is required only for some geostationary readers""",
-=======
                             to specified area_defs during reading (ie, do not
                             read all data into memory in advance).
                             This is required only for some geostationary readers""",
->>>>>>> f48f6cd8
         )
     if arglist is None or "self_register_dataset" in arglist:
         static_group.add_argument(
@@ -438,11 +326,7 @@
             nargs="?",
             default=None,
             help="""Specify to register output data to the dataset specified by
-<<<<<<< HEAD
-                                                self_register_dataset option.""",
-=======
                             self_register_dataset option.""",
->>>>>>> f48f6cd8
         )
     if arglist is None or "self_register_source" in arglist:
         static_group.add_argument(
@@ -450,24 +334,15 @@
             nargs="?",
             default=None,
             help="""Specify to register output data to the dataset specified by
-<<<<<<< HEAD
-                                                self_register_dataset / self_register_source options.""",
-=======
                             self_register_dataset / self_register_source options.""",
->>>>>>> f48f6cd8
         )
     if arglist is None or "reader_defined_area_def" in arglist:
         static_group.add_argument(
             "--reader_defined_area_def",
             action="store_true",
             help="""Call with --reader_defined_area_def to specify to use only
-<<<<<<< HEAD
-                                                area_definition defined within the reader
-                                                This option supercedes all other sector-specifying options.""",
-=======
                             area_definition defined within the reader. This option
                             supercedes all other sector-specifying options.""",
->>>>>>> f48f6cd8
         )
     if arglist is None or "sectorfiles" in arglist:
         static_group.add_argument(
@@ -482,13 +357,8 @@
             "--sector_list",
             nargs="*",
             default=None,
-<<<<<<< HEAD
-            help="""A list of short sector names found within YAML sectorfiles over which the
-                                         data file should be processed.""",
-=======
             help="""A list of short sector names found within YAML sectorfiles
                             over which the data file should be processed.""",
->>>>>>> f48f6cd8
         )
 
     prod_group = parser.add_argument_group(title="Product specification options")
@@ -505,25 +375,16 @@
             nargs="?",
             default=None,
             type=float,
-<<<<<<< HEAD
-            help="""Minimum percent coverage required to produce product. Defaults to 10.""",
-=======
             help="""Minimum percent coverage required to produce product.
                             Defaults to 10.""",
->>>>>>> f48f6cd8
         )
     if arglist is None or "product_options" in arglist:
         prod_group.add_argument(
             "--product_options",
             nargs="?",
             default=None,
-<<<<<<< HEAD
-            help="""Specify product specific options (these must be parsed within the
-                                         individual product scripts)""",
-=======
             help="""Specify product specific options (these must be parsed
                             within the individual product scripts)""",
->>>>>>> f48f6cd8
         )
     if arglist is None or "product_params_override" in arglist:
         prod_group.add_argument(
@@ -532,11 +393,7 @@
             default={},
             type=jloads,
             help="""Specify product parameters to override the default specifications.
-<<<<<<< HEAD
-                                        Should be formatted as a json dictionary string""",
-=======
                             Should be formatted as a json dictionary string""",
->>>>>>> f48f6cd8
         )
 
     comp_group = parser.add_argument_group(
@@ -547,13 +404,8 @@
             "--output_file_list_fname",
             nargs="?",
             default=None,
-<<<<<<< HEAD
-            help="""Specify full path to a single file to store the complete list of output files
-                                        produced during the current run""",
-=======
             help="""Specify full path to a single file to store the complete list
                             of output files produced during the current run""",
->>>>>>> f48f6cd8
         )
 
     if arglist is None or "compare_path" in arglist:
@@ -561,14 +413,9 @@
             "--compare_path",
             nargs="?",
             default=None,
-<<<<<<< HEAD
-            help="""Specify full path to single directory (with <product> and <output> wildcards)
-                                        to be used for comparisons for ALL current outputs.""",
-=======
             help="""Specify full path to single directory
                             (with <product> and <output> wildcards)
                             to be used for comparisons for ALL current outputs.""",
->>>>>>> f48f6cd8
         )
 
     if arglist is None or "compare_paths_override" in arglist:
@@ -578,19 +425,12 @@
             default={},
             type=jloads,
             help="""NOT YET IMPLEMENTED Specify dictionary of full paths to directories
-<<<<<<< HEAD
-                                    (with <product> and <output> wildcards) containing output products to compare with
-                                    current outputs. This should be formatted as a json dictionary string, with
-                                    YAML output config output_types as keys, and full directory comparison output
-                                    path as values.  Special key "all" will pertain to all output types.""",
-=======
                             (with <product> and <output> wildcards) containing
                             output products to compare with current outputs.
                             This should be formatted as a json dictionary string, with
                             YAML output config output_types as keys, and full directory
                             comparison output path as values.  Special key "all" will
                             pertain to all output types.""",
->>>>>>> f48f6cd8
         )
 
     if arglist is None or "compare_outputs_module" in arglist:
@@ -599,12 +439,8 @@
             nargs="?",
             default="compare_outputs",
             help="""Specify module to use for comparing outputs.
-<<<<<<< HEAD
-                                    Defaults to geoips.compare_outputs internally if not specified.""",
-=======
                             Defaults to geoips.compare_outputs
                             internally if not specified.""",
->>>>>>> f48f6cd8
         )
 
     procflow_group = parser.add_argument_group(
@@ -615,15 +451,10 @@
             "--procflow",
             default=None,
             help="""Specify procflow that should be followed for this file, located in:
-<<<<<<< HEAD
-                                          geoips*.interface_modules.procflows.myprocflowname.myprocflowname,
-                                          The procflow string should be the procflow module name (no .py)""",
-=======
                             geoips*.interface_modules.procflows.
                                 myprocflowname.myprocflowname,
                             The procflow string should be the procflow module
                             name (no .py)""",
->>>>>>> f48f6cd8
         )
 
     if arglist is None or "filename_format" in arglist:
@@ -631,18 +462,11 @@
             "--filename_format",
             nargs="?",
             default="geoips_fname",
-<<<<<<< HEAD
-            help="""Specify filename format module_name that should be used for this file, where
-                                          Each filename_module_name is 'myfilemodule' where
-                                              from geoips*.filenames.myfilemodule import myfilemodule
-                                          would be the appropriate import statement""",
-=======
             help="""Specify filename format module_name that should be used for
                             this file, where each filename_module_name is
                             'myfilemodule' where:
                                 from geoips*.filenames.myfilemodule import myfilemodule
                             would be the appropriate import statement""",
->>>>>>> f48f6cd8
         )
     if arglist is None or "filename_format_kwargs" in arglist:
         procflow_group.add_argument(
@@ -651,12 +475,8 @@
             default={},
             type=jloads,
             help="""Specify filename format kwargs that should be used for
-<<<<<<< HEAD
-                                            this filename_format. Should be formatted as a json dictionary string""",
-=======
                             this filename_format. Should be formatted as a json
                             dictionary string""",
->>>>>>> f48f6cd8
         )
 
     if arglist is None or "metadata_filename_format" in arglist:
@@ -664,18 +484,11 @@
             "--metadata_filename_format",
             nargs="?",
             default=None,
-<<<<<<< HEAD
-            help="""Specify filename format module_name that should be used for metadata output,
-                                          where filename_module_name is 'myfilemodule' where
-                                              geoips.filename_formats.myfilemodule
-                                          would be the appropriate entry point""",
-=======
             help="""Specify filename format module_name that should be used for
                             metadata output, where filename_module_name is
                             'myfilemodule' where:
                                 geoips.filename_formats.myfilemodule
                             would be the appropriate entry point""",
->>>>>>> f48f6cd8
         )
     if arglist is None or "metadata_filename_format_kwargs" in arglist:
         procflow_group.add_argument(
@@ -684,13 +497,8 @@
             default={},
             type=jloads,
             help="""Specify filename format kwargs that should be used for
-<<<<<<< HEAD
-                                            this metadata_filename_format.
-                                            Should be formatted as a json dictionary string""",
-=======
                             this metadata_filename_format.
                             Should be formatted as a json dictionary string""",
->>>>>>> f48f6cd8
         )
 
     if arglist is None or "output_format" in arglist:
@@ -699,15 +507,9 @@
             nargs="?",
             default=None,
             help="""Specify output format module_name that should be used for this file,
-<<<<<<< HEAD
-                                          each output_format is 'output_formats.imagery_annotated' where
-                                              from geoips*.output_formats.imagery_annotated import imagery_annotated
-                                          would be the appropriate import statement""",
-=======
                     each output_format is 'output_formats.imagery_annotated' where
                     from geoips*.output_formats.imagery_annotated import
                     imagery_annotated would be the appropriate import statement""",
->>>>>>> f48f6cd8
         )
     if arglist is None or "output_format_kwargs" in arglist:
         procflow_group.add_argument(
@@ -715,15 +517,9 @@
             nargs="?",
             default={},
             type=jloads,
-<<<<<<< HEAD
-            help="""Specify output format kwargs that should be used for this output_format.
-                                            should be formatted as a json dictionary string, ie:
-                                            '{"title_format": "tc_copyright", "title_copyright": "NRL"}' """,
-=======
             help="""Specify output format kwargs that should be used for this
                     output_format. should be formatted as a json dictionary string, ie:
                     '{"title_format": "tc_copyright", "title_copyright": "NRL"}' """,
->>>>>>> f48f6cd8
         )
 
     if arglist is None or "metadata_output_format" in arglist:
@@ -731,17 +527,10 @@
             "--metadata_output_format",
             nargs="?",
             default=None,
-<<<<<<< HEAD
-            help="""Specify output format module_name that should be used for metadata output,
-                                          each output_format is 'myoutputmodule' where
-                                              from geoips.output_formats.myoutputmodule.myoutputmodule
-                                          would be the appropriate entry point""",
-=======
             help="""Specify output format module_name that should be used for
                     metadata output, each output_format is 'myoutputmodule' where
                         from geoips.output_formats.myoutputmodule.myoutputmodule
                     would be the appropriate entry point""",
->>>>>>> f48f6cd8
         )
     if arglist is None or "metadata_output_format_kwargs" in arglist:
         procflow_group.add_argument(
@@ -750,11 +539,7 @@
             default={},
             type=jloads,
             help="""Specify output format kwargs that should be used for this metadata.
-<<<<<<< HEAD
-                                            Should be formatted as a json dictionary string.""",
-=======
                     Should be formatted as a json dictionary string.""",
->>>>>>> f48f6cd8
         )
 
     if arglist is None or "output_config" in arglist:
@@ -773,13 +558,8 @@
             "--reader_name",
             default=None,
             help="""If --reader_name is passed, the specific reader will be located in
-<<<<<<< HEAD
-                                       geoips*.readers.myreader_name.myreader_name,
-                                       The reader_name string should be the reader module name (no .py)""",
-=======
                     geoips*.readers.myreader_name.myreader_name,
                     The reader_name string should be the reader module name (no .py)""",
->>>>>>> f48f6cd8
         )
 
     if arglist is None or "bg_product_name" in arglist:
@@ -792,15 +572,9 @@
         rdr_group.add_argument(
             "--bg_reader_name",
             default=None,
-<<<<<<< HEAD
-            help="""If --bg_reader_name is passed, the specific reader will be located in
-                                    geoips*.readers.myreader_name.myreader_name,
-                                    The bg_reader_name string should be the reader module name (no .py)""",
-=======
             help="""If --bg_reader_name is passed, the specific reader will be located
                     in geoips*.readers.myreader_name.myreader_name, The bg_reader_name
                     string should be the reader module name (no .py)""",
->>>>>>> f48f6cd8
         )
     if arglist is None or "bg_fnames" in arglist:
         rdr_group.add_argument(
@@ -808,13 +582,8 @@
             nargs="*",
             default=None,
             help="""Specify filenames to use for background imagery.
-<<<<<<< HEAD
-                                    If --bg_reader_name included, use specific reader for reading background
-                                    datafiles.""",
-=======
                     If --bg_reader_name included, use specific reader for
                     reading background datafiles.""",
->>>>>>> f48f6cd8
         )
 
     plt_group = parser.add_argument_group(title="Plotting parameter specifications")
@@ -822,50 +591,32 @@
         plt_group.add_argument(
             "--gridlines_params",
             default=None,
-<<<<<<< HEAD
-            help="""If --gridlines_params is passed, the specific gridline params will be located in
-                                    geoips*.image_utils.plotting_params.gridlines.gridlines_params,
-                                    The gridlines_params string should be the base gridline name (no .yaml)""",
-=======
             help="""If --gridlines_params is passed, the specific gridline
                     params will be located in
                     geoips*.image_utils.plotting_params.gridlines.gridlines_params,
                     The gridlines_params string should be the base gridline name
                     (no .yaml)""",
->>>>>>> f48f6cd8
         )
     if arglist is None or "boundaries_params" in arglist:
         plt_group.add_argument(
             "--boundaries_params",
             default=None,
-<<<<<<< HEAD
-            help="""If --boundaries_params is passed, the specific boundary params will be located in
-                                    geoips*.image_utils.plotting_params.boundaries.<boundaries_params>,
-                                    The boundaries_params string should be the base boundaries name (no .yaml)""",
-=======
             help="""If --boundaries_params is passed, the specific boundary
                     params will be located in
                     geoips*.image_utils.plotting_params.boundaries.<boundaries_params>,
                     The boundaries_params string should be the base boundaries name
                     (no .yaml)""",
->>>>>>> f48f6cd8
         )
 
     if arglist is None or "model_reader_name" in arglist:
         rdr_group.add_argument(
             "--model_reader_name",
             default=None,
-<<<<<<< HEAD
-            help="""If --model_reader_name is passed, the specific reader will be located in
-                                    geoips*.readers.my_reader_name.my_reader_name,
-                                    The model_reader_name string should be the reader module name (no .py)""",
-=======
             help="""If --model_reader_name is passed, the specific reader
                     will be located in
                     geoips*.readers.my_reader_name.my_reader_name,
                     The model_reader_name string should be the reader module name
                     (no .py)""",
->>>>>>> f48f6cd8
         )
     if arglist is None or "model_fnames" in arglist:
         rdr_group.add_argument(
@@ -873,29 +624,18 @@
             nargs="*",
             default=None,
             help="""Specify filenames to use for NWP model data.
-<<<<<<< HEAD
-                                    If --model_reader_name included, use specific reader for reading model
-                                    datafiles.""",
-=======
                     If --model_reader_name included, use specific reader for
                     reading model datafiles.""",
->>>>>>> f48f6cd8
         )
     if arglist is None or "buoy_reader_name" in arglist:
         rdr_group.add_argument(
             "--buoy_reader_name",
             default=None,
-<<<<<<< HEAD
-            help="""If --buoy_reader_name is passed, the specific reader will be located in
-                                    geoips*.readers.my_reader_name.my_reader_name,
-                                    The buoyreadername string should be the reader module name (no .py)""",
-=======
             help="""If --buoy_reader_name is passed, the specific reader
                     will be located in
                     geoips*.readers.my_reader_name.my_reader_name,
                     The buoyreadername string should be the reader module name
                     (no .py)""",
->>>>>>> f48f6cd8
         )
     if arglist is None or "buoy_fnames" in arglist:
         rdr_group.add_argument(
@@ -903,42 +643,26 @@
             nargs="*",
             default=None,
             help="""Specify filenames to use for buoy data.
-<<<<<<< HEAD
-                                    If --buoy_reader_name included, use specific reader for reading buoy
-                                    datafiles.""",
-=======
                     If --buoy_reader_name included, use specific reader for
                     reading buoy datafiles.""",
->>>>>>> f48f6cd8
         )
     if arglist is None or "aeorsol_reader_name" in arglist:
         rdr_group.add_argument(
             "--aerosol_reader_name",
             default=None,
-<<<<<<< HEAD
-            help="""If --model_reader_name is passed, the specific reader will be located in
-                                    geoips*.readers.my_reader_name.my_reader_name,
-                                    The model_reader_name string should be the reader module name (no .py)""",
-=======
             help="""If --model_reader_name is passed, the specific reader
                     will be located in
                     geoips*.readers.my_reader_name.my_reader_name,
                     The model_reader_name string should be the reader module name
                     (no .py)""",
->>>>>>> f48f6cd8
         )
     if arglist is None or "aerosol_fnames" in arglist:
         rdr_group.add_argument(
             "--aerosol_fnames",
             nargs="*",
             default=None,
-<<<<<<< HEAD
-            help="""If --aerosol_reader_name included, use specific reader for reading aerosol
-                                    model datafiles.""",
-=======
             help="""If --aerosol_reader_name included, use specific reader for
                     reading aerosol model datafiles.""",
->>>>>>> f48f6cd8
         )
 
     fusion_group = parser.add_argument_group(
@@ -950,96 +674,54 @@
             action="append",
             nargs="+",
             default=None,
-<<<<<<< HEAD
-            help="""Provide additional files required for fusion product. Files passed under
-                                       this flag MUST be from the same source. fuse_files may be passed multiple times.
-                                       Reader name for these files is specified with the fuse_reader flag.""",
-=======
             help="""Provide additional files required for fusion product.
                     Files passed under this flag MUST be from the same source.
                     fuse_files may be passed multiple times.  Reader name for
                     these files is specified with the fuse_reader flag.""",
->>>>>>> f48f6cd8
         )
         fusion_group.add_argument(
             "--fuse_reader",
             action="append",
             default=None,
-<<<<<<< HEAD
-            help="""Provide the reader name for files passed under the fuse_files flag.
-                                       Only provide one reader to this flag. If multiple fuse_files flags are passed,
-                                       the same number of fuse_readers must be passed in the same order.""",
-=======
             help="""Provide the reader name for files passed under the
                     fuse_files flag. Only provide one reader to this flag.
                     If multiple fuse_files flags are passed, the same number of
                     fuse_readers must be passed in the same order.""",
->>>>>>> f48f6cd8
         )
         fusion_group.add_argument(
             "--fuse_product",
             action="append",
             default=None,
-<<<<<<< HEAD
-            help="""Provide the product name for files passed under the fuse_files flag.
-                                       Only provide one product to this flag. If multiple fuse_files flags are passed,
-                                       the same number of fuse_products must be passed in the same order.""",
-=======
             help="""Provide the product name for files passed under the
                     fuse_files flag. Only provide one product to this flag.
                     If multiple fuse_files flags are passed, the same number of
                     fuse_products must be passed in the same order.""",
->>>>>>> f48f6cd8
         )
         fusion_group.add_argument(
             "--fuse_resampled_read",
             action="append",
             default=None,
-<<<<<<< HEAD
-            help="""Identify whether the reader specified for --fuse_files / --fuse_reader
-                                       perform a resampled_read.  If not specified, a resampled read will NOT
-                                       be performed.  If multiple fuse_files flags are passed, either
-                                       the same number of fuse_resampled_read flags must be passed
-                                       in the same order, or no fuse_resampled_read flags can be passed.""",
-=======
             help="""Identify whether the reader specified for
                     --fuse_files / --fuse_reader perform a resampled_read.
                     If not specified, a resampled read will NOT be performed.
                     If multiple fuse_files flags are passed, either the same
                     number of fuse_resampled_read flags must be passed in the
                     same order, or no fuse_resampled_read flags can be passed.""",
->>>>>>> f48f6cd8
         )
         fusion_group.add_argument(
             "--fuse_sectored_read",
             action="append",
             default=None,
-<<<<<<< HEAD
-            help="""Identify whether the reader specified for --fuse_files / --fuse_reader
-                                       perform a sectored_read.  If not specified, a sectored_read will NOT
-                                       be performed.  If multiple fuse_files flags are passed, either
-                                       the same number of fuse_sectored_read flags must be passed
-                                       in the same order, or no fuse_sectored_read flags can be passed.""",
-=======
             help="""Identify whether the reader specified for --fuse_files/--fuse_reader
                     perform a sectored_read.  If not specified, a sectored_read will NOT
                     be performed.  If multiple fuse_files flags are passed, either
                     the same number of fuse_sectored_read flags must be passed
                     in the same order, or no fuse_sectored_read flags can be passed.""",
->>>>>>> f48f6cd8
         )
         fusion_group.add_argument(
             "--fuse_self_register_dataset",
             action="append",
             default=None,
-<<<<<<< HEAD
-            help="""Identify the DATASET of the data to which the associated fuse_files should
-                                       be registerd.
-                                       If not specified, data will not be registered to a dataset, but the requested
-                                       area_def. If multiple fuse_files flags are passed, either
-                                       the same number of fuse_self_register_dataset flags must be passed
-                                       in the same order, or no fuse_self_register_dataset flags can be passed.""",
-=======
             help="""Identify the DATASET of the data to which the associated
                     fuse_files should be registerd. If not specified, data will
                     not be registered to a dataset, but the requested area_def.
@@ -1047,20 +729,11 @@
                     number of fuse_self_register_dataset flags must be passed in
                     the same order, or no fuse_self_register_dataset flags can
                     be passed.""",
->>>>>>> f48f6cd8
         )
         fusion_group.add_argument(
             "--fuse_self_register_source",
             action="append",
             default=None,
-<<<<<<< HEAD
-            help="""Identify the SOURCE of the data to which the associated fuse_files
-                                       should be registerd.
-                                       If not specified, data will not be registered to a dataset, but the requested
-                                       area_def. If multiple fuse_files flags are passed, either
-                                       the same number of fuse_self_register_source flags must be passed
-                                       in the same order, or no fuse_self_register_source flags can be passed.""",
-=======
             help="""Identify the SOURCE of the data to which the associated
                     fuse_files should be registerd If not specified, data will
                     not be registered to a dataset, but the requested. area_def.
@@ -1068,20 +741,11 @@
                     number of fuse_self_register_source flags must be passed in
                     the same order, or no fuse_self_register_source flags can be
                     passed.""",
->>>>>>> f48f6cd8
         )
         fusion_group.add_argument(
             "--fuse_self_register_platform",
             action="append",
             default=None,
-<<<<<<< HEAD
-            help="""Identify the SOURCE of the data to which the associated fuse_files
-                                       should be registerd.
-                                       If not specified, data will not be registered to a dataset, but the requested
-                                       area_def. If multiple fuse_files flags are passed, either
-                                       the same number of fuse_self_register_source flags must be passed
-                                       in the same order, or no fuse_self_register_source flags can be passed.""",
-=======
             help="""Identify the SOURCE of the data to which the associated
                     fuse_files should be registerd. If not specified, data will
                     not be registered to a dataset, but the requested area_def.
@@ -1089,7 +753,6 @@
                     number of fuse_self_register_source flags must be passed in
                     the same order, or no fuse_self_register_source flags can be
                     passed.""",
->>>>>>> f48f6cd8
         )
 
     prod_db_group = parser.add_argument_group(title="Product database specifications")
@@ -1102,30 +765,19 @@
         prod_db_group.add_argument(
             "--product_db_writer",
             default=None,
-<<<<<<< HEAD
-            help="""If --product_db_writer is passed, the specific product database writer will be located in
-                                       geoips*.interface_modules.postgres_database.mywriter_name.mywriter_name,
-                                       The writer_name string should be the reader module name (no .py)""",
-=======
             help="""If --product_db_writer is passed, the specific product
                     database writer will be located in
                     geoips*.interface_modules.postgres_database.
                         mywriter_name.mywriter_name,
                     The writer_name string should be the reader module name
                     (no .py)""",
->>>>>>> f48f6cd8
         )
         prod_db_group.add_argument(
             "--product_db_writer_override",
             nargs="?",
             default={},
             type=jloads,
-<<<<<<< HEAD
-            help="""Specify product database writer that should be used for each available sector.
-                                            Should be formatted as a json dictionary string.""",
-=======
             help="""Specify product database writer that should be used for each
                     available sector should be formatted as a json dictionary
                     string.""",
->>>>>>> f48f6cd8
         )
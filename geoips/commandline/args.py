# # # Distribution Statement A. Approved for public release. Distribution unlimited.
# # #
# # # Author:
# # # Naval Research Laboratory, Marine Meteorology Division
# # #
# # # This program is free software: you can redistribute it and/or modify it under
# # # the terms of the NRLMMD License included with this program. This program is
# # # distributed WITHOUT ANY WARRANTY; without even the implied warranty of
# # # MERCHANTABILITY or FITNESS FOR A PARTICULAR PURPOSE. See the included license
# # # for more details. If you did not receive the license, for more information see:
# # # https://github.com/U-S-NRL-Marine-Meteorology-Division/

"""Command line script for kicking off geoips based procflows."""

import argparse
import logging
from os.path import abspath, exists
from os import getenv
from json import loads as jloads

LOG = logging.getLogger(__name__)


def check_command_line_args(arglist, argdict):
    """Check formatting of command line arguments.

    Parameters
    ----------
    arglist : list of str
        List of desired command line arguments to check within argdict for
        appropriate formatting
    argdict : dict
        Dictionary of command line arguments

    Returns
    -------
    bool
        Return True if all arguments are of appropriate formatting.

    Raises
    ------
    TypeError
        Incorrect command line formatting
    """
    if arglist is None:
        return True
    if "filenames" in arglist:
        if argdict["filenames"] and not isinstance(argdict["filenames"], list):
            raise TypeError(
                'Must pass list of strings for "filenames" dictionary entry'
            )
        for fname in argdict["filenames"]:
            if not exists(fname):
                raise IOError(
                    f"Filename {fname} does not exist - all requested files must "
                    "exist on disk"
                )
        # LOG.info('COMMANDLINEARG filenames: %s', argdict['filenames'])
    if "self_register_dataset" in arglist:
        if argdict["self_register_dataset"] and not isinstance(
            argdict["self_register_dataset"], str
        ):
            raise TypeError(
                'Must pass string for "self_register_dataset" dictionary entry'
            )
        LOG.info(
            "COMMANDLINEARG self_register_dataset: %s", argdict["self_register_dataset"]
        )
    if "sectored_read" in arglist:
        if argdict["sectored_read"] and not isinstance(argdict["sectored_read"], bool):
            raise TypeError('Must pass bool for "sectored_read" dictionary entry')
        LOG.info("COMMANDLINEARG sectored_read: %s", argdict["sectored_read"])
    if "resampled_read" in arglist:
        if argdict["resampled_read"] and not isinstance(
            argdict["resampled_read"], bool
        ):
            raise TypeError('Must pass bool for "resampled_read" dictionary entry')
        LOG.info("COMMANDLINEARG resampled_read: %s", argdict["resampled_read"])
    if "sector_list" in arglist:
        if argdict["sector_list"] and not isinstance(argdict["sector_list"], list):
            raise TypeError(
                "Must pass list of strings for requested static sector plugins"
            )
        LOG.info("COMMANDLINEARG sector_list: %s", argdict["sector_list"])
    if "tcdb_sector_list" in arglist:
        if argdict["tcdb_sector_list"] and not isinstance(
            argdict["tcdb_sector_list"], list
        ):
            raise TypeError(
                'Must pass list of strings for "tcdb_sector_list" dictionary entry'
            )
        LOG.info("COMMANDLINEARG tcdb_sector_list: %s", argdict["tcdb_sector_list"])
    if "tcdb" in arglist:
        if argdict["tcdb"] not in [True, False]:
            raise TypeError("tcdb dictionary entry must be bool (True or False)")
        LOG.info("COMMANDLINEARG tcdb: %s", argdict["tcdb"])
    if "product_name" in arglist:
        if argdict["product_name"] and not isinstance(argdict["product_name"], str):
            raise TypeError(
                'Must pass a single string for "product_name" dictionary entry'
            )
        LOG.info("COMMANDLINEARG product_name: %s", argdict["product_name"])
    if "product_options" in arglist:
        if argdict["product_options"] and not isinstance(
            argdict["product_options"], str
        ):
            raise TypeError('Must pass string for "product_options" dictionary entry')
        LOG.info("COMMANDLINEARG product_options: %s", argdict["product_options"])
    if "reader_name" in arglist:
        if argdict["reader_name"] and not isinstance(argdict["reader_name"], str):
            raise TypeError('Must pass string for "reader_name" dictionary entry')
        LOG.info("COMMANDLINEARG reader_name: %s", argdict["reader_name"])
    if "minimum_coverage" in arglist:
        if argdict["minimum_coverage"] and not isinstance(
            argdict["minimum_coverage"], float
        ):
            raise TypeError('Must pass float for "minimum_coverage" dictionary entry')
        LOG.info("COMMANDLINEARG minimum_coverage: %s", argdict["minimum_coverage"])
    if "output_config" in arglist:
        if argdict["output_config"] and not isinstance(argdict["output_config"], str):
            raise TypeError(
                'Must pass a single string for "output_config" dictionary entry'
            )
        LOG.info("COMMANDLINEARG output_config: %s", argdict["output_config"])
    if "output_file_list_fname" in arglist:
        if argdict["output_file_list_fname"] and not isinstance(
            argdict["output_file_list_fname"], str
        ):
            raise TypeError(
                "Must pass a single string for 'output_file_list_fname' dictionary "
                "entry"
            )
        LOG.info(
            "COMMANDLINEARG output_file_list_fname: %s",
            argdict["output_file_list_fname"],
        )
    if "sector_adjuster" in arglist:
        if argdict["sector_adjuster"] and not isinstance(
            argdict["sector_adjuster"], str
        ):
            raise TypeError(
                'Must pass a single string for "sector_adjuster" dictionary entry'
            )
        LOG.info("COMMANDLINEARG sector_adjuster: %s", argdict["sector_adjuster"])
    if "reader_defined_area_def" in arglist:
        if argdict["reader_defined_area_def"] and not isinstance(
            argdict["reader_defined_area_def"], bool
        ):
            raise TypeError(
                'Must pass True or False for "reader_defined_area_def" dictionary entry'
            )
        LOG.info(
            "COMMANDLINEARG reader_defined_area_def: %s",
            argdict["reader_defined_area_def"],
        )

    return True


def get_argparser(
    arglist=None, description=None, add_args_func=None, check_args_func=None
):
    """Get argparse.ArgumentParser with all standard arguments added.

    Parameters
    ----------
    arglist : list, optional
        list of requested arguments to add to the ArgumentParser, default None.
        if None, include all arguments
    description : str, optional
        String description of arguments, default None
    add_args_func : function, optional
        Alternative "add_args" function, default None
        If None, use internal "add_args"
    check_args_func: function, optional
        Alternative "check_args" function, default None
        If None, use internal "check_args"

    Returns
    -------
    argparse.ArgumentParser
        Including all requested/required command line arguments.
    """
    if add_args_func is None:
        add_args_func = add_args
    if check_args_func is None:
        check_args_func = check_command_line_args

    parser = argparse.ArgumentParser(description=description)
    add_args_func(parser, arglist)
    return parser


def get_command_line_args(
    arglist=None, description=None, add_args_func=None, check_args_func=None
):
    """Parse command line arguments specified by the requested list of arguments.

    Parameters
    ----------
    arglist : list, optional
        list of requested arguments to add to the ArgumentParser, default None.
        if None, include all arguments
    description : str, optional
        String description of arguments, default None
    add_args_func : function, optional
        Alternative "add_args" function, default None
        If None, use internal "add_args"
    check_args_func: function, optional
        Alternative "check_args" function, default None
        If None, use internal "check_args"

    Returns
    -------
    dict
        Dictionary of command line arguments
    """
    parser = get_argparser(arglist, description, add_args_func, check_args_func)
    argdict = parser.parse_args()
    if arglist and "filenames" in arglist and "procflow" in arglist:
        check_args_func(["filenames", "procflow"], argdict.__dict__)
    return argdict


def add_args(parser, arglist=None):
    """List of available standard arguments for calling data processing command line.

    Parameters
    ----------
    parser : ArgumentParser
        argparse ArgumentParser to add appropriate arguments
    arglist : list, optional
        list of requested arguments to add to the ArgumentParser, default None.
        if None, include all arguments

    Returns
    -------
        No return values (parser modified in place)
    """
    if arglist is None or "filenames" in arglist:
        parser.add_argument(
            "filenames",
            nargs="*",
            default=None,
            type=abspath,
            help="""Fully qualified paths to data files to be processed.""",
        )

    if arglist is None or "outdir" in arglist:
        parser.add_argument(
            "-o",
            "--outdir",
            default=getenv("GEOIPS_OUTDIRS"),
            help="""Path to write output files.  Defaults to GEOIPS_OUTDIRS.""",
        )

    if arglist is None or "logging_level" in arglist:
        parser.add_argument(
            "-l",
            "--logging_level",
            choices=["INTERACTIVE", "INFO", "DEBUG", "WARNING", "ERROR", "CRITICAL"],
            default="INTERACTIVE",
            help="""Specify logging config level for GeoIPS commands.""",
            type=str.upper,
        )

    sect_group = parser.add_argument_group(
        title="Sector Requests: General arguments for sectors"
    )
    if arglist is None or "sector_adjuster" in arglist:
        sect_group.add_argument(
            "--sector_adjuster",
            nargs="?",
            default=None,
            help="""Specify sector adjuster to be used within processing, located in:
                            <package>.plugins.modules.sector_adjusters.
                                <myadjuster>.<myadjuster>""",
        )
    if arglist is None or "sector_adjuster_kwargs" in arglist:
        sect_group.add_argument(
            "--sector_adjuster_kwargs",
            nargs="?",
            default={},
            type=jloads,
            help="""Specify sector_adjuster kwargs that should be used for
                            this sector_adjuster. Should be formatted as a json
                            dictionary string""",
        )

    tc_group = parser.add_argument_group(
        title="Sector Requests: General arguments for TC sectors"
    )
    if arglist is None or "tc_spec_template" in arglist:
        tc_group.add_argument(
            "--tc_spec_template",
            nargs="?",
            default=None,
            help="""YAML plugin for creating appropriate TC sector using
                    shape/resolution from current storm location.""",
        )

    trackfile_group = parser.add_argument_group(
        title="Sector Requests: TC trackfile-based sectors"
    )
    if arglist is None or "trackfiles" in arglist:
        trackfile_group.add_argument(
            "--trackfiles",
            nargs="*",
            default=None,
            help="""Specify TC trackfiles to include in processing
                            If --trackfile_sector_list is included,
                                limit to the storms in list
                            If --trackfile_sector_list is not included,
                                process all storms""",
        )
    if arglist is None or "trackfile_parser" in arglist:
        trackfile_group.add_argument(
            "--trackfile_parser",
            nargs="?",
            default=None,
            help="""Specify TC trackfile parser to use with trackfiles, located in:
                            geoips*.plugins.modules.sector_metadata_generators .
                                myparsername.myparsername,
                            The trackfile_parser string should be the parser module
                            name (no .py)""",
        )
    if arglist is None or "trackfile_sector_list" in arglist:
        trackfile_group.add_argument(
            "--trackfile_sector_list",
            nargs="*",
            default=None,
            help="""A list of sector names found specified trackfiles to include
                    in processing. Of format: tc2020io01amphan""",
        )

    tcdb_group = parser.add_argument_group(title="Sector Requests: TC tracks database")
    if arglist is None or "tcdb_sector_list" in arglist:
        tcdb_group.add_argument(
            "--tcdb_sector_list",
            nargs="*",
            default=None,
            help="""A list of sector names found in tc database to include in
                    processing. Of format: tc2020io01amphan""",
        )
    if arglist is None or "tcdb" in arglist:
        tcdb_group.add_argument(
            "--tcdb",
            action="store_true",
            help="""Call with --tcdb to include the matching TC database sectors
                            within processing
                            If --tcdb_sector_list is also included,
                                limit the storms to those in list
                            If --tcdb_sector_list is not included,
                                process all matching storms.""",
        )

    static_group = parser.add_argument_group(
        title="Sector Requests: Static YAML sectorfiles"
    )
    if arglist is None or "sectored_read" in arglist:
        static_group.add_argument(
            "--sectored_read",
            action="store_true",
            help="""Call with --sectored_read to specify to sector the data
                            to specified area_defs during reading (ie, do not
                            read all data into memory in advance).""",
        )
    if arglist is None or "resampled_read" in arglist:
        static_group.add_argument(
            "--resampled_read",
            action="store_true",
            help="""Call with --resampled_read to specify to resample the data
                            to specified area_defs during reading (ie, do not
                            read all data into memory in advance).
                            This is required only for some geostationary readers""",
        )
    if arglist is None or "self_register_dataset" in arglist:
        static_group.add_argument(
            "--self_register_dataset",
            nargs="?",
            default=None,
            help="""Specify to register output data to the dataset specified by
                            self_register_dataset option.""",
        )
    if arglist is None or "self_register_source" in arglist:
        static_group.add_argument(
            "--self_register_source",
            nargs="?",
            default=None,
            help="""Specify to register output data to the dataset specified by
                            self_register_dataset / self_register_source options.""",
        )
    if arglist is None or "reader_defined_area_def" in arglist:
        static_group.add_argument(
            "--reader_defined_area_def",
            action="store_true",
            help="""Call with --reader_defined_area_def to specify to use only
                            area_definition defined within the reader. This option
                            supercedes all other sector-specifying options.""",
        )
    if arglist is None or "sector_list" in arglist:
        static_group.add_argument(
            "-s",
            "--sector_list",
            nargs="*",
            default=None,
            help="""A list of short sector plugin names found within YAML sectorfiles
                    over which the data file should be processed.""",
        )

    prod_group = parser.add_argument_group(title="Product specification options")
    if arglist is None or "product_name" in arglist:
        prod_group.add_argument(
            "--product_name",
            nargs="?",
            default=None,
            help="""Name of product to produce.""",
        )
    if arglist is None or "minimum_coverage" in arglist:
        prod_group.add_argument(
            "--minimum_coverage",
            nargs="?",
            default=None,
            type=float,
            help="""Minimum percent coverage required to produce product.
                            Defaults to 10.""",
        )
    if arglist is None or "product_options" in arglist:
        prod_group.add_argument(
            "--product_options",
            nargs="?",
            default=None,
            help="""Specify product specific options (these must be parsed
                            within the individual product scripts)""",
        )
    if arglist is None or "product_spec_override" in arglist:
        prod_group.add_argument(
            "--product_spec_override",
            nargs="?",
            default={},
            type=jloads,
            help="""Specify product spec fields to override the default specifications.
                            Should be formatted as a json dictionary string""",
        )

    comp_group = parser.add_argument_group(
        title="Options for specifying output comparison"
    )
    if arglist is None or "output_file_list_fname" in arglist:
        comp_group.add_argument(
            "--output_file_list_fname",
            nargs="?",
            default=None,
            help="""Specify full path to a single file to store the complete list
                            of output files produced during the current run""",
        )

    if arglist is None or "compare_path" in arglist:
        comp_group.add_argument(
            "--compare_path",
            nargs="?",
            default=None,
            help="""Specify full path to single directory
                            (with <product> and <output> wildcards)
                            to be used for comparisons for ALL current outputs.""",
        )

    if arglist is None or "compare_paths_override" in arglist:
        comp_group.add_argument(
            "--compare_paths_override",
            nargs="?",
            default={},
            type=jloads,
            help="""NOT YET IMPLEMENTED Specify dictionary of full paths to directories
                            (with <product> and <output> wildcards) containing
                            output products to compare with current outputs.
                            This should be formatted as a json dictionary string, with
                            YAML output config output_types as keys, and full directory
                            comparison output path as values.  Special key "all" will
                            pertain to all output types.""",
        )

    if arglist is None or "compare_outputs_module" in arglist:
        comp_group.add_argument(
            "--compare_outputs_module",
            nargs="?",
            default="compare_outputs",
            help="""Specify module to use for comparing outputs.
                            Defaults to geoips.compare_outputs
                            internally if not specified.""",
        )

    procflow_group = parser.add_argument_group(
        title="Processing workflow specifications"
    )
    if arglist is None or "procflow" in arglist:
        procflow_group.add_argument(
            "--procflow",
            default=None,
            help="""Specify procflow that should be followed for this file, located in:
                            geoips*.plugins.modules.procflows.
                                myprocflowname.myprocflowname,
                            The procflow string should be the procflow module
                            name (no .py)""",
        )

    if arglist is None or "filename_formatter" in arglist:
        procflow_group.add_argument(
            "--filename_formatter",
            nargs="?",
            default="geoips_fname",
            help="""Specify filename format module_name that should be used for
                            this file, where each filename_module_name is
                            'myfilemodule' where:
                                from geoips*.filenames.myfilemodule import myfilemodule
                            would be the appropriate import statement""",
        )
    if arglist is None or "filename_formatter_kwargs" in arglist:
        procflow_group.add_argument(
            "--filename_formatter_kwargs",
            nargs="?",
            default={},
            type=jloads,
            help="""Specify filename format kwargs that should be used for
                            this filename_formatter. Should be formatted as a json
                            dictionary string""",
        )

    if arglist is None or "metadata_filename_formatter" in arglist:
        procflow_group.add_argument(
            "--metadata_filename_formatter",
            nargs="?",
            default=None,
            help="""Specify filename format module_name that should be used for
                            metadata output, where filename_module_name is
                            'myfilemodule' where:
                                geoips.filename_formatters.myfilemodule
                            would be the appropriate entry point""",
        )
    if arglist is None or "metadata_filename_formatter_kwargs" in arglist:
        procflow_group.add_argument(
            "--metadata_filename_formatter_kwargs",
            nargs="?",
            default={},
            type=jloads,
            help="""Specify filename format kwargs that should be used for
                            this metadata_filename_formatter.
                            Should be formatted as a json dictionary string""",
        )

    if arglist is None or "output_formatter" in arglist:
        procflow_group.add_argument(
            "--output_formatter",
            nargs="?",
            default=None,
            help="""Specify output format module_name that should be used for this file,
                    each output_formatter is 'output_formatters.imagery_annotated' where
                    from geoips*.output_formatters.imagery_annotated import
                    imagery_annotated would be the appropriate import statement""",
        )
    if arglist is None or "output_formatter_kwargs" in arglist:
        procflow_group.add_argument(
            "--output_formatter_kwargs",
            nargs="?",
            default={},
            type=jloads,
            help="""Specify output format kwargs that should be used for this
                    output_formatter. should be formatted as a json dictionary string, ie:
                    '{"title_formatter": "tc_copyright", "title_copyright": "NRL"}' """,
        )

    if arglist is None or "metadata_output_formatter" in arglist:
        procflow_group.add_argument(
            "--metadata_output_formatter",
            nargs="?",
            default=None,
            help="""Specify output format module_name that should be used for
                    metadata output, each output_formatter is 'myoutputmodule' where
                        from geoips.output_formatters.myoutputmodule.myoutputmodule
                    would be the appropriate entry point""",
        )
    if arglist is None or "metadata_output_formatter_kwargs" in arglist:
        procflow_group.add_argument(
            "--metadata_output_formatter_kwargs",
            nargs="?",
            default={},
            type=jloads,
            help="""Specify output format kwargs that should be used for this metadata.
                    Should be formatted as a json dictionary string.""",
        )

    if arglist is None or "output_config" in arglist:
        procflow_group.add_argument(
            "--output_config",
            nargs="?",
            default=None,
            help="""Specify YAML config file holding output modile names and
                                          their respective filename modules""",
        )

<<<<<<< HEAD
=======
    if arglist is None or "logging_level" in arglist:
        procflow_group.add_argument(
            "-l",
            "--logging_level",
            choices=["INTERACTIVE", "INFO", "DEBUG", "WARNING", "ERROR", "CRITICAL"],
            default="INTERACTIVE",
            help="""Specify logging config level for GeoIPS run_procflow command.""",
            type=str.upper,
        )

    if arglist is None or "no_presectoring" in arglist:
        procflow_group.add_argument(
            "--no_presectoring",
            action="store_true",
            help="""If true, do not pre-sector data prior to running the algorithm.
                    This is less efficient, but allows the original dataset to
                    be passed to the algorithm in full.""",
        )

>>>>>>> 7dc8a537
    rdr_group = parser.add_argument_group(title="Data reader specifications")

    if arglist is None or "reader_name" in arglist:
        rdr_group.add_argument(
            "--reader_name",
            default=None,
            help="""If --reader_name is passed, the specific reader will be located in
                    geoips*.readers.myreader_name.myreader_name,
                    The reader_name string should be the reader module name (no .py)""",
        )
    if arglist is None or "reader_kwargs" in arglist:
        sect_group.add_argument(
            "--reader_kwargs",
            nargs="?",
            default=None,
            type=jloads,
            help="""Specify reader kwargs that should be used for
                            this reader. Should be formatted as a json
                            dictionary string""",
        )

    if arglist is None or "bg_product_name" in arglist:
        rdr_group.add_argument(
            "--bg_product_name",
            default=None,
            help="""Product to use for background imagery""",
        )
    if arglist is None or "bg_reader_name" in arglist:
        rdr_group.add_argument(
            "--bg_reader_name",
            default=None,
            help="""If --bg_reader_name is passed, the specific reader will be located
                    in geoips*.readers.myreader_name.myreader_name, The bg_reader_name
                    string should be the reader module name (no .py)""",
        )
    if arglist is None or "bg_fnames" in arglist:
        rdr_group.add_argument(
            "--bg_fnames",
            nargs="*",
            default=None,
            help="""Specify filenames to use for background imagery.
                    If --bg_reader_name included, use specific reader for
                    reading background datafiles.""",
        )

    plt_group = parser.add_argument_group(title="Plotting parameter specifications")
    if arglist is None or "gridline_annotator" in arglist:
        plt_group.add_argument(
            "--gridline_annotator",
            default=None,
            help="""If --gridline_annotator is passed, the specific gridline
                    params will be located in
                    geoips*.image_utils.plotting_params.gridlines.gridline_annotator,
                    The gridline_annotator string should be the base gridline name
                    (no .yaml)""",
        )
    if arglist is None or "feature_annotator" in arglist:
        plt_group.add_argument(
            "--feature_annotator",
            default=None,
            help="""If --feature_annotator is passed, the specific feature
                    annotations will be located in
                    geoips*.plugins.yaml.feature_annotators.<feature_annotator>,
                    The feature_annotator string should be the base feature annotator
                    name (no .yaml)""",
        )

    if arglist is None or "model_reader_name" in arglist:
        rdr_group.add_argument(
            "--model_reader_name",
            default=None,
            help="""If --model_reader_name is passed, the specific reader
                    will be located in
                    geoips*.readers.my_reader_name.my_reader_name,
                    The model_reader_name string should be the reader module name
                    (no .py)""",
        )
    if arglist is None or "model_fnames" in arglist:
        rdr_group.add_argument(
            "--model_fnames",
            nargs="*",
            default=None,
            help="""Specify filenames to use for NWP model data.
                    If --model_reader_name included, use specific reader for
                    reading model datafiles.""",
        )
    if arglist is None or "buoy_reader_name" in arglist:
        rdr_group.add_argument(
            "--buoy_reader_name",
            default=None,
            help="""If --buoy_reader_name is passed, the specific reader
                    will be located in
                    geoips*.readers.my_reader_name.my_reader_name,
                    The buoyreadername string should be the reader module name
                    (no .py)""",
        )
    if arglist is None or "buoy_fnames" in arglist:
        rdr_group.add_argument(
            "--buoy_fnames",
            nargs="*",
            default=None,
            help="""Specify filenames to use for buoy data.
                    If --buoy_reader_name included, use specific reader for
                    reading buoy datafiles.""",
        )
    if arglist is None or "aeorsol_reader_name" in arglist:
        rdr_group.add_argument(
            "--aerosol_reader_name",
            default=None,
            help="""If --model_reader_name is passed, the specific reader
                    will be located in
                    geoips*.readers.my_reader_name.my_reader_name,
                    The model_reader_name string should be the reader module name
                    (no .py)""",
        )
    if arglist is None or "aerosol_fnames" in arglist:
        rdr_group.add_argument(
            "--aerosol_fnames",
            nargs="*",
            default=None,
            help="""If --aerosol_reader_name included, use specific reader for
                    reading aerosol model datafiles.""",
        )

    fusion_group = parser.add_argument_group(
        title="Options for specifying fusion products"
    )
    if arglist is None or "fuse_files" in arglist:
        fusion_group.add_argument(
            "--fuse_files",
            action="append",
            nargs="+",
            default=None,
            help="""Provide additional files required for fusion product.
                    Files passed under this flag MUST be from the same source.
                    fuse_files may be passed multiple times.  Reader name for
                    these files is specified with the fuse_reader flag.""",
        )
        fusion_group.add_argument(
            "--fuse_reader",
            action="append",
            default=None,
            help="""Provide the reader name for files passed under the
                    fuse_files flag. Only provide one reader to this flag.
                    If multiple fuse_files flags are passed, the same number of
                    fuse_readers must be passed in the same order.""",
        )
        fusion_group.add_argument(
            "--fuse_reader_kwargs",
            action="append",
            default=None,
            type=jloads,
            help="""Provide the reader kwargs for files passed under the
                    fuse_files flag. Should be formatted as a json dictionary string.
                    Only provide one json dict str to this flag.
                    If multiple fuse_files flags are passed, the same number of
                    fuse_reader_kwargs must be passed in the same order.""",
        )
        fusion_group.add_argument(
            "--fuse_product",
            action="append",
            default=None,
            help="""Provide the product name for files passed under the
                    fuse_files flag. Only provide one product to this flag.
                    If multiple fuse_files flags are passed, the same number of
                    fuse_products must be passed in the same order.""",
        )
        fusion_group.add_argument(
            "--fuse_resampled_read",
            action="append",
            default=None,
            help="""Identify whether the reader specified for
                    --fuse_files / --fuse_reader perform a resampled_read.
                    If not specified, a resampled read will NOT be performed.
                    If multiple fuse_files flags are passed, either the same
                    number of fuse_resampled_read flags must be passed in the
                    same order, or no fuse_resampled_read flags can be passed.""",
        )
        fusion_group.add_argument(
            "--fuse_sectored_read",
            action="append",
            default=None,
            help="""Identify whether the reader specified for --fuse_files/--fuse_reader
                    perform a sectored_read.  If not specified, a sectored_read will NOT
                    be performed.  If multiple fuse_files flags are passed, either
                    the same number of fuse_sectored_read flags must be passed
                    in the same order, or no fuse_sectored_read flags can be passed.""",
        )
        fusion_group.add_argument(
            "--fuse_self_register_dataset",
            action="append",
            default=None,
            help="""Identify the DATASET of the data to which the associated
                    fuse_files should be registerd. If not specified, data will
                    not be registered to a dataset, but the requested area_def.
                    If multiple fuse_files flags are passed, either the same
                    number of fuse_self_register_dataset flags must be passed in
                    the same order, or no fuse_self_register_dataset flags can
                    be passed.""",
        )
        fusion_group.add_argument(
            "--fuse_self_register_source",
            action="append",
            default=None,
            help="""Identify the SOURCE of the data to which the associated
                    fuse_files should be registerd If not specified, data will
                    not be registered to a dataset, but the requested. area_def.
                    If multiple fuse_files flags are passed, either the same
                    number of fuse_self_register_source flags must be passed in
                    the same order, or no fuse_self_register_source flags can be
                    passed.""",
        )
        fusion_group.add_argument(
            "--fuse_self_register_platform",
            action="append",
            default=None,
            help="""Identify the SOURCE of the data to which the associated
                    fuse_files should be registerd. If not specified, data will
                    not be registered to a dataset, but the requested area_def.
                    If multiple fuse_files flags are passed, either the same
                    number of fuse_self_register_source flags must be passed in
                    the same order, or no fuse_self_register_source flags can be
                    passed.""",
        )

    prod_db_group = parser.add_argument_group(title="Product database specifications")
    if arglist is None or "product_db" in arglist:
        prod_db_group.add_argument(
            "--product_db",
            action="store_true",
            help="Use product database to store product paths created by the procflow",
        )
        prod_db_group.add_argument(
            "--product_db_writer",
            default=None,
            help="""If --product_db_writer is passed, the specific product
                    database writer will be located in
                    geoips*.plugins.modules.postgres_database.
                        mywriter_name.mywriter_name,
                    The writer_name string should be the reader module name
                    (no .py)""",
        )
        prod_db_group.add_argument(
            "--product_db_writer_override",
            nargs="?",
            default={},
            type=jloads,
            help="""Specify product database writer that should be used for each
                    available sector should be formatted as a json dictionary
                    string.""",
        )<|MERGE_RESOLUTION|>--- conflicted
+++ resolved
@@ -598,18 +598,6 @@
                                           their respective filename modules""",
         )
 
-<<<<<<< HEAD
-=======
-    if arglist is None or "logging_level" in arglist:
-        procflow_group.add_argument(
-            "-l",
-            "--logging_level",
-            choices=["INTERACTIVE", "INFO", "DEBUG", "WARNING", "ERROR", "CRITICAL"],
-            default="INTERACTIVE",
-            help="""Specify logging config level for GeoIPS run_procflow command.""",
-            type=str.upper,
-        )
-
     if arglist is None or "no_presectoring" in arglist:
         procflow_group.add_argument(
             "--no_presectoring",
@@ -619,7 +607,6 @@
                     be passed to the algorithm in full.""",
         )
 
->>>>>>> 7dc8a537
     rdr_group = parser.add_argument_group(title="Data reader specifications")
 
     if arglist is None or "reader_name" in arglist:

# # # Distribution Statement A. Approved for public release. Distribution is unlimited.
# # #
# # # Author:
# # # Naval Research Laboratory, Marine Meteorology Division
# # #
# # # This program is free software: you can redistribute it and/or modify it under
# # # the terms of the NRLMMD License included with this program. This program is
# # # distributed WITHOUT ANY WARRANTY; without even the implied warranty of
# # # MERCHANTABILITY or FITNESS FOR A PARTICULAR PURPOSE. See the included license
# # # for more details. If you did not receive the license, for more information see:
# # # https://github.com/U-S-NRL-Marine-Meteorology-Division/

"""Code to implement GeoipsCommand Abstract Base Class for the CLI.

Will implement a plethora of commands, but for the meantime, we'll work on
'geoips config','geoips get', 'geoips list', 'geoips run', 'geoips test', and
'geoips validate'.
"""

import abc
import argparse
from importlib import metadata, resources
import json
from os.path import dirname
from shutil import get_terminal_size

from colorama import Fore, Style
from tabulate import tabulate
import yaml

from geoips.commandline.cmd_instructions import cmd_instructions, alias_mapping


class PluginPackages:
    """Class to hold the plugin packages and their paths.

    This class is used to hold the plugin packages and their paths, which are used
    throughout the CLI to determine which plugins are available to the user. This
    class is used in the GeoipsCLI class to determine which plugins are available to
    the user.

    Moving this to a class reduced GeoIPS CLI startup time by about 30%.
    """

    def __init__(self):
        """Initialize the PluginPackages class.

        Initialize the plugin packages and their paths. This is done by using the
        get_plugin_packages() and get_plugin_package_paths() functions.
        """
        self.entrypoints = [
            ep.value
            for ep in sorted(metadata.entry_points(group="geoips.plugin_packages"))
        ]
        self.paths = [
            dirname(resources.files(ep.value))
            for ep in sorted(metadata.entry_points(group="geoips.plugin_packages"))
        ]


plugin_packages = PluginPackages()


class GeoipsCommand(abc.ABC):
    """Abstract Base Class for top-level GeoIPS Command Classes, such as get or list.

    This class is a blueprint of what each top-level GeoIPS Command Classes should
    implement. Includes shared attributes and an ``add_suparsers`` function which is
    used for initializing command classes of a certain GeoIPS Command.
    """

    def __init__(self, parent=None, legacy=False):
        """Initialize GeoipsCommand with a subparser and default to the command func.

        Do this for each GeoipsCLI.geoips_command_classes. This will instantiate
        each subcommand class with a parser and point towards the correct default
        function to call if that subcommand has been called.

        Parameters
        ----------
        parent: optional - GeoipsCommand Class
            - The parent command class that possibly is initializing it's child.
              Ex. GeoipsList would invoke this init function for each of its subcommand
              classes (GeoipsListPackages, GeoipsListScripts, ...). When it invokes this
              init, it supplies 'self' as an argument to follow the correct logic below.
        legacy: optional - bool
            - Whether or not the command supplied was called in legacy mode. This only
              occurs for 'geoips run' commands, where instead of typing 'geoips run',
              the user called 'run_procflow' or 'data_fusion_procflow'. This is used for
              suppressing or displaying help information for '--procflow'.
        """
        self.legacy = legacy
        self.github_org_url = "https://github.com/NRLMMD-GEOIPS/"
        self.parent = parent
        self.alias_mapping = alias_mapping
        if self.parent:
            # Set the combined name of the provided object. For example, if this was the
            # parent 'list' command, it would be 'geoips_list'. If it was a child of
            # list, for example 'scripts', combined name would be 'geoips_list_scripts'
            self.combined_name = f"{parent.combined_name}_{self.name}"

            # We need to create a Geoips<cmd>Common Class for arguments
            # that are shared between common commands. For example, we've created
            # a 'GeoipsListCommon' class which adds arguments that will be shared
            # by each GeoipsList<cmd> class. Ie. if GeoipsListCommon has
            # arguments --package, --columns, etc., and all of those arguments
            # would be inherited by each GeoipsList<cmd>
            if "list" in self.combined_name:
                parent_parsers = [GeoipsListCommon().parser]
            else:
                parent_parsers = []

            if parent.cmd_instructions:
                # this is used for testing purposes to ensure failure for invalid
                # help information. If the parent already has cmd_instructions set,
                # use these instructions so we can test proper functionality of the CLI.
                self.cmd_instructions = parent.cmd_instructions
            else:
                # Otherwise use the default cmd_instructions which are used for normal
                # invocation of the CLI.
                self.cmd_instructions = cmd_instructions
            try:
                # If the command's name exists w/in the alias mapping, then
                # add thoss aliases to the parser, otherwise just set it as an empty
                # list.
                aliases = self.alias_mapping.get(self.name.replace("_", "-"), [])
                # Attempt to create a sepate sub-parser for the specific command
                # class being initialized so we can separate the commands arguments
                # in a tree-like structure
                self.parser = parent.subparsers.add_parser(
                    self.name,
                    description=self.cmd_instructions["instructions"][
                        self.combined_name
                    ]["help_str"],
                    help=self.cmd_instructions["instructions"][self.combined_name][
                        "help_str"
                    ],
                    usage=self.cmd_instructions["instructions"][self.combined_name][
                        "usage_str"
                    ],
                    parents=parent_parsers,
                    conflict_handler="resolve",
                    aliases=aliases,
                    formatter_class=argparse.RawTextHelpFormatter,
                )
            except KeyError:
                raise KeyError(
                    "Error, the supplied command line instructions are improperly "
                    "formatted. You need an 'instructions' entry that contains a "
                    f"'{self.combined_name}' key."
                )
        else:
            # Otherwise initialize a top-level parser for this command.
            self.parser = argparse.ArgumentParser(
                formatter_class=argparse.RawTextHelpFormatter,
            )
            self.combined_name = self.name

        self.add_subparsers()
        self.parser.set_defaults(
            command=self.combined_name.replace("_", " "),
            command_parser=self.parser,
        )

    @property
    @abc.abstractmethod
    def name(self):
        """Name of the command class."""
        pass

    @property
    @abc.abstractmethod
    def command_classes(self):
        """List of command_classes related to the top level command.

        For example, if the class provided was GeoipsList, command_classes would
        be the list of available command_classes that "geoips list" implements.
        """
        pass

    def add_subparsers(self):
        """Add subparsers for each command class.

        This is done so we can limit the scope of what arguments are accepted for each
        geoips <cmd> command. This is only done for the top-level command, such as
        "list", "run", "get", etc.

        For example, if this were the GeoipsList Command Class, we would create a
        self.list_subparsers attribute, which we then add individual parsers for each
        command, as in interfaces, plugins, packages, scripts, etc.
        """
        if len(self.command_classes):
            self.subparsers = self.parser.add_subparsers(
                help=f"{self.name} instructions.",
            )
            for subcmd_cls in self.command_classes:
                subcmd_cls(parent=self, legacy=self.legacy)

    @property
    def plugin_package_names(self):
        """List of names of all installed Geoips Plugin Packages."""
        return plugin_packages.entrypoints

    @property
    def plugin_package_paths(self):
        """List of paths to all installed Geoips Plugin Packages."""
        return plugin_packages.paths


class GeoipsExecutableCommand(GeoipsCommand):
    """Abstract Base Class for executable CLI commands, inheriting from GeoipsCommand.

    This class is a blueprint of what each executable GeoIPS Command Classes
    can implement.
    """

    def __init__(self, parent=None, legacy=False):
        """Initialize GeoipsExecutableCommand.

        This is a child of GeoipsCommand and will invoke the functionaly of
        GeoipsCommand __init__ func alongside additional logic needed to set up
        executable-based commands. This will instantiate each subcommand class with a
        parser and point towards the correct default function to call if that subcommand
        has been called.

        Parameters
        ----------
        parent: optional - GeoipsCommand Class
            - The parent command class that possibly is initializing it's child.
              Ex. GeoipsList would invoke this init function for each of its subcommand
              classes (GeoipsListPackages, GeoipsListScripts, ...). When it invokes this
              init, it supplies 'self' as an argument to follow the correct logic below.
        legacy: optional - bool
            - Whether or not the command supplied was called in legacy mode. This only
              occurs for 'geoips run' commands, where instead of typing 'geoips run',
              the user called 'run_procflow' or 'data_fusion_procflow'. This is used for
              suppressing or displaying help information for '--procflow'.
        """
        super().__init__(parent=parent, legacy=legacy)
        # Since this class is exectuable (ie. not the cli, top-level list...),
        # add available arguments for that command and set that function to
        # the command's executable function (__call__) if that command is called.
        self.add_arguments()
        self.parser.set_defaults(
            exe_command=self.__call__,
        )

    @property
    def terminal_width(self):
        """The Width in ANSI-Characters of the User's Terminal.

        Generate this every time as the screen width may change during usage.
        """
        return get_terminal_size().columns - 1

    @abc.abstractmethod
    def add_arguments(self):
        """Add arguments related to the command class.

        This is an abstract method because we don't know which arguments need to be
        added for each class at this moment.
        """
        pass

    @abc.abstractmethod
    def __call__(self, args):
        """Functionality to execute the command being called.

        Parameters
        ----------
        args: argparse Namespace()
            - The namespace of the arguments of a specific CLI Command.
        """
        pass

    def _output_dictionary_highlighted(self, dict_entry):
        """Print to terminal the yaml-dumped dictionary of a certain interface/plugin.

        Color the key, value pairs cyan, yellow to highlight the text in a human
        readable manner. This is done for every `geoips get ...` command.

        Parameters
        ----------
        plugin_entry: dict
            - The dictionary of info for a certain plugin in the plugin registry.
        """
        yaml_text = yaml.dump(dict_entry, default_flow_style=False)
        print()
        for line in yaml_text.split("\n"):
            # Color the keys in cyan and values in yellow
            if ":" in line:
                key, value = line.split(":", 1)
                formatted_line = Fore.CYAN + key + ":" + Style.RESET_ALL
                formatted_line += Fore.YELLOW + value + Style.RESET_ALL
                print(formatted_line)
            else:
                formatted_line = "\t" + Fore.YELLOW + line + Style.RESET_ALL
                print(formatted_line)

    def _get_registry_by_interface_and_package(self, interface, package_name):
        """Retrieve the correct plugin registry given interface and package name.

        Given a GeoIPS Interface and a package name, load in the correct plugin
        registry. This could be the global plugin registry which each interface has
        access to, or it could be the correct interface entry of a certain plugin
        package's "registered_plugins.json", if we are just searching through a
        single package (which occurs when -p <package_name> is given).

        Parameters
        ----------
        interface: geoips.interfaces.<interface_type>
            - The interface we will be parsing and displaying.
        package_name: str
            - The name of the package to retrive the appropriate interfaces from:
              If name is "all", just use the plugin registry that's on all interfaces.

        Returns
        -------
        interface_registry: dict
            - The plugin registry associated with the given interface. If the provided
              interface doesn't exist in a certain package's plugin registry, then None
              is returned instead.
        interface_type: str
            - The type of interface we are dealing with:
              ("module_based", "yaml_based", "text_based")
        """
        if package_name == "all":
            # If there are no plugins of current interface, just return None, do not
            # fail catastrophically. This will fail on "sector_adjusters" interface
            # during "geoips list plugins" if only geoips repo is installed (since there
            # are no "sector_adjuster" plugins in the geoips repo)
            if (
                interface.name
                in interface.plugin_registry.registered_plugins[
                    interface.interface_type
                ]
            ):
                interface_registry = interface.plugin_registry.registered_plugins[
                    interface.interface_type
                ][interface.name]
            else:
                interface_registry = None
        else:
            interface_registry = json.load(
                open(resources.files(package_name) / "registered_plugins.json", "r")
            )
            if interface.name in interface_registry[interface.interface_type]:
                interface_registry = interface_registry[interface.interface_type][
                    interface.name
                ]
            else:
                interface_registry = None
        return interface_registry

    def _get_headers_by_command(self, args, default_headers):
        """Retrieve the appropriate headers from a list command with the given args.

        Headers are the top-row of the tabular output from 'list' commands. These are
        customizable via optional args [--column, --long] and we retrieve the
        appropriate headers based on those optional arguments and the 'list' command
        provided.

        Parameters
        ----------
        args: argparse Argument Namespace
            - The arguments provided to a certain list command

        Returns
        -------
        headers: list of str
            - The list of column headers that will be outputted
        """
        columns = args.columns
        if columns:
            headers = {}
            for col in columns:
                if col not in list(default_headers.keys()):
                    err_str = (
                        f"Column header '{col}', is not a valid header. Please select "
                        "one or more of the following keys, which correspond to the "
                        f"appropriate value:\n{default_headers}"
                    )
                    self.parser.error(err_str)
                headers[col] = default_headers[col]
        else:
            # long has been set or was defaulted to; use the default headers
            headers = default_headers
        return headers

    def _print_plugins(self, interface, interface_registry, args):
        """Print the plugins under a certain interface in alongside minimal info.

        "Long Format" includes these pieces of information:
            - GeoIPS Package
            - Interface Name
            - Interface Type
            - Family
            - Plugin Name
            - Source Names
            - Relpath

        Parameters
        ----------
        interface: geoips.interfaces.<interface_type>
            - The interface we will be parsing and displaying.
        interface_registry: dict
            - The plugin registry associated with the given interface.
        args: argparse Argument Namespace
            - The arguments provided to a certain list command
        """
        default_headers = {
            "package": "GeoIPS Package",
            "interface": "Interface Name",
            "plugin_type": "Interface Type",
            "family": "Family",
            "plugin_name": "Plugin Name",
            "source_names": "Source Names",
            "relpath": "Relative Path",
        }
        headers = self._get_headers_by_command(args, default_headers)
        table_data = self._generate_table_data_by_interface(
            interface,
            interface_registry,
            headers,
        )
        print(
            tabulate(
                table_data,
                headers=headers.values(),
                tablefmt="rounded_grid",
                maxcolwidths=self.terminal_width // len(headers),
            )
        )

    def _generate_table_data_by_interface(self, interface, interface_registry, headers):
        """Generate the table data needed for output in '_print_plugins.

        Given a certain interface and a list of headers, generate a list of table data
        used for outputting information used by 'geoips list interface' and
        'geoips list plugins'.

        Parameters
        ----------
        interface: geoips.interfaces.<interface_type>
            - The interface object we will be gathering data from.
        interface_registry: dict
            - The plugin registry associated with the given interface.
        headers: dict
            - Dictionary of strings representing the key-value mapping of the
              headers we'd like to output.

        Returns
        -------
        table_data: 2D List of Strings
            - The corresponding data we will output, where each sub-list is ordered
              by headers.
        """
        table_data = []
        if interface.name == "products":
            for plugin_key in sorted(interface_registry.keys()):
                product_dict = interface_registry[plugin_key]
                table_data += self._get_entry(product_dict, headers)
        else:
            table_data += self._get_entry(interface_registry, headers)
        return table_data

    def _get_entry(self, plugin_dict, headers):
        """Generate a table of info based on the plugin and headers provided.

        Where a table of info is a 2D list of strings that represents the
        plugin x headers combination of data. Say, for product plugin yaml file
        abi.yaml, we'd loop over every product in that file, add to that product
        plugin's entry each header ('source_name', 'family', 'plugin_name', etc.) that
        was selected, and return the 2D table where each 1D list represents the info
        that corresponds to the product plugin.

        Parameters
        ----------
        plugin_dict: dict
            - The portion of the plugin_registry needed to access all plugins of a
              certain interface or all plugins of a certain product.
        headers: dict
            - Dictionary of strings representing the key-value mapping of the
              headers we'd like to output.

        Returns
        -------
        table_data: 2D list of str
            - A 2D list of strings containing information about plugins listed in the
              order of headers.keys()
        """
        table_data = []
        for plugin_key in list(plugin_dict.keys()):
            plugin_entry = []
            for header in list(headers.keys()):
                if (
                    header == "source_names"
                    and plugin_dict[plugin_key]["interface"] != "products"
                ):
                    plugin_entry.append("N/A")
                elif (
                    header == "family"
                    and plugin_dict[plugin_key]["interface"] == "products"
                ):
                    plugin_entry.append("N/A")
                elif header == "plugin_name":
                    plugin_entry.append(plugin_key)
                else:
                    plugin_entry.append(plugin_dict[plugin_key][header])
            table_data.append(plugin_entry)
        return table_data


class GeoipsListCommon(GeoipsExecutableCommand):
    """Class containing common optional arguments shared between list commands."""

    name = "list_common"
    command_classes = []

    def add_arguments(self):
        """Add arguments to the list-subparser for the List Command."""
        self.parser.add_argument(
            "--package_name",
            "-p",
            type=str,
            default="all",
            choices=self.plugin_package_names,
            help="The GeoIPS package to list from.",
        )
        mutex_group = self.parser.add_mutually_exclusive_group()
        mutex_group.add_argument(
            "--long",
            "-l",
            default=True,
            action="store_true",
            help="Flag representing the 'long' listing of a certain command.",
        )
        mutex_group.add_argument(
            "--columns",
            "-c",
            type=str,
            nargs="+",
            default=None,
            help="""Specific Headers of Data you'd like to see listed.
                    For more in formation on headers available, run
                    'geoips list <cmd> <positional_args> --columns help'.
                    """,
        )

    def __call__(self, args):
        """Exectutable function for GeoipsListCommon Class. Not implemented."""
        pass


class CommandClassFactory:
    """An abstract class factory for creating CLI-based Command Classes.

    This architecture can be used to generate CLI command classes for specific use
    cases. A couple which we'll implement early on is are:

    * GeoipsListSingleInterface:

<<<<<<< HEAD
        * GeoipsListSingleInterfaceAlgorithms
        * GeoipsListSingleInterfaceColormappers
        * ...
        * GeoipsListSingleInterfaceTitleFormatters

    * GeoipsGetInterface

        * GeoipsGetInterfaceAlgorithm
        * GeoipsGetInterfaceColormapper
        * ...
        * GeoipsGetInterfaceTitleFormatter
=======
        * GeoipsListAlgorithms
        * GeoipsListColormappers
        * ...
        * GeoipsListTitleFormatters

    * GeoipsGetPlugin

        * GeoipsGetAlgorithm
        * GeoipsGetColormapper
        * ...
        * GeoipsGetTitleFormatter
>>>>>>> 6d7de3b5

    This class has been created to reduce the verbosity of geoips commands without
    having to copy-paste classes specifc to a certain interface.
    """

<<<<<<< HEAD
    def __init__(self, base_class, class_name, add_attrs={}):
        """Initialize the class factory and generate a class derived from base_class.
=======
    def __init__(self, base_class, class_names, add_attrs={}):
        """Initialize the class factory and generate a list of classes.
>>>>>>> 6d7de3b5

        Parameters
        ----------
        base_class: Class
            - The base class to build each generated class with..
            - Ie. if we were creating a class factory for GeoipsListSingleInterface, the
              base class would be 'GeoipsListSingleInterface'.
<<<<<<< HEAD
        class_names: str
            - The name of the class that we'd like to generate.
            - Ie. if we were creating a class factory for GeoipsListSingleInterface, the
              class to generate would be a strign that represents all the class for the
              associated interface we'd like to generate ('algorithms', ...).
=======
        class_names: list of str
            - The names of the classes that we'd like to generate.
            - Ie. if we were creating a class factory for GeoipsListSingleInterface, the
              classes to generate would be a list of strings that represent all
              available interfaces (interfaces.__all__).
>>>>>>> 6d7de3b5
            - The classes would then look like:
                - "GeoipsListAlgorithms"
                - "GeoipsListColormappers"
                - ...
<<<<<<< HEAD
                - "<base_class_name><class_name>"
=======
                - "<base_class_name><name>"
>>>>>>> 6d7de3b5
        add_attrs: dict (optional)
            - A dictionary of attributes we'd like to assign to each command class
            - If specified and has overlapping keys to those specified below, this
              dictionary will override the defaults.
        """
        self.base_class = base_class
        self.base_class_name = self.base_class.__name__
<<<<<<< HEAD
        default_attrs = {
            "name": class_name,
            "command_classes": [],
            "add_arguments": base_class.add_arguments,
            "__call__": base_class.__call__,
        }
        # Combine with additional attributes, overwriting defaults where applicable.
        class_attrs = {**default_attrs, **add_attrs}
        # Add the class of <base_class_name><class_name> to the constructors 'classes'
        # attribute. Don't actually initialize these classes as we'll be doing that
        # later once we have the required information.
        self.generated_class = type(
            f"{self.base_class_name}{class_name.title().replace('_', '')}",
            (base_class,),
            class_attrs,
        )
=======
        self.classes = []
        for cname in class_names:
            default_attrs = {
                "name": cname,
                "command_classes": [],
                "add_arguments": base_class.add_arguments,
                "__call__": base_class.__call__,
            }
            # Combine with additional attributes, overwriting defaults where applicable.
            class_attrs = {**default_attrs, **add_attrs}
            # Add the class of <base_class_name><cname> to the constructors 'classes'
            # attribute. Don't actually initialize these classes as we'll be doing that
            # later once we have the required information.
            self.classes.append(
                type(
                    f"{self.base_class_name}{cname.title().replace('_', '')}",
                    (base_class,),
                    class_attrs,
                )
            )
>>>>>>> 6d7de3b5
<|MERGE_RESOLUTION|>--- conflicted
+++ resolved
@@ -560,7 +560,6 @@
 
     * GeoipsListSingleInterface:
 
-<<<<<<< HEAD
         * GeoipsListSingleInterfaceAlgorithms
         * GeoipsListSingleInterfaceColormappers
         * ...
@@ -572,31 +571,13 @@
         * GeoipsGetInterfaceColormapper
         * ...
         * GeoipsGetInterfaceTitleFormatter
-=======
-        * GeoipsListAlgorithms
-        * GeoipsListColormappers
-        * ...
-        * GeoipsListTitleFormatters
-
-    * GeoipsGetPlugin
-
-        * GeoipsGetAlgorithm
-        * GeoipsGetColormapper
-        * ...
-        * GeoipsGetTitleFormatter
->>>>>>> 6d7de3b5
 
     This class has been created to reduce the verbosity of geoips commands without
     having to copy-paste classes specifc to a certain interface.
     """
 
-<<<<<<< HEAD
     def __init__(self, base_class, class_name, add_attrs={}):
         """Initialize the class factory and generate a class derived from base_class.
-=======
-    def __init__(self, base_class, class_names, add_attrs={}):
-        """Initialize the class factory and generate a list of classes.
->>>>>>> 6d7de3b5
 
         Parameters
         ----------
@@ -604,28 +585,16 @@
             - The base class to build each generated class with..
             - Ie. if we were creating a class factory for GeoipsListSingleInterface, the
               base class would be 'GeoipsListSingleInterface'.
-<<<<<<< HEAD
-        class_names: str
+        class_name: str
             - The name of the class that we'd like to generate.
             - Ie. if we were creating a class factory for GeoipsListSingleInterface, the
               class to generate would be a strign that represents all the class for the
               associated interface we'd like to generate ('algorithms', ...).
-=======
-        class_names: list of str
-            - The names of the classes that we'd like to generate.
-            - Ie. if we were creating a class factory for GeoipsListSingleInterface, the
-              classes to generate would be a list of strings that represent all
-              available interfaces (interfaces.__all__).
->>>>>>> 6d7de3b5
             - The classes would then look like:
                 - "GeoipsListAlgorithms"
                 - "GeoipsListColormappers"
                 - ...
-<<<<<<< HEAD
                 - "<base_class_name><class_name>"
-=======
-                - "<base_class_name><name>"
->>>>>>> 6d7de3b5
         add_attrs: dict (optional)
             - A dictionary of attributes we'd like to assign to each command class
             - If specified and has overlapping keys to those specified below, this
@@ -633,7 +602,6 @@
         """
         self.base_class = base_class
         self.base_class_name = self.base_class.__name__
-<<<<<<< HEAD
         default_attrs = {
             "name": class_name,
             "command_classes": [],
@@ -649,26 +617,4 @@
             f"{self.base_class_name}{class_name.title().replace('_', '')}",
             (base_class,),
             class_attrs,
-        )
-=======
-        self.classes = []
-        for cname in class_names:
-            default_attrs = {
-                "name": cname,
-                "command_classes": [],
-                "add_arguments": base_class.add_arguments,
-                "__call__": base_class.__call__,
-            }
-            # Combine with additional attributes, overwriting defaults where applicable.
-            class_attrs = {**default_attrs, **add_attrs}
-            # Add the class of <base_class_name><cname> to the constructors 'classes'
-            # attribute. Don't actually initialize these classes as we'll be doing that
-            # later once we have the required information.
-            self.classes.append(
-                type(
-                    f"{self.base_class_name}{cname.title().replace('_', '')}",
-                    (base_class,),
-                    class_attrs,
-                )
-            )
->>>>>>> 6d7de3b5
+        )
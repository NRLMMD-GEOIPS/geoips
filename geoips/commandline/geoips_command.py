--- conflicted
+++ resolved
@@ -83,22 +83,12 @@
         function to call if that subcommand has been called.
         """
         self.nrl_url = "https://github.com/NRLMMD-GEOIPS/"
-<<<<<<< HEAD
         self.parent = parent
         if self.parent:
             if self.parent.subcommand_name == "cli":
-=======
-        if parent:
-            # Parent Command has been passed. Check if this was the CLI or a top-level
-            # command such as List or Get. If it's not cli, set their combined name to
-            # '<top-level-command_name> <sub-command-name>', and add a parser for that
-            # sub command
-            if parent.subcommand_name == "cli":
->>>>>>> 80fd9e65
                 combined_name = self.subcommand_name
                 parent_parsers = []
             else:
-<<<<<<< HEAD
                 combined_name = f"{self.parent.subcommand_name} {self.subcommand_name}"
                 # We need to create a Geoips<cmd>Common Class for arguments
                 # that are shared between common commands. For example, we've created
@@ -112,29 +102,16 @@
                     parent_parsers = []
             self.subcommand_parser = self.parent.subparsers.add_parser(
                 name=self.subcommand_name,
-                description=self.cmd_instructions[combined_name]["help_str"],
-                help=self.cmd_instructions[combined_name]["help_str"],
-                usage=self.cmd_instructions[combined_name]["usage_str"],
+                description=cmd_instructions["instructions"][combined_name]["help_str"],
+                help=cmd_instructions["instructions"][combined_name]["help_str"],
+                usage=cmd_instructions["instructions"][combined_name]["usage_str"],
                 parents=parent_parsers,
                 conflict_handler="resolve",
-=======
-                combined_name = f"{parent.subcommand_name} {self.subcommand_name}"
-
-            self.subcommand_parser = parent.subparsers.add_parser(
-                self.subcommand_name,
-                help=cmd_instructions["instructions"][combined_name]["help_str"],
-                usage=cmd_instructions["instructions"][combined_name]["usage_str"],
->>>>>>> 80fd9e65
             )
         else:
             # otherwise initialize a top-level parser for this command.
             self.subcommand_parser = argparse.ArgumentParser()
             combined_name = self.subcommand_name
-<<<<<<< HEAD
-=======
-
-        self.add_subparsers()
->>>>>>> 80fd9e65
         if hasattr(self, "__call__"):
             # If the subcommand class is exectuable (ie. not the cli, top-level list...)
             # Then add available arguments for that command and set that function to

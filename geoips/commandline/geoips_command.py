--- conflicted
+++ resolved
@@ -197,16 +197,11 @@
                     f"'{self.combined_name}' key."
                 )
         else:
-<<<<<<< HEAD
-            # otherwise initialize a top-level parser for this command.
+            # Otherwise initialize a top-level parser for this command.
             self.parser = argparse.ArgumentParser(
                 self.name,
                 parents=[ParentParsers.geoips_parser],
-=======
-            # Otherwise initialize a top-level parser for this command.
-            self.parser = argparse.ArgumentParser(
                 formatter_class=argparse.RawTextHelpFormatter,
->>>>>>> 66b5db40
             )
             self.combined_name = self.name
 

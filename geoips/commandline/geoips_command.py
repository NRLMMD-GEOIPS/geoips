# # # Distribution Statement A. Approved for public release. Distribution is unlimited.
# # #
# # # Author:
# # # Naval Research Laboratory, Marine Meteorology Division
# # #
# # # This program is free software: you can redistribute it and/or modify it under
# # # the terms of the NRLMMD License included with this program. This program is
# # # distributed WITHOUT ANY WARRANTY; without even the implied warranty of
# # # MERCHANTABILITY or FITNESS FOR A PARTICULAR PURPOSE. See the included license
# # # for more details. If you did not receive the license, for more information see:
# # # https://github.com/U-S-NRL-Marine-Meteorology-Division/

"""Code to implement GeoipsCommand Abstract Base Class for the CLI.

Will implement a plethora of commands, but for the meantime, we'll work on
'geoips config','geoips get', 'geoips list', 'geoips run', 'geoips test', and
'geoips validate'.
"""

import abc
import argparse
<<<<<<< HEAD
from importlib import resources
from importlib import metadata as md
=======
from importlib import metadata, resources
>>>>>>> 4dc8d314
import json
from os.path import dirname
from shutil import get_terminal_size

from colorama import Fore, Style
from tabulate import tabulate
import yaml

from geoips.commandline.cmd_instructions import cmd_instructions


class PluginPackages:
    """Class to hold the plugin packages and their paths.

    This class is used to hold the plugin packages and their paths, which are used
    throughout the CLI to determine which plugins are available to the user. This
    class is used in the GeoipsCLI class to determine which plugins are available to
    the user.

    Moving this to a class reduced GeoIPS CLI startup time by about 30%.
    """

    def __init__(self):
        """Initialize the PluginPackages class.

        Initialize the plugin packages and their paths. This is done by using the
        get_plugin_packages() and get_plugin_package_paths() functions.
        """
        self.entrypoints = [
<<<<<<< HEAD
            ep.value for ep in sorted(md.entry_points(group="geoips.plugin_packages"))
        ]
        self.paths = [
            dirname(resources.files(ep.value))
            for ep in sorted(md.entry_points(group="geoips.plugin_packages"))
=======
            ep.value
            for ep in sorted(metadata.entry_points(group="geoips.plugin_packages"))
        ]
        self.paths = [
            dirname(resources.files(ep.value))
            for ep in sorted(metadata.entry_points(group="geoips.plugin_packages"))
>>>>>>> 4dc8d314
        ]


plugin_packages = PluginPackages()


class GeoipsCommand(abc.ABC):
    """Abstract Base Class for top-level GeoIPS Command Classes, such as get or list.

    This class is a blueprint of what each top-level GeoIPS Command Classes should
    implement. Includes shared attributes and an ``add_suparsers`` function which is
    used for initializing command classes of a certain GeoIPS Command.
    """

    def __init__(self, parent=None, legacy=False):
        """Initialize GeoipsCommand with a subparser and default to the command func.

        Do this for each GeoipsCLI.geoips_command_classes. This will instantiate
        each subcommand class with a parser and point towards the correct default
        function to call if that subcommand has been called.

        Parameters
        ----------
        parent: optional - GeoipsCommand Class
            - The parent command class that possibly is initializing it's child.
              Ex. GeoipsList would invoke this init function for each of its subcommand
              classes (GeoipsListPackages, GeoipsListScripts, ...). When it invokes this
              init, it supplies 'self' as an argument to follow the correct logic below.
        legacy: optional - bool
            - Whether or not the command supplied was called in legacy mode. This only
              occurs for 'geoips run' commands, where instead of typing 'geoips run',
              the user called 'run_procflow' or 'data_fusion_procflow'. This is used for
              suppressing or displaying help information for '--procflow'.
        """
        self.legacy = legacy
        self.github_org_url = "https://github.com/NRLMMD-GEOIPS/"
        self.parent = parent
        if self.parent:
            # Set the combined name of the provided object. For example, if this was the
            # parent 'list' command, it would be 'geoips_list'. If it was a child of
            # list, for example 'scripts', combined name would be 'geoips_list_scripts'
            self.combined_name = f"{parent.combined_name}_{self.name}"

            # We need to create a Geoips<cmd>Common Class for arguments
            # that are shared between common commands. For example, we've created
            # a 'GeoipsListCommon' class which adds arguments that will be shared
            # by each GeoipsList<cmd> class. Ie. if GeoipsListCommon has
            # arguments --package, --columns, etc., and all of those arguments
            # would be inherited by each GeoipsList<cmd>
            if "list" in self.combined_name:
                parent_parsers = [GeoipsListCommon().parser]
            else:
                parent_parsers = []

            if parent.cmd_instructions:
                # this is used for testing purposes to ensure failure for invalid
                # help information. If the parent already has cmd_instructions set,
                # use these instructions so we can test proper functionality of the CLI.
                self.cmd_instructions = parent.cmd_instructions
            else:
                # Otherwise use the default cmd_instructions which are used for normal
                # invocation of the CLI.
                self.cmd_instructions = cmd_instructions
            try:
                # attempt to create a sepate sub-parser for the specific command
                # class being initialized
                # So we can separate the commands arguments in a tree-like structure
                self.parser = parent.subparsers.add_parser(
                    self.name,
                    description=self.cmd_instructions["instructions"][
                        self.combined_name
                    ]["help_str"],
                    help=self.cmd_instructions["instructions"][self.combined_name][
                        "help_str"
                    ],
                    usage=self.cmd_instructions["instructions"][self.combined_name][
                        "usage_str"
                    ],
                    parents=parent_parsers,
                    conflict_handler="resolve",
                )
            except KeyError:
                raise KeyError(
                    "Error, the supplied command line instructions are improperly "
                    "formatted. You need an 'instructions' entry that contains a "
                    f"'{self.combined_name}' key."
                )
        else:
            # otherwise initialize a top-level parser for this command.
            self.parser = argparse.ArgumentParser()
            self.combined_name = self.name

        self.add_subparsers()
        self.parser.set_defaults(
            command=self.combined_name.replace("_", " "),
            command_parser=self.parser,
        )

    @property
    @abc.abstractmethod
    def name(self):
        """Name of the command class."""
        pass

    @property
    @abc.abstractmethod
    def command_classes(self):
        """List of command_classes related to the top level command.

        For example, if the class provided was GeoipsList, command_classes would
        be the list of available command_classes that "geoips list" implements.
        """
        pass

    def add_subparsers(self):
        """Add subparsers for each command class.

        This is done so we can limit the scope of what arguments are accepted for each
        geoips <cmd> command. This is only done for the top-level command, such as
        "list", "run", "get", etc.

        For example, if this were the GeoipsList Command Class, we would create a
        self.list_subparsers attribute, which we then add individual parsers for each
        command, as in interfaces, plugins, packages, scripts, etc.
        """
        if len(self.command_classes):
            self.subparsers = self.parser.add_subparsers(
                help=f"{self.name} instructions."
            )
            for subcmd_cls in self.command_classes:
                subcmd_cls(parent=self, legacy=self.legacy)

    @property
    def plugin_package_names(self):
        """List of names of all installed Geoips Plugin Packages."""
        return plugin_packages.entrypoints

    @property
    def plugin_package_paths(self):
        """List of paths to all installed Geoips Plugin Packages."""
        return plugin_packages.paths


class GeoipsExecutableCommand(GeoipsCommand):
    """Abstract Base Class for executable CLI commands, inheriting from GeoipsCommand.

    This class is a blueprint of what each executable GeoIPS Command Classes
    can implement.
    """

    def __init__(self, parent=None, legacy=False):
        """Initialize GeoipsExecutableCommand.

        This is a child of GeoipsCommand and will invoke the functionaly of
        GeoipsCommand __init__ func alongside additional logic needed to set up
        executable-based commands. This will instantiate each subcommand class with a
        parser and point towards the correct default function to call if that subcommand
        has been called.

        Parameters
        ----------
        parent: optional - GeoipsCommand Class
            - The parent command class that possibly is initializing it's child.
              Ex. GeoipsList would invoke this init function for each of its subcommand
              classes (GeoipsListPackages, GeoipsListScripts, ...). When it invokes this
              init, it supplies 'self' as an argument to follow the correct logic below.
        legacy: optional - bool
            - Whether or not the command supplied was called in legacy mode. This only
              occurs for 'geoips run' commands, where instead of typing 'geoips run',
              the user called 'run_procflow' or 'data_fusion_procflow'. This is used for
              suppressing or displaying help information for '--procflow'.
        """
        super().__init__(parent=parent, legacy=legacy)
        # Since this class is exectuable (ie. not the cli, top-level list...),
        # add available arguments for that command and set that function to
        # the command's executable function (__call__) if that command is called.
        self.add_arguments()
        self.parser.set_defaults(
            exe_command=self.__call__,
        )

    @property
    def terminal_width(self):
        """The Width in ANSI-Characters of the User's Terminal.

        Generate this every time as the screen width may change during usage.
        """
        return get_terminal_size().columns - 1

    @abc.abstractmethod
    def add_arguments(self):
        """Add arguments related to the command class.

        This is an abstract method because we don't know which arguments need to be
        added for each class at this moment.
        """
        pass

    @abc.abstractmethod
    def __call__(self, args):
        """Functionality to execute the command being called.

        Parameters
        ----------
        args: argparse Namespace()
            - The namespace of the arguments of a specific CLI Command.
        """
        pass

    def _output_dictionary_highlighted(self, dict_entry):
        """Print to terminal the yaml-dumped dictionary of a certain interface/plugin.

        Color the key, value pairs cyan, yellow to highlight the text in a human
        readable manner. This is done for every `geoips get ...` command.

        Parameters
        ----------
        plugin_entry: dict
            - The dictionary of info for a certain plugin in the plugin registry.
        """
        yaml_text = yaml.dump(dict_entry, default_flow_style=False)
        print()
        for line in yaml_text.split("\n"):
            # Color the keys in cyan and values in yellow
            if ":" in line:
                key, value = line.split(":", 1)
                formatted_line = Fore.CYAN + key + ":" + Style.RESET_ALL
                formatted_line += Fore.YELLOW + value + Style.RESET_ALL
                print(formatted_line)
            else:
                formatted_line = "\t" + Fore.YELLOW + line + Style.RESET_ALL
                print(formatted_line)

    def _get_registry_by_interface_and_package(self, interface, package_name):
        """Retrieve the correct plugin registry given interface and package name.

        Given a GeoIPS Interface and a package name, load in the correct plugin
        registry. This could be the global plugin registry which each interface has
        access to, or it could be the correct interface entry of a certain plugin
        package's "registered_plugins.json", if we are just searching through a
        single package (which occurs when -p <package_name> is given).

        Parameters
        ----------
        interface: geoips.interfaces.<interface_type>
            - The interface we will be parsing and displaying.
        package_name: str
            - The name of the package to retrive the appropriate interfaces from:
              If name is "all", just use the plugin registry that's on all interfaces.

        Returns
        -------
        interface_registry: dict
            - The plugin registry associated with the given interface. If the provided
              interface doesn't exist in a certain package's plugin registry, then None
              is returned instead.
        interface_type: str
            - The type of interface we are dealing with:
              ("module_based", "yaml_based", "text_based")
        """
        if package_name == "all":
            # If there are no plugins of current interface, just return None, do not
            # fail catastrophically. This will fail on "sector_adjusters" interface
            # during "geoips list plugins" if only geoips repo is installed (since there
            # are no "sector_adjuster" plugins in the geoips repo)
            if (
                interface.name
                in interface.plugin_registry.registered_plugins[
                    interface.interface_type
                ]
            ):
                interface_registry = interface.plugin_registry.registered_plugins[
                    interface.interface_type
                ][interface.name]
            else:
                interface_registry = None
        else:
            interface_registry = json.load(
                open(resources.files(package_name) / "registered_plugins.json", "r")
            )
            if interface.name in interface_registry[interface.interface_type]:
                interface_registry = interface_registry[interface.interface_type][
                    interface.name
                ]
            else:
                interface_registry = None
        return interface_registry

    def _get_headers_by_command(self, args, default_headers):
        """Retrieve the appropriate headers from a list command with the given args.

        Headers are the top-row of the tabular output from 'list' commands. These are
        customizable via optional args [--column, --long] and we retrieve the
        appropriate headers based on those optional arguments and the 'list' command
        provided.

        Parameters
        ----------
        args: argparse Argument Namespace
            - The arguments provided to a certain list command

        Returns
        -------
        headers: list of str
            - The list of column headers that will be outputted
        """
        columns = args.columns
        if columns:
            headers = {}
            for col in columns:
                if col not in list(default_headers.keys()):
                    err_str = (
                        f"Column header '{col}', is not a valid header. Please select "
                        "one or more of the following keys, which correspond to the "
                        f"appropriate value:\n{default_headers}"
                    )
                    self.parser.error(err_str)
                headers[col] = default_headers[col]
        else:
            # long has been set or was defaulted to; use the default headers
            headers = default_headers
        return headers

    def _print_plugins(self, interface, interface_registry, args):
        """Print the plugins under a certain interface in alongside minimal info.

        "Long Format" includes these pieces of information:
            - GeoIPS Package
            - Interface Name
            - Interface Type
            - Family
            - Plugin Name
            - Source Names
            - Relpath

        Parameters
        ----------
        interface: geoips.interfaces.<interface_type>
            - The interface we will be parsing and displaying.
        interface_registry: dict
            - The plugin registry associated with the given interface.
        args: argparse Argument Namespace
            - The arguments provided to a certain list command
        """
        default_headers = {
            "package": "GeoIPS Package",
            "interface": "Interface Name",
            "plugin_type": "Interface Type",
            "family": "Family",
            "plugin_name": "Plugin Name",
            "source_names": "Source Names",
            "relpath": "Relative Path",
        }
        headers = self._get_headers_by_command(args, default_headers)
        table_data = self._generate_table_data_by_interface(
            interface,
            interface_registry,
            headers,
        )
        print(
            tabulate(
                table_data,
                headers=headers.values(),
                tablefmt="rounded_grid",
                maxcolwidths=self.terminal_width // len(headers),
            )
        )

    def _generate_table_data_by_interface(self, interface, interface_registry, headers):
        """Generate the table data needed for output in '_print_plugins.

        Given a certain interface and a list of headers, generate a list of table data
        used for outputting information used by 'geoips list interface' and
        'geoips list plugins'.

        Parameters
        ----------
        interface: geoips.interfaces.<interface_type>
            - The interface object we will be gathering data from.
        interface_registry: dict
            - The plugin registry associated with the given interface.
        headers: dict
            - Dictionary of strings representing the key-value mapping of the
              headers we'd like to output.

        Returns
        -------
        table_data: 2D List of Strings
            - The corresponding data we will output, where each sub-list is ordered
              by headers.
        """
        table_data = []
        if interface.name == "products":
            for plugin_key in sorted(interface_registry.keys()):
                product_dict = interface_registry[plugin_key]
                table_data += self._get_entry(product_dict, headers)
        else:
            table_data += self._get_entry(interface_registry, headers)
        return table_data

    def _get_entry(self, plugin_dict, headers):
        """Generate a table of info based on the plugin and headers provided.

        Where a table of info is a 2D list of strings that represents the
        plugin x headers combination of data. Say, for product plugin yaml file
        abi.yaml, we'd loop over every product in that file, add to that product
        plugin's entry each header ('source_name', 'family', 'plugin_name', etc.) that
        was selected, and return the 2D table where each 1D list represents the info
        that corresponds to the product plugin.

        Parameters
        ----------
        plugin_dict: dict
            - The portion of the plugin_registry needed to access all plugins of a
              certain interface or all plugins of a certain product.
        headers: dict
            - Dictionary of strings representing the key-value mapping of the
              headers we'd like to output.

        Returns
        -------
        table_data: 2D list of str
            - A 2D list of strings containing information about plugins listed in the
              order of headers.keys()
        """
        table_data = []
        for plugin_key in list(plugin_dict.keys()):
            plugin_entry = []
            for header in list(headers.keys()):
                if (
                    header == "source_names"
                    and plugin_dict[plugin_key]["interface"] != "products"
                ):
                    plugin_entry.append("N/A")
                elif (
                    header == "family"
                    and plugin_dict[plugin_key]["interface"] == "products"
                ):
                    plugin_entry.append("N/A")
                elif header == "plugin_name":
                    plugin_entry.append(plugin_key)
                else:
                    plugin_entry.append(plugin_dict[plugin_key][header])
            table_data.append(plugin_entry)
        return table_data


class GeoipsListCommon(GeoipsExecutableCommand):
    """Class containing common optional arguments shared between list commands."""

    name = "list_common"
    command_classes = []

    def add_arguments(self):
        """Add arguments to the list-subparser for the List Command."""
        self.parser.add_argument(
            "--package_name",
            "-p",
            type=str,
            default="all",
            choices=self.plugin_package_names,
            help="The GeoIPS package to list from.",
        )
        mutex_group = self.parser.add_mutually_exclusive_group()
        mutex_group.add_argument(
            "--long",
            "-l",
            default=True,
            action="store_true",
            help="Flag representing the 'long' listing of a certain command.",
        )
        mutex_group.add_argument(
            "--columns",
            "-c",
            type=str,
            nargs="+",
            default=None,
            help="""Specific Headers of Data you'd like to see listed.
                    For more in formation on headers available, run
                    'geoips list <cmd> <positional_args> --columns help'.
                    """,
        )

    def __call__(self, args):
        """Exectutable function for GeoipsListCommon Class. Not implemented."""
        pass<|MERGE_RESOLUTION|>--- conflicted
+++ resolved
@@ -19,12 +19,7 @@
 
 import abc
 import argparse
-<<<<<<< HEAD
-from importlib import resources
-from importlib import metadata as md
-=======
 from importlib import metadata, resources
->>>>>>> 4dc8d314
 import json
 from os.path import dirname
 from shutil import get_terminal_size
@@ -54,20 +49,12 @@
         get_plugin_packages() and get_plugin_package_paths() functions.
         """
         self.entrypoints = [
-<<<<<<< HEAD
-            ep.value for ep in sorted(md.entry_points(group="geoips.plugin_packages"))
-        ]
-        self.paths = [
-            dirname(resources.files(ep.value))
-            for ep in sorted(md.entry_points(group="geoips.plugin_packages"))
-=======
             ep.value
             for ep in sorted(metadata.entry_points(group="geoips.plugin_packages"))
         ]
         self.paths = [
             dirname(resources.files(ep.value))
             for ep in sorted(metadata.entry_points(group="geoips.plugin_packages"))
->>>>>>> 4dc8d314
         ]
 
 

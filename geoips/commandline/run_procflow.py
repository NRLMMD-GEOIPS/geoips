# # # Distribution Statement A. Approved for public release. Distribution unlimited.
# # #
# # # Author:
# # # Naval Research Laboratory, Marine Meteorology Division
# # #
# # # This program is free software: you can redistribute it and/or modify it under
# # # the terms of the NRLMMD License included with this program. This program is
# # # distributed WITHOUT ANY WARRANTY; without even the implied warranty of
# # # MERCHANTABILITY or FITNESS FOR A PARTICULAR PURPOSE. See the included license
# # # for more details. If you did not receive the license, for more information see:
# # # https://github.com/U-S-NRL-Marine-Meteorology-Division/

<<<<<<< HEAD
""" Command line script for kicking off geoips based procflows. MUST call with --procflow"""
=======
"""Command line script for kicking off geoips based procflows.
>>>>>>> f48f6cd8

MUST call with --procflow.
"""

<<<<<<< HEAD
from datetime import datetime
from geoips.commandline.log_setup import setup_logging
from geoips.commandline.args import get_command_line_args
from geoips.interfaces import procflows


def main(get_command_line_args_func=None):
    """Script to kick off processing based on command line args.
    If "get_command_line_args_func" is passed, use that rather than default."""
    DATETIMES = {}
    DATETIMES["start"] = datetime.utcnow()
    LOG = setup_logging()

=======

def main(get_command_line_args_func=None):
    """Script to kick off processing based on command line args.

    Parameters
    ----------
    get_command_line_args_func : function, optional
        Function to use in place of "get_command_line_args", default None
        If None, use geoips.commandline.args.get_command_line_args
    """
    from datetime import datetime

    DATETIMES = {}
    DATETIMES["start"] = datetime.utcnow()
    from geoips.commandline.log_setup import setup_logging

    LOG = setup_logging()

    from geoips.commandline.args import get_command_line_args

>>>>>>> f48f6cd8
    if get_command_line_args_func is None:
        get_command_line_args_func = get_command_line_args
    LOG.info("GETTING COMMAND LINE ARGUMENTS")
    # arglist=None allows all possible arguments.
    ARGS = get_command_line_args_func(
        arglist=None, description="Run data file processing"
    )

    import sys

    LOG.info(
        "COMMANDLINE CALL: \n    %s",
        "\n        ".join([currarg + " \\" for currarg in sys.argv]),
    )

    COMMAND_LINE_ARGS = ARGS.__dict__
    # LOG.info(COMMAND_LINE_ARGS)
<<<<<<< HEAD
    LOG.info("GETTING PROCFLOW MODULE")
    PROCFLOW = procflows.get(COMMAND_LINE_ARGS["procflow"])

    LOG.info("CALLING PROCFLOW MODULE")
    if PROCFLOW:
        LOG.info(COMMAND_LINE_ARGS["filenames"])
        LOG.info(COMMAND_LINE_ARGS)
        LOG.info(PROCFLOW)
=======
    from geoips.dev.procflow import get_procflow

    LOG.info("GETTING PROCFLOW MODULE")
    PROCFLOW = get_procflow(COMMAND_LINE_ARGS["procflow"])

    LOG.info("CALLING PROCFLOW MODULE")
    if PROCFLOW:
>>>>>>> f48f6cd8
        RETVAL = PROCFLOW(COMMAND_LINE_ARGS["filenames"], COMMAND_LINE_ARGS)
        LOG.info(
            "Completed geoips PROCFLOW %s processing, done!",
            COMMAND_LINE_ARGS["procflow"],
        )
        LOG.info("Starting time: %s", DATETIMES["start"])
        LOG.info("Ending time: %s", datetime.utcnow())
        LOG.info("Total time: %s", datetime.utcnow() - DATETIMES["start"])
        if isinstance(RETVAL, list):
            for ret in RETVAL:
                LOG.info("GEOIPSPROCFLOWSUCCESS %s", ret)
            if len(RETVAL) > 2:
                LOG.info(
                    "GEOIPSTOTALSUCCESS %s %s products generated, total time %s",
                    str(COMMAND_LINE_ARGS["sectorfiles"]),
                    len(RETVAL),
                    datetime.utcnow() - DATETIMES["start"],
                )
            else:
                LOG.info(
                    "GEOIPSNOSUCCESS %s %s products generated, total time %s",
                    str(COMMAND_LINE_ARGS["sectorfiles"]),
                    len(RETVAL),
                    datetime.utcnow() - DATETIMES["start"],
                )
            sys.exit(0)
        # LOG.info('Return value: %s', bin(RETVAL))
        LOG.info("Return value: %d", RETVAL)
        sys.exit(RETVAL)

    else:
        raise IOError(
            "FAILED no geoips*/{0}.py with def {0}".format(
                COMMAND_LINE_ARGS["procflow"]
            )
        )


if __name__ == "__main__":
    main()<|MERGE_RESOLUTION|>--- conflicted
+++ resolved
@@ -10,30 +10,16 @@
 # # # for more details. If you did not receive the license, for more information see:
 # # # https://github.com/U-S-NRL-Marine-Meteorology-Division/
 
-<<<<<<< HEAD
-""" Command line script for kicking off geoips based procflows. MUST call with --procflow"""
-=======
 """Command line script for kicking off geoips based procflows.
->>>>>>> f48f6cd8
 
 MUST call with --procflow.
 """
 
-<<<<<<< HEAD
 from datetime import datetime
 from geoips.commandline.log_setup import setup_logging
 from geoips.commandline.args import get_command_line_args
 from geoips.interfaces import procflows
 
-
-def main(get_command_line_args_func=None):
-    """Script to kick off processing based on command line args.
-    If "get_command_line_args_func" is passed, use that rather than default."""
-    DATETIMES = {}
-    DATETIMES["start"] = datetime.utcnow()
-    LOG = setup_logging()
-
-=======
 
 def main(get_command_line_args_func=None):
     """Script to kick off processing based on command line args.
@@ -44,17 +30,10 @@
         Function to use in place of "get_command_line_args", default None
         If None, use geoips.commandline.args.get_command_line_args
     """
-    from datetime import datetime
-
     DATETIMES = {}
     DATETIMES["start"] = datetime.utcnow()
-    from geoips.commandline.log_setup import setup_logging
-
     LOG = setup_logging()
 
-    from geoips.commandline.args import get_command_line_args
-
->>>>>>> f48f6cd8
     if get_command_line_args_func is None:
         get_command_line_args_func = get_command_line_args
     LOG.info("GETTING COMMAND LINE ARGUMENTS")
@@ -72,7 +51,6 @@
 
     COMMAND_LINE_ARGS = ARGS.__dict__
     # LOG.info(COMMAND_LINE_ARGS)
-<<<<<<< HEAD
     LOG.info("GETTING PROCFLOW MODULE")
     PROCFLOW = procflows.get(COMMAND_LINE_ARGS["procflow"])
 
@@ -81,15 +59,6 @@
         LOG.info(COMMAND_LINE_ARGS["filenames"])
         LOG.info(COMMAND_LINE_ARGS)
         LOG.info(PROCFLOW)
-=======
-    from geoips.dev.procflow import get_procflow
-
-    LOG.info("GETTING PROCFLOW MODULE")
-    PROCFLOW = get_procflow(COMMAND_LINE_ARGS["procflow"])
-
-    LOG.info("CALLING PROCFLOW MODULE")
-    if PROCFLOW:
->>>>>>> f48f6cd8
         RETVAL = PROCFLOW(COMMAND_LINE_ARGS["filenames"], COMMAND_LINE_ARGS)
         LOG.info(
             "Completed geoips PROCFLOW %s processing, done!",

# # # Distribution Statement A. Approved for public release. Distribution unlimited.
# # #
# # # Author:
# # # Naval Research Laboratory, Marine Meteorology Division
# # #
# # # This program is free software: you can redistribute it and/or modify it under
# # # the terms of the NRLMMD License included with this program. This program is
# # # distributed WITHOUT ANY WARRANTY; without even the implied warranty of
# # # MERCHANTABILITY or FITNESS FOR A PARTICULAR PURPOSE. See the included license
# # # for more details. If you did not receive the license, for more information see:
# # # https://github.com/U-S-NRL-Marine-Meteorology-Division/

"""Command line script for kicking off geoips based procflows.

MUST call with --procflow.
"""

from datetime import datetime
from geoips.commandline.log_setup import setup_logging
from geoips.commandline.args import get_command_line_args
from geoips.interfaces import procflows


def main(get_command_line_args_func=None):
    """Script to kick off processing based on command line args.

    Parameters
    ----------
    get_command_line_args_func : function, optional
        Function to use in place of "get_command_line_args", default None
        If None, use geoips.commandline.args.get_command_line_args
    """
    DATETIMES = {}
    DATETIMES["start"] = datetime.utcnow()

    if get_command_line_args_func is None:
        get_command_line_args_func = get_command_line_args
    # arglist=None allows all possible arguments.
    ARGS = get_command_line_args_func(
        arglist=None, description="Run data file processing"
    )

    COMMAND_LINE_ARGS = ARGS.__dict__
    if "logging_level" in COMMAND_LINE_ARGS.keys():
        LOG = setup_logging(logging_level=COMMAND_LINE_ARGS["logging_level"])
    else:
        LOG = setup_logging()
    LOG.info("RETRIEVED COMMAND LINE ARGUMENTS")
    LOG.interactive("\n\n\nStarting %s procflow...\n\n", COMMAND_LINE_ARGS["procflow"])
    import sys

    LOG.info(
        "COMMANDLINE CALL: \n    %s",
        "\n        ".join([currarg + " \\" for currarg in sys.argv]),
    )

    # LOG.info(COMMAND_LINE_ARGS)
    LOG.info("GETTING PROCFLOW MODULE")
    PROCFLOW = procflows.get_plugin(COMMAND_LINE_ARGS["procflow"])

<<<<<<< HEAD
    LOG.info("CALLING PROCFLOW MODULE")
=======
    LOG.interactive(f"CALLING PROCFLOW MODULE: {PROCFLOW.name}")
>>>>>>> c830e9be
    if PROCFLOW:
        LOG.info(COMMAND_LINE_ARGS["filenames"])
        LOG.interactive(
            "\n\n\nRunning on filenames: %s\n\n", COMMAND_LINE_ARGS["filenames"]
        )
        LOG.info(COMMAND_LINE_ARGS)
        LOG.info(PROCFLOW)
        RETVAL = PROCFLOW(COMMAND_LINE_ARGS["filenames"], COMMAND_LINE_ARGS)
        LOG.interactive(
            "Completed geoips PROCFLOW %s processing, done!",
            COMMAND_LINE_ARGS["procflow"],
        )
        LOG.info("Starting time: %s", DATETIMES["start"])
        LOG.info("Ending time: %s", datetime.utcnow())
        LOG.interactive("Total time: %s", datetime.utcnow() - DATETIMES["start"])
        if isinstance(RETVAL, list):
            for ret in RETVAL:
                LOG.interactive("GEOIPSPROCFLOWSUCCESS %s", ret)
            if len(RETVAL) > 2:
                LOG.interactive(
                    "GEOIPSTOTALSUCCESS %s %s products generated, total time %s",
                    str(PROCFLOW.name),
                    len(RETVAL),
                    datetime.utcnow() - DATETIMES["start"],
                )
            else:
                LOG.interactive(
                    "GEOIPSNOSUCCESS %s %s products generated, total time %s",
                    str(PROCFLOW.name),
                    len(RETVAL),
                    datetime.utcnow() - DATETIMES["start"],
                )
            sys.exit(0)
        # LOG.info('Return value: %s', bin(RETVAL))
        LOG.interactive("Return value: %d", RETVAL)
        sys.exit(RETVAL)

    else:
        raise IOError(
            "FAILED no geoips*/{0}.py with def {0}".format(
                COMMAND_LINE_ARGS["procflow"]
            )
        )


if __name__ == "__main__":
    main()<|MERGE_RESOLUTION|>--- conflicted
+++ resolved
@@ -58,11 +58,7 @@
     LOG.info("GETTING PROCFLOW MODULE")
     PROCFLOW = procflows.get_plugin(COMMAND_LINE_ARGS["procflow"])
 
-<<<<<<< HEAD
-    LOG.info("CALLING PROCFLOW MODULE")
-=======
     LOG.interactive(f"CALLING PROCFLOW MODULE: {PROCFLOW.name}")
->>>>>>> c830e9be
     if PROCFLOW:
         LOG.info(COMMAND_LINE_ARGS["filenames"])
         LOG.interactive(

"""GeoIPS CLI "list" command.

Lists the appropriate interfaces/packages/plugins based on the arguments provided.
"""

from glob import glob
from importlib import resources, import_module
import json
from os import listdir
from os.path import basename
from tabulate import tabulate

from geoips.commandline.geoips_command import GeoipsCommand, GeoipsExecutableCommand
from geoips import interfaces


class GeoipsListUnitTests(GeoipsExecutableCommand):
    """List Sub-Command for listing out available unit tests.

    Called via `geoips list unit-tests`. Outputs the following in a tabular format.
    """

    subcommand_name = "unit-tests"
    subcommand_classes = []

    def add_arguments(self):
        """Add arguments to the list-subparser for the List Unit Tests Command."""
        pass

    def __call__(self, args):
        """List all of the available unit-tests held under <package_name>.

        Data Output
        -----------
        out_array: 2D Array of Strings
            - Data Host
            - Dataset Name

        Parameters
        ----------
        args: Namespace()
            - The list argument namespace to parse through
        """
        package_name = args.package_name
        if package_name == "all":
            package_names = self.plugin_packages
        else:
            package_names = [package_name]
        default_headers = {
            "package": "GeoIPS Package",
            "unit_test_dir": "Unit Test Directory",
            "unit_test_name": "Unit Test Name",
        }
        headers = self._get_headers_by_command(args, default_headers)
        for pkg_name in package_names:
            unit_test_info = []
            unit_test_dir = str(resources.files(pkg_name) / "../tests/unit_tests")
            try:
                listdir(unit_test_dir)
            except FileNotFoundError:
                if len(package_names) == 1:
                    err_str = f"No unit test directory found under {pkg_name}. "
                    err_str += "Please create a tests/unit_tests folder for that "
                    err_str += "package if you want to continue."
                    self.subcommand_parser.error(err_str)
                else:
                    print(f"No unit tests found in '{pkg_name}', continuing.")
                    continue
            for subdir_name in listdir(unit_test_dir):
                for unit_test in sorted(
                    glob(f"{unit_test_dir}/{subdir_name}/test*.py")
                ):  # noqa
                    unit_test_entry = []
                    for header in list(headers.keys()):
                        if header == "package":
                            unit_test_entry.append(pkg_name)
                        elif header == "unit_test_dir":
                            unit_test_entry.append(subdir_name)
                        elif header == "unit_test_name":
                            unit_test_entry.append(basename(unit_test))
                    unit_test_info.append(unit_test_entry)
            print("-" * len(f"'{pkg_name}' Unit Tests"))
            print(f"'{pkg_name}' Unit Tests")
            print("-" * len(f"'{pkg_name}' Unit Tests"))
            print(
                tabulate(
                    unit_test_info,
                    headers=headers.values(),
                    tablefmt="rounded_grid",
                    # maxcolwidths=self.terminal_width // len(headers),
                )
            )


class GeoipsListTestDatasets(GeoipsExecutableCommand):
    """List Sub-Command for listing off available test-datasets used by GeoIPS.

    Called via `geoips list test-datasets`. Outputs the following in a tabular format.
    """

    subcommand_name = "test-datasets"
    subcommand_classes = []

    def add_arguments(self):
        """Add arguments to the list-subparser for the List Test Datasets Command."""
        pass

    def __call__(self, args):
        """List all of the test datasets used by GeoIPS.

        Data Output
        -----------
        out_array: 2D Array of Strings
            - Data Host
            - Dataset Name

        Parameters
        ----------
        args: Namespace()
            - The list argument namespace to parse through
        """
        if args.package_name != "all":
            self.subcommand_parser.error(
                "Error: '-p' flag is not supported for this command"
            )
        dataset_info = []
        default_headers = {"data_host": "Data Host", "dataset_name": "Dataset Name"}
        headers = self._get_headers_by_command(args, default_headers)
        for test_dataset_name in list(self.test_dataset_dict.keys()):
            dataset_entry = []
            for header in list(headers.keys()):
                if header == "data_host":
                    dataset_entry.append("io.cira.colostate.edu")
                elif header == "dataset_name":
                    dataset_entry.append(test_dataset_name)
            dataset_info.append(dataset_entry)
        print("-" * len("Available Test Datasets"))
        print("Available Test Datasets")
        print("-" * len("Available Test Datasets"))
        print(
            tabulate(
                dataset_info,
                headers=headers.values(),
                tablefmt="rounded_grid",
                maxcolwidths=self.terminal_width // len(headers),
            )
        )


class GeoipsListInterfaces(GeoipsExecutableCommand):
    """List Sub-Command for listing interfaces and interface-specific plugins.

    Will either list information about available GeoIPS interfaces (done via
    `geoips list interfaces`), or list information about implemented interface-specific
    plugins implemented in all, or a certain package (done via
    'geoips list interfaces -i <-p> <package_name>').

    Called via `geoips list interfaces`. Outputs the following data in a tabular format.
    """

    subcommand_name = "interfaces"
    subcommand_classes = []

    def add_arguments(self):
        """Add arguments to the list-suparser for the List Interfaces Command."""
        self.subcommand_parser.add_argument(
            "--implemented",
            "-i",
            default=False,
            action="store_true",
            help=str(
                "Flag to list what's implemented in each package, "
                + "rather than what's available."
            ),
        )

    def __call__(self, args):
        """List the available interface[s] within [a] GeoIPS Package[s]".

        Data Output (either available or implemented)
        ---------------------------------------------
        available_out_array: 2D Array of Strings
            - Absolute Path
            - Docstring
            - GeoIPS Package
            - Interface Type
            - Interface Name
            - Supported Families
        implemented_out_array: 2D Array of Strings
            - GeoIPS Package
            - Interface Type
            - Interface Name

        Parameters
        ----------
        args: Argparse Namespace()
            - The Argument Namespace for GeoipsListInterfaces Sub-Command
        """
        package_name = args.package_name
        # Flag representing whether or not we want to list what's implemented or
        # what's available.
        implemented = args.implemented
        if not implemented and package_name != "all":
            err_str = "You cannot use the `-p` flag without the `-i` flag. "
            err_str += "Please try again."
            self.subcommand_parser.error(err_str)
        if implemented and package_name:
            self.list_implemented_interfaces(package_name, args)
        else:
            self.list_available_interfaces(args)

    def list_available_interfaces(self, args):
        """List the available interface[s] within [a] GeoIPS Package[s]".

        Data Output
        -----------
        out_array: 2D Array of Strings
            - Absolute Path
            - Docstring
            - GeoIPS Package
            - Interface Type
            - Interface Name
            - Supported Families

        Parameters
        ----------
        args: argparse Argument Namespace
            - The arguments provided to a certain list command
        """
        interface_data = []
        default_headers = {
            "package": "GeoIPS Package",
            "plugin_type": "Interface Type",
            "interface": "Interface Name",
            "supported_families": "Supported Families",
            "docstring": "Docstring",
            "abspath": "Absolute Path",
        }
        headers = self._get_headers_by_command(args, default_headers)
        for interface_name in interfaces.__all__:
            interface = getattr(interfaces, interface_name)
            interface_entry = []
            for header in list(headers.keys()):
                if header == "package":
                    interface_entry.append("geoips")
                elif header == "plugin_type":
                    interface_entry.append(interface.interface_type)
                elif header == "interface":
                    interface_entry.append(interface_name)
                elif header == "supported_families":
                    interface_entry.append(",\n".join(interface.supported_families))
                elif header == "docstring":
                    interface_entry.append(interface.__doc__.split("\n")[0])
                elif header == "abspath":
                    interface_entry.append(
                        str(
                            resources.files("geoips")
                            / f"interfaces/{interface.interface_type}/{interface.name}.py"  # noqa
                        ),
                    )
            interface_data.append(interface_entry)

        print("-" * len("GeoIPS Interfaces"))
        print("GeoIPS Interfaces")
        print("-" * len("GeoIPS Interfaces"))
        print(
            tabulate(
                interface_data,
                headers=headers.values(),
                tablefmt="rounded_grid",
                maxcolwidths=self.terminal_width // len(headers),
            )
        )

    def list_implemented_interfaces(self, package_name, args):
        """List the implemented interface[s] within [a] GeoIPS Package[s].

        Ie. search through all, or an individual package and list off what has been
        implemented in such package[s].

        Data Output
        -----------
        out_array: 2D Array of Strings
            - GeoIPS Package
            - Interface Type
            - Interface Name

        Parameters
        ----------
        package_name: str
            - The GeoIPS Package name whose scripts you want to list.
        args: argparse Argument Namespace
            - The arguments provided to a certain list command
        """
        default_headers = {
            "package": "GeoIPS Package",
            "plugin_type": "Interface Type",
            "interface": "Interface Name",
        }
        headers = self._get_headers_by_command(args, default_headers)
        for plugin_package_name, pkg_path in zip(
            self.plugin_packages, self.plugin_package_paths
        ):

            if package_name == "all" or package_name == plugin_package_name:
                pkg_registry = json.load(
                    open(
                        f"{pkg_path}/{plugin_package_name}/registered_plugins.json", "r"
                    )
                )
            else:
                continue
            interface_data = []
            for interface_type in pkg_registry.keys():
                for interface_name in pkg_registry[interface_type].keys():
                    interface_entry = []
                    for header in list(headers.keys()):
                        if header == "package":
                            interface_entry.append(plugin_package_name)
                        elif header == "plugin_type":
                            interface_entry.append(interface_type)
                        elif header == "interface":
                            interface_entry.append(interface_name)
                    interface_data.append(interface_entry)
            print("-" * len(f"{plugin_package_name.title()} Interfaces"))
            print(f"{plugin_package_name.title()} Interfaces")
            print("-" * len(f"{plugin_package_name.title()} Interfaces"))
            print(
                tabulate(
                    interface_data,
                    headers=headers.values(),
                    tablefmt="rounded_grid",
                    maxcolwidths=self.terminal_width // len(headers),
                )
            )


class GeoipsListPackages(GeoipsExecutableCommand):
    """List Sub-Command for listing off installed GeoIPS Packages.

    Called via `geoips list packages`. Outputs the following data in a tabular format.
    """

    subcommand_name = "packages"
    subcommand_classes = []

    def add_arguments(self):
        """No arguments for the list-subparser for the List Packages Command."""
        pass

    def __call__(self, args):
        """List all of the available GeoIPS Packages.

        Only installed packages will be listed. Ie, if geoips_clavrx, or another
        suitable package exists, but is not installed, it will not be listed.

        Data Output
        -----------
        out_array: 2D Array of Strings
            - Docstring
            - GeoIPS Package
            - Package Path

        Parameters
        ----------
        args: Argparse Namespace()
            - The Argument Namespace for GeoipsListPackages Sub-Command
        """
        if args.package_name != "all":
            # 'all' is the default for package name. We don't support the -p argument
            # for this command so we need to raise an error
            self.subcommand_parser.error(
                "Error: '-p' flag is not supported for this command"
            )
        pkg_data = []
        default_headers = {
            "package": "GeoIPS Package",
            "docstring": "Docstring",
            "package_path": "Package Path",
        }
        headers = self._get_headers_by_command(args, default_headers)
        for package_name, package_path in zip(
            self.plugin_packages, self.plugin_package_paths
        ):

            pkg_entry = []
            docstring = import_module(package_name).__doc__
            for header in default_headers:
                if "package" == header:
                    pkg_entry.append(package_name)
                elif "docstring" == header:
                    pkg_entry.append(docstring)
                elif "package_path" == header:
                    pkg_entry.append(package_path)
            pkg_data.append(pkg_entry)

        print("-" * len("GeoIPS Packages"))
        print("GeoIPS Packages")
        print("-" * len("GeoIPS Packages"))
        print(
            tabulate(
                pkg_data,
                headers=headers.values(),
                tablefmt="rounded_grid",
                maxcolwidths=self.terminal_width // len(headers),
            )
        )


class GeoipsListPlugins(GeoipsExecutableCommand):
    """List Sub-Command for listing off plugins in all, or a certain GeoIPS Package.

    Called via `geoips list plugins`. Outputs the following data in a tabular format.
    """

    subcommand_name = "plugins"
    subcommand_classes = []

    def add_arguments(self):
        """Add arguments to the list-subparser for the List Plugins Command."""
        pass

    def __call__(self, args):
        """List the available interface[s] and their corresponding plugin names.

        Data Output
        -----------
        out_array: 2D Array of Strings
            - Family Name
            - GeoIPS Package
            - Interface Name
            - Interface Type
            - Plugin Name
            - Relative Path

        Parameters
        ----------
        args: Argparse Namespace()
            - The list argument namespace to parse through
        """
        package_name = args.package_name
        # List of every available interface
        interfaces_to_list = [
            getattr(interfaces, name) for name in sorted(interfaces.__all__)
        ]

        for curr_interface in interfaces_to_list:
            interface_registry = self._get_registry_by_interface_and_package(
                curr_interface, package_name
            )
            # Interface Registry can be None if we are looking through a specific
            # package whose registry doesn't contain that certain interface.
            if interface_registry is None:
                continue
            print("-" * len(curr_interface.name))
            print(curr_interface.name)
            print("-" * len(curr_interface.name))
            self._print_plugins(curr_interface, interface_registry, args)


class GeoipsListSingleInterface(GeoipsExecutableCommand):
    """List Sub-Command for listing plugins of a single interface."""

    subcommand_name = "interface"
    subcommand_classes = []

    def add_arguments(self):
        """Instantiate the valid arguments that are supported for the list command.

        Currently the "geoips list interface" command supports this format:
            - geoips list interface <interface_name> -p <package_name>
        Where:
            - <interface_name> is any of the GeoIPS Interfaces' Name
            - <package_name> is any GeoIPS package that is installed and recognized by
              the GeoIPS Library
        """
        self.subcommand_parser.add_argument(
            "interface_name",
            type=str.lower,
            default="algorithms",
            choices=interfaces.__all__,
            help="GeoIPS Interfaces to list plugins_from",
        )

    def __call__(self, args):
        """List all elements of the selected list option.

        Selected list option is args.interface_name, where interface_name can be any of:
            - any geoips.interface

        Where any of those options can be GeoIPS Package specific or from any package.

        Data Output
        -----------
        out_array: 2D array of Strings
            - Family Name
            - GeoIPS Package
            - Interface Name
            - Interface Type
            - Plugin Name
            - Relative Path

        Parameters
        ----------
        args: Namespace()
            - The list argument namespace to parse through
        """
        interface_name = args.interface_name
        package_name = args.package_name
        try:
            interface = getattr(interfaces, interface_name)
        except AttributeError:
            self.subcommand_parser.error(
                f"Interface: {interface_name} doesn't exist. Provide a valid interface."
            )
        interface_registry = self._get_registry_by_interface_and_package(
            interface, package_name
        )
        # Interface Registry can be None if we are looking through a specific
        # package whose registry doesn't contain that certain interface.
        if interface_registry is None:
            info_str = f"No plugins found under interface `{interface_name}` under "
            info_str += f"package `{package_name}`."
            print(info_str)
        else:
            print("-" * len(interface_name))
            print(interface_name)
            print("-" * len(interface_name))
            self._print_plugins(interface, interface_registry, args)


class GeoipsListScripts(GeoipsExecutableCommand):
    """List Sub-Command for listing test scripts from all, or a certain GeoIPS Package.

    Called via `geoips list scripts`. Outputs the following data in a tabular format.
    """

    subcommand_name = "scripts"
    subcommand_classes = []

    def add_arguments(self):
        """Add arguments to the list-subparser for the List Scripts Command."""
        pass

    def __call__(self, args):
        """List all of the available scripts held under <package_name>.

        Data Output
        -----------
        out_array: 2D Array of Strings
            - GeoIPS Package
            - Script Name

        Parameters
        ----------
        args: Namespace()
            - The list argument namespace to parse through
        """
        package_name = args.package_name
        # columns = args.columns
        if package_name == "all":
            # list scripts found throughout all packages.
            plugin_packages = self.plugin_packages
        else:
            # list scripts from a certain package.
            plugin_packages = [package_name]
        default_headers = {"package": "GeoIPS Package", "filename": "Filename"}
        headers = self._get_headers_by_command(args, default_headers)
        for plugin_package_name in plugin_packages:
            script_names = sorted(
                [
                    [plugin_package_name, basename(fpath)]
                    for fpath in glob(
                        str(
                            resources.files(plugin_package_name)
                            / "../tests/scripts"
                            / "*.sh"
                        )
                    )
                ]
            )
<<<<<<< HEAD
            if headers != default_headers:
                for script_idx in range(len(script_names)):
                    if list(headers.keys())[0] == "package":
                        script_names[script_idx] = [script_names[script_idx][0]]
                    else:
                        script_names[script_idx] = [script_names[script_idx][1]]
=======
            headers = ["GeoIPS Package", "Filename"]
>>>>>>> 80fd9e65
            print("-" * len(f"{plugin_package_name.title()} Available Scripts"))
            print(f"{plugin_package_name.title()} Available Scripts")
            print("-" * len(f"{plugin_package_name.title()} Available Scripts"))
            print(
                tabulate(
                    script_names,
                    headers=headers.values(),
                    tablefmt="rounded_grid",
                    maxcolwidths=self.terminal_width // len(headers),
                )
            )


class GeoipsList(GeoipsCommand):
    """Top-Level List Command for listing off GeoIPS Artifacts."""

    subcommand_name = "list"
    subcommand_classes = [
        GeoipsListSingleInterface,
        GeoipsListInterfaces,
        GeoipsListPackages,
        GeoipsListPlugins,
        GeoipsListScripts,
        GeoipsListTestDatasets,
        GeoipsListUnitTests,
    ]<|MERGE_RESOLUTION|>--- conflicted
+++ resolved
@@ -579,16 +579,12 @@
                     )
                 ]
             )
-<<<<<<< HEAD
             if headers != default_headers:
                 for script_idx in range(len(script_names)):
                     if list(headers.keys())[0] == "package":
                         script_names[script_idx] = [script_names[script_idx][0]]
                     else:
                         script_names[script_idx] = [script_names[script_idx][1]]
-=======
-            headers = ["GeoIPS Package", "Filename"]
->>>>>>> 80fd9e65
             print("-" * len(f"{plugin_package_name.title()} Available Scripts"))
             print(f"{plugin_package_name.title()} Available Scripts")
             print("-" * len(f"{plugin_package_name.title()} Available Scripts"))

--- conflicted
+++ resolved
@@ -10,12 +10,7 @@
 # # # for more details. If you did not receive the license, for more information see:
 # # # https://github.com/U-S-NRL-Marine-Meteorology-Division/
 
-<<<<<<< HEAD
-#!/bin/env python
-""" Command line script for updating the TC database """
-=======
 """Command line script for updating the TC database."""
->>>>>>> f48f6cd8
 
 
 def main():

# # # Distribution Statement A. Approved for public release. Distribution unlimited.
# # #
# # # Author:
# # # Naval Research Laboratory, Marine Meteorology Division
# # #
# # # This program is free software: you can redistribute it and/or modify it under
# # # the terms of the NRLMMD License included with this program. This program is
# # # distributed WITHOUT ANY WARRANTY; without even the implied warranty of
# # # MERCHANTABILITY or FITNESS FOR A PARTICULAR PURPOSE. See the included license
# # # for more details. If you did not receive the license, for more information see:
# # # https://github.com/U-S-NRL-Marine-Meteorology-Division/

"""Test script for representative product comparisons."""
import subprocess
import logging
from os.path import basename, join, splitext, dirname, isdir, isfile, exists

LOG = logging.getLogger(__name__)


def is_geotiff(fname):
    """Determine if fname is a geotiff file.

    Parameters
    ----------
    fname : str
        Name of file to check.

    Returns
    -------
    bool
        True if it is a geotiff file, False otherwise.
    """
    if splitext(fname)[-1] in [".tif"]:
        return True
    return False


def is_image(fname):
    """Determine if fname is an image file.

    Parameters
    ----------
    fname : str
        Name of file to check.

    Returns
    -------
    bool
        True if it is an image file, False otherwise.
    """
    if splitext(fname)[-1] in [".png", ".jpg", ".jpeg", ".jif"]:
        return True
    return False


def is_geoips_netcdf(fname):
    """Check if fname is a geoips formatted netcdf file.

    Parameters
    ----------
    fname : str
        Name of file to check.

    Returns
    -------
    bool
        True if it is a geoips netcdf file, False otherwise.
    """
    import xarray

    try:
        xobj = xarray.open_dataset(fname)
    except Exception:
        return False
    from geoips.dev.utils import get_required_geoips_xarray_attrs

    return set(get_required_geoips_xarray_attrs()).issubset(set(xobj.attrs.keys()))


def is_text(fname):
    """Check if fname is a text file.

    Parameters
    ----------
    fname : str
        Name of file to check.

    Returns
    -------
    bool
        True if it is a text file, False otherwise.
    """
    if splitext(fname)[-1] in ["", ".txt", ".text", ".yaml"]:
        with open(fname) as f:
            line = f.readline()
        if isinstance(line, str):
            return True
    return False


def is_gz(fname):
    """Check if fname is a gzip file.

    Parameters
    ----------
    fname : str
        Name of file to check.

    Returns
    -------
    bool
        True if it is a gz file, False otherwise.
    """
    if splitext(fname)[-1] in [".gz"]:
        return True
    return False


def gunzip_product(fname):
    """Gunzip file fname.

    Parameters
    ----------
    fname : str
        File to gunzip.

    Returns
    -------
    str
        Filename after gunzipping
    """
    LOG.info("**** Gunzipping product for comparisons - will gzip after comparing")
    LOG.info("gunzip %s", fname)
    subprocess.call(["gunzip", fname])
    return splitext(fname)[0]


def gzip_product(fname):
    """Gzip file fname.

    Parameters
    ----------
    fname : str
        File to gzip.

    Returns
    -------
    str
        Filename after gzipping
    """
    LOG.info("**** Gzipping product - leave things as we found them")
    LOG.info("gzip %s", fname)
    subprocess.call(["gzip", fname])
    return splitext(fname)[0]


def get_out_diff_fname(compare_product, output_product, ext=None, flag=None):
    """Obtain the filename for output and comparison product diff.

    Parameters
    ----------
    compare_product : str
        Full path to product filename in the comparison directory
    output_product : str
        Full path to product filename in the current output directory
    ext : str, default=None
        Extension to use as an alternative to the original file extension
    flag : str, default=None
        Additional identifying string to include in output diff filename

    Returns
    -------
    out_diff_fname : str
        Full path to output diff file.
    """
    from os import makedirs, getenv
    from os.path import exists

    if not flag:
        flag = ""
    diffdir = join(
        dirname(compare_product), "diff_test_output_dir_{0}".format(getenv("USER"))
    )
    out_diff_fname = join(
        diffdir, "diff_test_output_" + flag + basename(output_product)
    )
    if not exists(diffdir):
        makedirs(diffdir)
    # Output jifs as tif for easy viewing.
    if ext is not None:
        out_diff_fname = splitext(out_diff_fname)[0] + ext
    elif splitext(out_diff_fname)[-1] == ".jif":
        out_diff_fname = splitext(out_diff_fname)[0] + ".png"
    return out_diff_fname


def images_match(output_product, compare_product, fuzz="5%"):
    """Use imagemagick compare system command to compare two images.

    Parameters
    ----------
    output_product : str
        Current output product
    compare_product : str
        Path to comparison product
    fuzz : str, optional
        "fuzz" argument to pass to compare - larger "fuzz" factor to make
        comparison less strict, by default 5%.

    Returns
    -------
    bool
        Return True if images match, False if they differ
    """
    out_diffimg = get_out_diff_fname(compare_product, output_product)
    exact_out_diffimg = get_out_diff_fname(
        compare_product, output_product, flag="exact_"
    )

    call_list = [
        "compare",
        "-verbose",
        "-quiet",
        "-metric",
        "ae",
        "-fuzz",
        fuzz,
        output_product,
        compare_product,
        out_diffimg,
    ]

    exact_call_list = [
        "compare",
        "-verbose",
        "-quiet",
        "-metric",
        "ae",
        output_product,
        compare_product,
        exact_out_diffimg,
    ]

    LOG.info("**Running %s", " ".join(call_list))
    fullimg_retval = subprocess.call(call_list)
    LOG.info("**Done running compare")

    # call_list = ['compare', '-verbose', '-quiet',
    #              '-metric', 'rmse',
    #              '-dissimilarity-threshold', '{0:0.15f}'.format(threshold),
    #              '-subimage-search',
    #              output_product,
    #              compare_product,
    #              out_diffimg]

    # LOG.info('Running %s', ' '.join(call_list))

    # subimg_retval = subprocess.call(call_list)
    # if subimg_retval != 0 and fullimg_retval != 0:
    #     call_list = ['compare', '-verbose', '-quiet',
    #                  '-metric', 'rmse',
    #                  '-subimage-search',
    #                  output_product,
    #                  compare_product,
    #                  out_diffimg]
    #     subprocess.call(call_list)
    #     LOG.info('    ***************************************')
    #     LOG.info('    *** BAD Images do NOT match exactly ***')
    #     LOG.info('    ***************************************')
    #     return False
    if fullimg_retval != 0:
        LOG.info("    ***************************************")
        LOG.info("    *** BAD Images do NOT match exactly ***")
        LOG.info("    ***************************************")
        return False

    LOG.info("**Running exact %s", " ".join(exact_call_list))
    fullimg_retval = subprocess.call(exact_call_list)
    LOG.info("**Done running exact compare")

    if fullimg_retval != 0:
        LOG.info("    ******************************************")
        LOG.info("    *** GOOD Images match within tolerance ***")
        LOG.info("    ******************************************")
    else:
        LOG.info("    *********************************")
        LOG.info("    *** GOOD Images match exactly ***")
        LOG.info("    *********************************")
    # Remove the image if they matched so we don't have extra stuff to sort through.
    from os import unlink as osunlink

    osunlink(out_diffimg)
    return True


def geotiffs_match(output_product, compare_product):
    """Use diff system command to compare currently produced image to correct image.

    Parameters
    ----------
    output_product : str
        Full path to current output product
    compare_product : str
        Full path to comparison product

    Returns
    -------
    bool
        Return True if images match, False if they differ
    """
    # out_diffimg = get_out_diff_fname(compare_product, output_product)

    call_list = ["diff", output_product, compare_product]
    LOG.info("Running %s", " ".join(call_list))
    retval = subprocess.call(call_list)

    # subimg_retval = subprocess.call(call_list)
    if retval != 0:
        LOG.info("    *****************************************")
        LOG.info("    *** BAD geotiffs do NOT match exactly ***")
        LOG.info("    *****************************************")
        return False

    LOG.info("    ***************************")
    LOG.info("    *** GOOD geotiffs match ***")
    LOG.info("    ***************************")
    return True


def geoips_netcdf_match(output_product, compare_product):
    """Check if two geoips formatted netcdf files match.

    Parameters
    ----------
    output_product : str
        Full path to current output product
    compare_product : str
        Full path to comparison product

    Returns
    -------
    bool
        Return True if products match, False if they differ
    """
    out_difftxt = get_out_diff_fname(compare_product, output_product)
    diffout = []
    retval = True
    import xarray

    out_xobj = xarray.open_dataset(output_product)
    compare_xobj = xarray.open_dataset(compare_product)

    if out_xobj.attrs != compare_xobj.attrs:
        LOG.info("    **************************************************************")
        LOG.info("    *** BAD GeoIPS NetCDF file attributes do NOT match exactly ***")
        LOG.info("    **************************************************************")
        for attr in out_xobj.attrs.keys():
            if attr not in compare_xobj.attrs:
                diffstr = (
                    f"\nattr {attr}\n\n"
                    f"output\n{out_xobj.attrs[attr]}\n\n"
                    "not in comparison\n"
                )
                diffout += [diffstr]
                LOG.info(diffstr)
            elif out_xobj.attrs[attr] != compare_xobj.attrs[attr]:
                diffstr = (
                    f"\nattr {attr}\n\n"
                    f"output\n{out_xobj.attrs[attr]}\n\n"
                    f"comparison\n{compare_xobj.attrs[attr]}\n"
                )
                diffout += [diffstr]
                LOG.info(diffstr)
        for attr in compare_xobj.attrs.keys():
            if attr not in out_xobj.attrs:
                diffstr = (
                    f"\nattr {attr}\n\n"
                    f"not in output\n\n"
                    f"comparison\n{compare_xobj.attrs[attr]}\n"
                )
                diffout += [diffstr]
                LOG.info(diffstr)
            elif out_xobj.attrs[attr] != compare_xobj.attrs[attr]:
                diffstr = (
                    f"\nattr {attr}\n\n"
                    f"output\n{out_xobj.attrs[attr]}\n\n"
                    f"comparison\n{compare_xobj.attrs[attr]}\n"
                )
                diffout += [diffstr]
                LOG.info(diffstr)
        diffout += ["\n"]
        retval = False

    if retval is False:
        with open(out_difftxt, "w") as fobj:
            fobj.writelines(diffout)
        return False

    try:
        xarray.testing.assert_allclose(compare_xobj, out_xobj)
    except AssertionError as resp:
        LOG.info("    ****************************************************************")
        LOG.info("    *** BAD GeoIPS NetCDF files do not match within tolerance *****")
        for line in str(resp).split("\n"):
            LOG.info(f"    *** {line} ***")
        diffout += [
            "\nxarray objects do not match between current output and comparison\n"
        ]
        diffout += [f"\nOut: {out_xobj}\n"]
        diffout += [f"\nCompare: {compare_xobj}\n"]
        diffout += [f"\n{resp}\n"]
        for varname in compare_xobj.variables:
            maxdiff = (compare_xobj[varname] - out_xobj[varname]).max()
            mindiff = (compare_xobj[varname] - out_xobj[varname]).min()
            meandiff = (compare_xobj[varname] - out_xobj[varname]).mean()
            if mindiff != 0:
                LOG.info(f"    *** mindiff {varname}: {mindiff} ***")
                diffout += [f"mindiff {varname}: {mindiff}\n"]
            if maxdiff != 0:
                LOG.info(f"    *** maxdiff {varname}: {maxdiff} ***")
                diffout += [f"maxdiff {varname}: {maxdiff}\n"]
            if meandiff != 0:
                LOG.info(f"    *** meandiff {varname}: {meandiff} ***")
                diffout += [f"meandiff {varname}: {meandiff}\n"]
        LOG.info("    ****************************************************************")
        retval = False

    try:
        xarray.testing.assert_identical(compare_xobj, out_xobj)
    except AssertionError as resp:
        LOG.info("    ****************************************************************")
        LOG.info("    *** INFORMATIONAL ONLY assert_identical differences *****")
        for line in str(resp).split("\n"):
            LOG.info(f"    *** {line} ***")
        for varname in compare_xobj.variables:
            maxdiff = (compare_xobj[varname] - out_xobj[varname]).max()
            mindiff = (compare_xobj[varname] - out_xobj[varname]).min()
            meandiff = (compare_xobj[varname] - out_xobj[varname]).mean()
            if mindiff != 0:
                LOG.info(f"    *** mindiff {varname}: {mindiff} ***")
            if maxdiff != 0:
                LOG.info(f"    *** maxdiff {varname}: {maxdiff} ***")
            if meandiff != 0:
                LOG.info(f"    *** meandiff {varname}: {meandiff} ***")
        LOG.info("    ****************************************************************")

    if retval is False:
        with open(out_difftxt, "w") as fobj:
            fobj.writelines(diffout)
        return False

    return True


def text_match(output_product, compare_product):
    """Check if two text files match.

    Parameters
    ----------
    output_product : str
        Full path to current output product
    compare_product : str
        Full path to "good" comparison product

    Returns
    -------
    bool
        Return True if products match, False if they differ
    """
    retval = subprocess.call(["diff", output_product, compare_product])
    if retval == 0:
        LOG.info("    *****************************")
        LOG.info("    *** GOOD Text files match ***")
        LOG.info("    *****************************")
        return True
    LOG.info("    *******************************************")
    LOG.info("    *** BAD Text files do NOT match exactly ***")
    LOG.info("    *******************************************")
    out_difftxt = get_out_diff_fname(compare_product, output_product)
    with open(out_difftxt, "w") as fobj:
        subprocess.call(["diff", output_product, compare_product], stdout=fobj)
    return False


def test_product(output_product, compare_product, goodcomps, badcomps, compare_strings):
    """Test output_product against "good" product stored in "compare_path".

    Parameters
    ----------
    output_product : str
        * Full path to current output product
    compare_product : str
        * Full path to "good" comparison product
    goodcomps : list of str
        * List of full paths to all "good" successful comparisons
          (output and compare images match)
        * Each str is prepended with a "compare_string" tag to identify which
          comparison type was performed.
    badcomps : list of str
        * List of full paths to all "bad" unsuccessful comparisons
          (output and compare images differ)
        * Each str is prepended with a "compare_string" tag to identify which
          comparison type was performed.
    compare_strings : list of str
        * List of all comparison "tags" included in goodcomps and badcomps lists.
        * This list is used to remove the comparison tags from goodcomps and
          badcomps to retrieve only the file path.

    Returns
    -------
    goodcomps: list of str
        All current good comparisons appended to the list passed in.
    badcomps: list of str
        All current bad comparisons appended to the list passed in.
    compare_strings: list of str
        All current comparison "tags" added to the list passed in.

    Raises
    ------
    TypeError
        Raised when current output product does not have an associated
        comparison test defined.
    """
    matched_one = False
    if is_image(output_product):
        matched_one = True
        compare_strings += ["IMAGE "]
        if images_match(output_product, compare_product):
            goodcomps += ["IMAGE {0}".format(output_product)]
        else:
            badcomps += ["IMAGE {0}".format(output_product)]

    if is_geotiff(output_product):
        matched_one = True
        compare_strings += ["GEOTIFF "]
        if geotiffs_match(output_product, compare_product):
            goodcomps += ["GEOTIFF {0}".format(output_product)]
        else:
            badcomps += ["GEOTIFF {0}".format(output_product)]

    if is_text(output_product):
        matched_one = True
        compare_strings += ["TEXT "]
        if text_match(output_product, compare_product):
            goodcomps += ["TEXT {0}".format(output_product)]
        else:
            badcomps += ["TEXT {0}".format(output_product)]

    if is_geoips_netcdf(output_product):
        matched_one = True
        compare_strings += ["GEOIPS NETCDF "]
        if geoips_netcdf_match(output_product, compare_product):
            goodcomps += ["GEOIPS NETCDF {0}".format(output_product)]
        else:
            badcomps += ["GEOIPS NETCDF {0}".format(output_product)]

    if not matched_one:
        raise TypeError(f"MISSING TEST for output product: {output_product}")

    return goodcomps, badcomps, compare_strings


def print_gunzip_to_file(fobj, gunzip_fname):
    """Write the command to gunzip the passed "gunzip_fname" to file.

    Writes to the currently open file object, if required.
    """
    if exists(f"{gunzip_fname}.gz") and not exists(f"{gunzip_fname}"):
        fobj.write(f"gunzip -v {gunzip_fname}.gz\n")


def print_gzip_to_file(fobj, gzip_fname):
    """Write the command to gzip the passed "gzip_fname" to file.

    Writes to the currently open file object, if required.
    """
    if exists(f"{gzip_fname}.gz") and not exists(f"{gzip_fname}"):
        fobj.write(f"gzip -v {gzip_fname}\n")


def compare_outputs(compare_path, output_products, test_product_func=None):
    """Compare the "correct" imagery found the list of current output_products.

    Compares files produced in the current processing run with the list of
    "correct" files contained in "compare_path".

    Parameters
    ----------
    compare_path : str
        Path to directory of "correct" products - filenames must match output_products
    output_products : list of str
        List of strings of current output products,
        to compare with products in compare_path
    test_product_func : function, default=None
        Alternative function to be used for testing output product

          * Call signature must be:

              * output_product, compare_product, goodcomps, badcomps, compare_strings

          * Return must be:

              * goodcomps, badcomps, compare_strings

        * If None, use geoips.compare_outputs.test_product)

    Returns
    -------
    int
        Binary code: 0 if all comparisons were completed successfully.
    """
    try:
        from shutil import which

        if not which("compare"):
            raise OSError(
                (
                    "Imagemagick compare does not exist, "
                    "install if you want to check outputs"
                )
            )
    except ImportError:
        pass
    badcomps = []
    goodcomps = []
    missingcomps = []
    missingproducts = []
    compare_strings = []
    LOG.info(
        "******************************************************************************"
    )
    LOG.info(
        "******************************************************************************"
    )
    LOG.info("*** RUNNING COMPARISONS OF KNOWN OUTPUTS IN %s ***", compare_path)
    LOG.info(
        "******************************************************************************"
    )
    LOG.info(
        "******************************************************************************"
    )
    LOG.info("")
    from glob import glob

    compare_basenames = [basename(yy) for yy in glob(compare_path + "/*")]
    final_output_products = []

    for output_product in output_products:
        if isdir(output_product):
            # Skip 'diff' output directory
            continue

        LOG.info(
            "**************************************************************************"
        )
        LOG.info("*** COMPARE  %s ***", basename(output_product))
        LOG.info(
            "**************************************************************************"
        )

        rezip = False
        if is_gz(output_product):
            rezip = True
            output_product = gunzip_product(output_product)

        if basename(output_product) in compare_basenames:
            if test_product_func is None:
                test_product_func = test_product
            goodcomps, badcomps, compare_strings = test_product_func(
                output_product,
                join(compare_path, basename(output_product)),
                goodcomps,
                badcomps,
                compare_strings,
            )
        else:
            missingcomps += [output_product]
        final_output_products += [output_product]

        # Make sure we leave things as we found them
        if rezip is True:
            gzip_product(output_product)

        LOG.info("")
    LOG.info(
        "******************************************************************************"
    )
    LOG.info(
        "******************************************************************************"
    )
    LOG.info("*** DONE RUNNING COMPARISONS OF KNOWN OUTPUTS IN %s ***", compare_path)
    LOG.info(
        "******************************************************************************"
    )
    LOG.info(
        "******************************************************************************"
    )

    product_basenames = [basename(yy) for yy in final_output_products]
    for compare_product in glob(compare_path + "/*"):
        if (
            isfile(compare_product)
            and basename(compare_product) not in product_basenames
        ):
            missingproducts += [compare_product]

    from os import makedirs, getenv
    from os.path import exists

    diffdir = join(compare_path, "diff_test_output_dir_{0}".format(getenv("USER")))
    if not exists(diffdir):
        makedirs(diffdir)

    for goodcompare in goodcomps:
        LOG.warning("GOODCOMPARE %s", goodcompare)

    for missingproduct in missingproducts:
        LOG.warning(
            "MISSINGPRODUCT no %s in output path from current run", missingproduct
        )

    for missingcompare in missingcomps:
        LOG.warning("MISSINGCOMPARE no %s in comparepath", missingcompare)

    for badcompare in badcomps:
        LOG.warning("BADCOMPARE %s", badcompare)

    if len(goodcomps) > 0:
        fname_goodcptest = join(diffdir, "cptest_GOODCOMPARE.txt")
        print("source {0}".format(fname_goodcptest))
        with open(fname_goodcptest, "w") as fobj:
            fobj.write("mkdir {0}/GOODCOMPARE\n".format(diffdir))
            for goodcomp in goodcomps:

                if compare_strings is not None:
                    for compare_string in compare_strings:
                        goodcomp = goodcomp.replace(compare_string, "")

                # For display purposes - tifs are easier to view
                out_fname = basename(goodcomp).replace(".jif", ".tif")
                print_gunzip_to_file(fobj, goodcomp)
                fobj.write(
                    "cp {0} {1}/GOODCOMPARE/{2}\n".format(goodcomp, diffdir, out_fname)
                )
                print_gzip_to_file(fobj, goodcomp)

    if len(missingcomps) > 0:
        fname_cp = join(diffdir, "cp_MISSINGCOMPARE.txt")
        fname_missingcompcptest = join(diffdir, "cptest_MISSINGCOMPARE.txt")
        print("source {0}".format(fname_missingcompcptest))
        print("# source {0}".format(fname_cp))
        with open(fname_cp, "w") as fobj:
            for missingcomp in missingcomps:
                print_gunzip_to_file(fobj, missingcomp)
                fobj.write("cp -v {0} {1}/../\n".format(missingcomp, diffdir))
                print_gzip_to_file(fobj, missingcomp)
        with open(fname_missingcompcptest, "w") as fobj:
            fobj.write("mkdir {0}/MISSINGCOMPARE\n".format(diffdir))
            for missingcomp in missingcomps:
                # For display purposes - tifs are easier to view
                out_fname = basename(missingcomp).replace(".jif", ".tif")
                print_gunzip_to_file(fobj, missingcomp)
                fobj.write(
                    "cp -v {0} {1}/MISSINGCOMPARE/{2}\n".format(
                        missingcomp, diffdir, out_fname
                    )
                )
                print_gzip_to_file(fobj, missingcomp)

    if len(missingproducts) > 0:
        fname_rm = join(diffdir, "rm_MISSINGPRODUCTS.txt")
        fname_missingprodcptest = join(diffdir, "cptest_MISSINGPRODUCTS.txt")
        print("source {0}".format(fname_missingprodcptest))
        print("# source {0}".format(fname_rm))
        with open(fname_rm, "w") as fobj:
            for missingproduct in missingproducts:
                fobj.write("rm -v {0}\n".format(missingproduct))
        with open(fname_missingprodcptest, "w") as fobj:
            fobj.write("mkdir {0}/MISSINGPRODUCTS\n".format(diffdir))
            for missingproduct in missingproducts:
                # For display purposes - tifs are easier to view
                out_fname = basename(missingproduct).replace(".jif", ".tif")
                print_gunzip_to_file(fobj, missingproduct)
                fobj.write(
                    "cp -v {0} {1}/MISSINGPRODUCTS/{2}\n".format(
                        missingproduct, diffdir, out_fname
                    )
                )
                print_gzip_to_file(fobj, missingproduct)

    if len(badcomps) > 0:
        fname_cp = join(diffdir, "cp_BADCOMPARES.txt")
        fname_badcptest = join(diffdir, "cptest_BADCOMPARES.txt")
        print("source {0}".format(fname_badcptest))
        print("# source {0}".format(fname_cp))
        with open(fname_cp, "w") as fobj:
            for badcomp in badcomps:

                if compare_strings is not None:
                    for compare_string in compare_strings:
                        badcomp = badcomp.replace(compare_string, "")
                print_gunzip_to_file(fobj, badcomp)
                fobj.write("cp -v {0} {1}/../\n".format(badcomp, diffdir))
                print_gzip_to_file(fobj, badcomp)
        with open(fname_badcptest, "w") as fobj:
            fobj.write("mkdir {0}/BADCOMPARES\n".format(diffdir))
            for badcomp in badcomps:
                badcomp = badcomp.replace("IMAGE ", "")
                badcomp = badcomp.replace("TEXT ", "")
                badcomp = badcomp.replace("GEOIPS NETCDF ", "")
                badcomp = badcomp.replace("GEOTIFF ", "")
                # For display purposes - tifs are easier to view
                out_fname = basename(badcomp).replace(".jif", ".tif")
                print_gunzip_to_file(fobj, badcomp)
                fobj.write(
                    "cp {0} {1}/BADCOMPARES/{2}\n".format(badcomp, diffdir, out_fname)
                )
                print_gzip_to_file(fobj, badcomp)

    retval = 0
    if len(badcomps) != 0:
        curr_retval = len(badcomps)
        if len(badcomps) > 4:
            curr_retval = 4
        retval += curr_retval << 0
        LOG.info("BADCOMPS %s", len(badcomps))
    if len(missingcomps) != 0:
        curr_retval = len(missingcomps)
        if len(missingcomps) > 4:
            curr_retval = 4
        retval += curr_retval << 0
        LOG.info("MISSINGCOMPS %s", len(missingcomps))
    if len(missingproducts) != 0:
        curr_retval = len(missingproducts)
        if len(missingproducts) > 4:
            curr_retval = 4
        retval += curr_retval << 0
        LOG.info("MISSINGPRODUCTS %s", len(missingproducts))
        retval += len(missingproducts) << 4

    LOG.info("retval: %s", bin(retval))
    if retval != 0:
        LOG.info("Nonzero return value indicates error, 6 bit binary code: WXY where:")
        LOG.info(
<<<<<<< HEAD
            "    Y (0-1): BADCOMP: number of bad comparisons found between comparepath and current run output path"
        )
        LOG.info(
            "    X (2-3): MISSINGCOMP: Number of products missing in compare path but existing in current output path"
        )
        LOG.info(
            "    W (4-5): MISSINGPROD: Number of products existing in comparepath, but missing in current output path"
=======
            (
                "    Y (0-1): BADCOMP: number of bad comparisons found between"
                "comparepath and current run output path"
            )
        )
        LOG.info(
            (
                "    X (2-3): MISSINGCOMP: Number of products missing in "
                "compare path but existing in current output path"
            )
        )
        LOG.info(
            (
                "    W (4-5): MISSINGPROD: Number of products existing in "
                "comparepath, but missing in current output path"
            )
>>>>>>> f546dec9
        )

    return retval<|MERGE_RESOLUTION|>--- conflicted
+++ resolved
@@ -843,15 +843,6 @@
     if retval != 0:
         LOG.info("Nonzero return value indicates error, 6 bit binary code: WXY where:")
         LOG.info(
-<<<<<<< HEAD
-            "    Y (0-1): BADCOMP: number of bad comparisons found between comparepath and current run output path"
-        )
-        LOG.info(
-            "    X (2-3): MISSINGCOMP: Number of products missing in compare path but existing in current output path"
-        )
-        LOG.info(
-            "    W (4-5): MISSINGPROD: Number of products existing in comparepath, but missing in current output path"
-=======
             (
                 "    Y (0-1): BADCOMP: number of bad comparisons found between"
                 "comparepath and current run output path"
@@ -868,7 +859,6 @@
                 "    W (4-5): MISSINGPROD: Number of products existing in "
                 "comparepath, but missing in current output path"
             )
->>>>>>> f546dec9
         )
 
     return retval
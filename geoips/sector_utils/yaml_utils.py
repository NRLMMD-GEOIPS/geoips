--- conflicted
+++ resolved
@@ -9,11 +9,6 @@
 # # # MERCHANTABILITY or FITNESS FOR A PARTICULAR PURPOSE. See the included license
 # # # for more details. If you did not receive the license, for more information see:
 # # # https://github.com/U-S-NRL-Marine-Meteorology-Division/
-<<<<<<< HEAD
-
-"""Utilities for working with YAML sector specifications"""
-=======
->>>>>>> f48f6cd8
 
 """Utilities for working with YAML sector specifications."""
 import logging
@@ -59,16 +54,6 @@
 
 
 def write_yamldict(yamldict, out_fname, force=False):
-<<<<<<< HEAD
-    """Write yamldict to out_fname
-
-    Args:
-        yamldict (dict) : Dictionary to write out to YAML file
-        out_fname (str) : Output filename to write YAML dict to
-
-    Returns:
-        (str) : Path to output file if successfully produced
-=======
     """Write yamldict to out_fname.
 
     Parameters
@@ -84,7 +69,6 @@
     -------
     str
         Path to output file if successfully produced
->>>>>>> f48f6cd8
     """
     from geoips.filenames.base_paths import make_dirs
     from os.path import dirname, exists
@@ -106,10 +90,7 @@
 def add_dynamic_datetime_to_yamldict(
     yaml_dict, sectorname, sector_start_datetime, sector_end_datetime
 ):
-<<<<<<< HEAD
-=======
     """Add passed dynamic datetime info to passed YAML dictionary."""
->>>>>>> f48f6cd8
     yaml_dict[sectorname]["sector_start_datetime"] = sector_start_datetime
     yaml_dict[sectorname]["sector_end_datetime"] = sector_end_datetime
     return yaml_dict
@@ -118,10 +99,7 @@
 def add_description_to_yamldict(
     yaml_dict, sectorname, sector_type, sector_start_datetime=None, info_dict=None
 ):
-<<<<<<< HEAD
-=======
     """Add passed sector description information to passed YAML dictionary."""
->>>>>>> f48f6cd8
     yaml_dict[sectorname]["sector_type"] = sector_type
     if sector_type == "static":
         yaml_dict[sectorname]["description"] = sectorname
@@ -146,10 +124,7 @@
 
 
 def add_sectorinfo_to_yamldict(yaml_dict, sectorname, sector_info_dict):
-<<<<<<< HEAD
-=======
     """Add sector_info dictionary to YAML dictionary."""
->>>>>>> f48f6cd8
     yaml_dict[sectorname]["sector_info"] = sector_info_dict
     return yaml_dict
 
@@ -163,10 +138,7 @@
     center_y=0,
     template_yaml=None,
 ):
-<<<<<<< HEAD
-=======
     """Add projection information to YAML dictionary."""
->>>>>>> f48f6cd8
     LOG.info("add_projection_to_yamldict - update to template_yaml")
     from IPython import embed as shell
 

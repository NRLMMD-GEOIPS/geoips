--- conflicted
+++ resolved
@@ -158,15 +158,6 @@
         return values
 
 
-<<<<<<< HEAD
-=======
-class WorkflowArgumentsModel(PermissiveFrozenModel):
-    """Validate workflow arguments."""
-
-    pass
-
-
->>>>>>> 1fb8bb22
 class WorkflowStepDefinitionModel(FrozenModel):
     """Validate step definition : kind, name, and arguments."""
 
@@ -194,41 +185,8 @@
         ValueError
             If the user-provided value for 'kind' is not in the valid_kind list.
         """
-<<<<<<< HEAD
-        if not values:
-            raise ValueError("Empty : Missing step details")
-
-        # Delegate arguments validation to each plugin type argument class
-        plugin_type = values.get("type")
-        if not plugin_type:
-            raise ValueError("Plugin name cannot be empty")
-        plugin_type_pascal_case = "".join(
-            [word.capitalize() for word in plugin_type.split("_")]
-        )
-        plugin_arguments_model_name = f"{plugin_type_pascal_case}ArgumentsModel"
-        # Dictionary listing all plugin arguments models
-        plugin_arguments_models = {
-            "AlgorithmArgumentsModel": AlgorithmArgumentsModel,
-            "CoverageCheckerArgumentsModel": CoverageCheckerArgumentsModel,
-            "FilenameFormatterArgumentsModel": FilenameFormatterArgumentsModel,
-            "InterpolatorArgumentsModel": InterpolatorArgumentsModel,
-            "OutputFormatterArgumentsModel": OutputFormatterArgumentsModel,
-            "CoverageCheckerArgumentsModel": CoverageCheckerArgumentsModel,
-            "ReaderArgumentsModel": ReaderArgumentsModel,
-            "WorkflowArgumentsModel": WorkflowArgumentsModel,
-        }
-        plugin_arguments_model = plugin_arguments_models.get(
-            plugin_arguments_model_name
-        )
-        if plugin_arguments_model is None:
-            raise ValueError(
-                f'The argument class/model "{plugin_arguments_model_name}" for'
-                f'the plugin type "{plugin_type}" is not defined.'
-            )
-=======
         # We did not switch to kind: Annotated[str, Field(pattern=kind_pattern)] due to
         # lack of user-friendly error reporting options in case of validation failure.
->>>>>>> 1fb8bb22
 
         if not value:
             raise ValueError("Invalid input: 'kind' cannot be empty.")
@@ -312,6 +270,7 @@
             "FilenameFormatterArgumentsModel": FilenameFormatterArgumentsModel,
             "InterpolatorArgumentsModel": InterpolatorArgumentsModel,
             "OutputFormatterArgumentsModel": OutputFormatterArgumentsModel,
+            "CoverageCheckerArgumentsModel": CoverageCheckerArgumentsModel,
             "ReaderArgumentsModel": ReaderArgumentsModel,
             "WorkflowArgumentsModel": WorkflowArgumentsModel,
         }

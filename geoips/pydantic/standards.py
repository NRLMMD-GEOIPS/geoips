--- conflicted
+++ resolved
@@ -7,29 +7,26 @@
 from typing import ClassVar
 
 
-<<<<<<< HEAD
 class StaticBaseModel(BaseModel):
     """Static Base Model for Pydantic validation in GeoIPS."""
 
     model_config = ConfigDict(
         extra="allow", str_strip_whitespace=True, populate_by_name=True
     )
-=======
+
+
+class DynamicBaseModel(BaseModel):
+    """Dynamic Base Model for Pydantic validation in GeoIPS."""
+
+    model_config = ConfigDict()
 class PrettyBaseModel(BaseModel):
     """Make Pydantic models pretty-print by default."""
 
     def __str__(self) -> str:
         """Return a pretty-print string representation of a Pydantic model.
->>>>>>> 3c6f0d35
 
         The returned string will be formatted as JSON with two-space indentation.
 
-<<<<<<< HEAD
-class DynamicBaseModel(BaseModel):
-    """Dynamic Base Model for Pydantic validation in GeoIPS."""
-
-    model_config = ConfigDict()
-=======
         Returns
         -------
             str: A string representation of the Pydantic model.
@@ -44,7 +41,7 @@
     has_disallowed_fields: ClassVar[bool] = False  # Default: no disallowed fields
     #  has_disallowed_fields = True
     #  set this in the inherited models, preferably before field definitions
-    #  when you would like to call check_internal_fields 
+    #  when you would like to call check_internal_fields
 
     @classmethod
     def _has_key_nested(cls, obj, key):
@@ -114,7 +111,6 @@
 
         """
         return []
->>>>>>> 3c6f0d35
 
 
 class Model(StaticBaseModel):

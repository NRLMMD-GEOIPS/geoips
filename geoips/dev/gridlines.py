--- conflicted
+++ resolved
@@ -10,19 +10,9 @@
 # # # for more details. If you did not receive the license, for more information see:
 # # # https://github.com/U-S-NRL-Marine-Meteorology-Division/
 
-<<<<<<< HEAD
-""" Interface Under Development.  Please provide feedback to geoips@nrlmry.navy.mil
-
-    Wrapper functions for geoips gridlines plotting parameter specifications
-
-    Once all related wrapper functions are finalized,
-    this module will be moved to the geoips/stable sub-package.
-"""
-=======
 """Gridlines interface will be deprecated v2.0.
 
 Wrapper functions for geoips gridlines plotting parameter specifications
->>>>>>> f48f6cd8
 
 This functionality will be replaced with a class-based implementation v2.0,
 and deprecated at that time.
@@ -36,47 +26,6 @@
 
 ### Gridline parameter dictionaries ###
 def is_valid_gridlines(gridlines_name):
-<<<<<<< HEAD
-    """Interface Under Development, please provide feedback to geoips@nrlmry.navy.mil
-
-        Check that requested gridlines parameter dictionary is properly formatted.
-
-        The dictionary of gridlines parameters determines how the gridlines appear on the output
-        cartopy imagery.
-
-        Dictionary of gridlines parameters currently specified by:
-            yaml_configs.plotting_params.gridlines.<gridlines_name>
-
-    Args:
-        gridlines_name (str) : Name of requested gridlines parameter set (ie, 'tc_pmw', 'tc_visir', etc)
-
-    Returns:
-        (bool) : True if 'gridlines_name' is a properly formatted dictionary of gridlines parameters.
-                 False if gridlines parameter dictionary:
-                        does not contain supported 'gridlines_dict_type',
-                        does not contain all 'required' fields,
-                        contains non-supported 'optional' fields
-
-                 Gridline dictionary types currently one of:
-
-                        'standard' : data first interpolated, then algorithm applied, then colormap applied
-                               dictionary fields: {'gridlines_dict_type': 'standard',
-                                                   'left_label': <bool>,
-                                                   'right_label': <bool>,
-                                                   'top_label': <bool>,
-                                                   'bottom_label': <bool>,
-                                                   'grid_lat_linewidth': <float>,
-                                                   'grid_lon_linewidth': <float>,
-                                                   'grid_lat_color': <str>,
-                                                   'grid_lon_color': <str>,
-                                                   'grid_lat_spacing': <float>,
-                                                   'grid_lon_spacing': <float>,
-                                                   'grid_lat_dashes': <list>,
-                                                   'grid_lon_dashes': <list>}
-
-    """
-
-=======
     """Interface will be deprecated v2.0.
 
     Check that requested gridlines parameter dictionary is properly formatted.
@@ -124,7 +73,6 @@
                                 'grid_lat_dashes': <list>,
                                 'grid_lon_dashes': <list>}
     """
->>>>>>> f48f6cd8
     required_keys = {
         "standard": [
             "gridlines_dict_type",
@@ -196,11 +144,7 @@
 
 
 def get_gridlines(gridlines_name):
-<<<<<<< HEAD
-    """Interface Under Development, please provide feedback to geoips@nrlmry.navy.mil
-=======
-    """Interface will be deprecated v2.0.
->>>>>>> f48f6cd8
+    """Interface will be deprecated v2.0.
 
     Get dictionary of requested gridlines parameters.
 
@@ -212,15 +156,10 @@
     gridlines_name : str
         Name of requested gridlines (ie, 'tc_pmw', 'visir_pmw', etc)
 
-<<<<<<< HEAD
-    Returns:
-        (dict) : Dictionary of desired gridlines specifications
-=======
     Returns
     -------
     dict
         Dictionary of desired gridlines specifications
->>>>>>> f48f6cd8
     """
     if gridlines_name is None:
         return None
@@ -240,10 +179,7 @@
 
 
 def set_lonlat_spacing(gridlines_info, area_def):
-<<<<<<< HEAD
-=======
     """Interface will be deprecated v2.0."""
->>>>>>> f48f6cd8
     if (
         gridlines_info is None
         or "grid_lat_spacing" not in gridlines_info.keys()
@@ -284,21 +220,6 @@
 
 
 def get_gridlines_type(gridlines_name):
-<<<<<<< HEAD
-    """Interface Under Development, please provide feedback to geoips@nrlmry.navy.mil
-
-    Retrieve gridlines_dict_type of the requested gridlines, found in:
-           geoips.dev.gridlines.get_gridlines(gridlines_name)['gridlines_dict_type']
-
-    See: geoips.dev.gridlines.is_valid_gridlines for full list of supported gridlines dict types.
-
-    Args:
-        gridlines_name (str) : Name of requested gridlines (ie, 'tc_pmw', 'visir_pmw', etc)
-
-    Returns:
-        (str) : gridlines dict type, found in
-                geoips.dev.gridlines.get_gridlines(gridlines_name)['gridlines_dict_type']
-=======
     """Interface will be deprecated v2.0.
 
     Retrieve gridlines_dict_type of the requested gridlines, found in:
@@ -317,28 +238,12 @@
     str
         gridlines dict type, found in
         geoips.dev.gridlines.get_gridlines(gridlines_name)['gridlines_dict_type']
->>>>>>> f48f6cd8
     """
     gridlines_dict = get_gridlines(gridlines_name)
     return gridlines_dict["gridlines_dict_type"]
 
 
 def list_gridlines_by_type():
-<<<<<<< HEAD
-    """Interface Under Development, please provide feedback to geoips@nrlmry.navy.mil
-
-    List all available gridlines settings within the current GeoIPS instantiation, on a per-gridlines_dict_type basis.
-
-    gridlines dict "type" determines exact required format of the gridlines parameter dictionary.
-
-    See geoips.dev.gridlines.is_valid_gridlines? for a list of available gridlines types and associated dictionary formats.
-    See geoips.dev.gridlines.get_gridlines(gridlines_name) to retrieve the gridlines parameter dictionary
-                                                            for a given gridlines
-
-    Returns:
-        (dict) : Dictionary with all gridlines dict types as keys, and lists of associated gridlines names (str) as values.
-
-=======
     """Interface will be deprecated v2.0.
 
     List all available gridlines settings within the
@@ -359,7 +264,6 @@
     dict
         Dictionary with all gridlines dict types as keys,
         and lists of associated gridlines names (str) as values.
->>>>>>> f48f6cd8
     """
     from os.path import basename, splitext
     from geoips.geoips_utils import list_gridlines_params_dict_yamls
@@ -381,17 +285,6 @@
 
 
 def test_gridlines_interface():
-<<<<<<< HEAD
-    """Finds and opens every gridlines params dict available within the current geoips instantiation
-
-    See geoips.dev.gridlines.is_valid_gridlines? for a list of available gridlines params dict types and associated call signatures / return values.
-    See geoips.dev.gridlines.get_gridlines(gridlines_params_dict_name) to retrieve the requested gridlines params dict
-
-    Returns:
-        (list) : List of all successfully opened geoips gridlines params dicts
-    """
-
-=======
     """Interface will be deprecated v2.0.
 
     Finds and opens every gridlines params dict available within the
@@ -408,7 +301,6 @@
     list
         List of all successfully opened geoips gridlines params dicts
     """
->>>>>>> f48f6cd8
     curr_names = list_gridlines_by_type()
     out_dict = {
         "by_type": curr_names,

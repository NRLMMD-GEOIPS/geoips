--- conflicted
+++ resolved
@@ -10,19 +10,9 @@
 # # # for more details. If you did not receive the license, for more information see:
 # # # https://github.com/U-S-NRL-Marine-Meteorology-Division/
 
-<<<<<<< HEAD
-""" Interface Under Development.  Please provide feedback to geoips@nrlmry.navy.mil
-
-    General utilities for geoips development and processing
-
-    As utility functions are finalized, they will be moved to
-    geoips/stable/utils.py module.
-"""
-=======
 """Interpolation interface will be deprecated v2.0.
 
 General utilities for geoips interface development and processing
->>>>>>> f48f6cd8
 
 This functionality will be replaced with a class-based implementation v2.0,
 and deprecated at that time.
@@ -43,30 +33,6 @@
 
 def replace_geoips_paths(fname, replace_paths=None, base_paths=None):
     """Replace standard environment variables with their non-expanded equivalents.
-<<<<<<< HEAD
-        Ie, replace
-            $HOME/geoproc with $GEOIPS_BASEDIR
-            $HOME/geoproc/geoips_outdirs with $GEOIPS_OUTDIRS
-        This allows generating output YAML fields / NetCDF attributes that can match between different
-        instantiations.
-
-        Note it replaces ALL standard variables that have a corresponding <key>_URL variable.
-
-        Additionally, it replaces variables specified in "replace_paths" list with the
-        unexpanded environment variable name.
-
-    Args:
-        fname (str) :   Full path to a filename on disk
-        replace_paths (list) :  DEFAULT: None -> ['GEOIPS_OUTDIRS', 'GEOIPS_BASEDIR']
-                                Explicit list of standard variable names you would like replaced.
-        base_paths (list) : DEFAULT: None -> geoips.filenames.base_paths
-                            List of PATHS dictionaries in which to find the "replace_paths" variables
-    Returns:
-        (str) : Path to file on disk, with explicit path replaced with environment variable name and/or
-                full URL.
-    """
-
-=======
 
     Ie, replace
 
@@ -101,7 +67,6 @@
     Additionally, it replaces variables specified in "replace_paths" list with
     the unexpanded environment variable name.
     """
->>>>>>> f48f6cd8
     # Allow multiple sets of base_path replacements
     from geoips.filenames.base_paths import PATHS as geoips_gpaths
 
@@ -125,10 +90,7 @@
 
 
 def copy_standard_metadata(orig_xarray, dest_xarray, extra_attrs=None, force=True):
-<<<<<<< HEAD
-=======
     """Interface deprecated v2.0."""
->>>>>>> f48f6cd8
     attrs = [
         "start_datetime",
         "end_datetime",
@@ -157,10 +119,7 @@
 
 
 def get_required_geoips_xarray_attrs():
-<<<<<<< HEAD
-=======
     """Interface deprecated v2.0."""
->>>>>>> f48f6cd8
     required_xarray_attrs = [
         "source_name",
         "platform_name",
@@ -172,17 +131,6 @@
 
 
 def output_process_times(process_datetimes, num_jobs=None, job_str="GeoIPS 2"):
-<<<<<<< HEAD
-    """Output process times stored within the process_datetimes dictionary
-    Args:
-        process_datetimes (dict) : dictionary formatted as follows:
-            process_datetimes['overall_start'] - overall start datetime of the entire script
-            process_datetimes['overall_end'] - overall end datetime of the entire script
-            process_datetimes[process_name]['start'] - start time of an individual process
-            process_datetimes[process_name]['end'] - end time of an individual process
-    """
-
-=======
     """Output process times stored within the process_datetimes dictionary.
 
     Parameters
@@ -199,7 +147,6 @@
         * ``process_datetimes[process_name]['end']`` - end time of an
           individual process
     """
->>>>>>> f48f6cd8
     if "overall_end" in process_datetimes and "overall_start" in process_datetimes:
         LOG.info(
             "Total Time %s: %s Num jobs: %s",

--- conflicted
+++ resolved
@@ -70,11 +70,7 @@
         "outputs": [
             "requested_sector_type",
             "output_formatter",
-<<<<<<< HEAD
             "filename_formatters",
-=======
-            "filename_formats",
->>>>>>> a8c00376
             "product_names",
         ],
     }
@@ -282,7 +278,9 @@
         "filename_formatters_kwargs" in output_dict
         and filename_formatter in output_dict["filename_formatters_kwargs"]
     ):
-        filename_formatter_kwargs = output_dict["filename_formatters_kwargs"][filename_formatter]
+        filename_formatter_kwargs = output_dict["filename_formatters_kwargs"][
+            filename_formatter
+        ]
     # Command line argument overrides all
     if "filename_formatter_kwargs" in output_dict:
         filename_formatter_kwargs = output_dict["filename_formatter_kwargs"]
@@ -376,7 +374,9 @@
                 output_formatter_kwargs["bg_xarray"].source_name,
                 output_dict=output_dict,
             )
-            output_formatter_kwargs["bg_mpl_colors_info"] = bg_cmap_plugin(**bg_cmap_args)
+            output_formatter_kwargs["bg_mpl_colors_info"] = bg_cmap_plugin(
+                **bg_cmap_args
+            )
 
     output_formatter_kwargs["output_dict"] = output_dict
 

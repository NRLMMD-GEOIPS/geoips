--- conflicted
+++ resolved
@@ -10,19 +10,9 @@
 # # # for more details. If you did not receive the license, for more information see:
 # # # https://github.com/U-S-NRL-Marine-Meteorology-Division/
 
-<<<<<<< HEAD
-""" Interface Under Development.  Please provide feedback to geoips@nrlmry.navy.mil
-
-    Wrapper functions for geoips product specifications.
-
-    Once all related wrapper functions are finalized,
-    this module will be moved to the geoips/stable sub-package.
-"""
-=======
 """Interpolation interface will be deprecated v2.0.
 
 Wrapper functions for geoips product specifications.
->>>>>>> f48f6cd8
 
 This functionality will be replaced with a class-based implementation v2.0,
 and deprecated at that time.
@@ -36,11 +26,7 @@
 
 ### Product parameter dictionaries ###
 def is_valid_product(product_name, source_name, output_dict=None):
-<<<<<<< HEAD
-    """Interface Under Development, please provide feedback to geoips@nrlmry.navy.mil
-=======
-    """Interface will be deprecated v2.0.
->>>>>>> f48f6cd8
+    """Interface will be deprecated v2.0.
 
         Check that requested product parameter dictionary is properly formatted.
 
@@ -55,34 +41,6 @@
         and requested via commandline with:
             --productname <product_name>
 
-<<<<<<< HEAD
-    Args:
-        product_name (str) : Name of requested product (ie, '89H', 'IR-BD', 'color89Nearest', 'Infrared', etc)
-
-    Returns:
-        (bool) : True if 'product_name' is a properly formatted dictionary of product parameters.
-                 False if product dictionary:
-                        does not contain supported 'product_type',
-                        does not contain all 'required' fields,
-                        contains non-supported 'optional' fields
-
-                 Product types currently one of:
-
-                        'interp_alg_cmap' : data first interpolated, then algorithm applied,
-                                       then colormap applied, as appropriate (None for cmap or interp
-                                       indicate no interpolation or colormap required)
-                               dictionary fields: {'product_type': 'interp_alg_cmap',
-                                                   'interp_func': <str>,
-                                                   'interp_args': <dict>,
-                                                   'alg_func': <str>,
-                                                   'alg_args': <str>,
-                                                   'cmap_func': <str: optional>,
-                                                   'cmap_args': <dict: optional>,
-                                                   'display_name': <str: optional>}
-
-    """
-
-=======
     Parameters
     ----------
     product_name : str
@@ -117,7 +75,6 @@
                                    'cmap_args': <dict: optional>,
                                    'display_name': <str: optional>}
     """
->>>>>>> f48f6cd8
     # product_name and source_input keys are added in the "get_product" interface func
     # valid product types:
     required_keys = {
@@ -201,15 +158,12 @@
             "source_input",
             "variables",
         ],
-<<<<<<< HEAD
-=======
         "unsectored_xarray_dict_area_to_output_format": [
             "product_type",
             "product_name",
             "source_input",
             "variables",
         ],
->>>>>>> f48f6cd8
         "xarray_dict_to_output_format": [
             "product_type",
             "product_name",
@@ -235,14 +189,11 @@
             "covg_func",
             "covg_args",
         ],
-<<<<<<< HEAD
-=======
         "unsectored_xarray_dict_area_to_output_format": [
             "display_name",
             "covg_func",
             "covg_args",
         ],
->>>>>>> f48f6cd8
         "alg_cmap": ["display_name", "mtif_type", "covg_func", "covg_args"],
     }
 
@@ -297,11 +248,7 @@
 
 
 def get_product(product_name, source_name, output_dict=None):
-<<<<<<< HEAD
-    """Interface Under Development, please provide feedback to geoips@nrlmry.navy.mil
-=======
-    """Interface will be deprecated v2.0.
->>>>>>> f48f6cd8
+    """Interface will be deprecated v2.0.
 
     Get dictionary of product parameters for requested
     product/source combination.
@@ -315,26 +262,17 @@
         Name of requested product
         (ie, '89H', 'IR-BD', 'color89Nearest', 'Infrared', etc)
 
-<<<<<<< HEAD
-    Returns:
-        (dict) : Dictionary of desired product specifications
-=======
     Returns
     -------
     dict
         Dictionary of desired product specifications
->>>>>>> f48f6cd8
     """
     all_products = {}
 
     source_dict = get_source_inputs(source_name)
 
-<<<<<<< HEAD
-    # Allow specifying product_template within product_inputs - allows fully specifying product within product_inputs
-=======
     # Allow specifying product_template within product_inputs - allows fully
     # specifying product within product_inputs
->>>>>>> f48f6cd8
     if "product_template" in source_dict[source_name][product_name]:
         product_template = source_dict[source_name][product_name]["product_template"]
     else:
@@ -344,12 +282,8 @@
 
     product_dict[product_name] = product_dict[product_template]
 
-<<<<<<< HEAD
-    # Allow specifying product template within product_params YAMLs also - only add fields that don't already exist
-=======
     # Allow specifying product template within product_params YAMLs also -
     # only add fields that don't already exist
->>>>>>> f48f6cd8
     if "product_template" in product_dict[product_name]:
         product_template = product_dict[product_name]["product_template"]
         product_template_dict = get_product_specs(product_template)
@@ -399,12 +333,8 @@
             product_dict[product_name][key] = source_dict[source_name][product_name][
                 key
             ]
-<<<<<<< HEAD
-        # For non-empty dictionaries, replace each individual field rather than entire dictionary
-=======
         # For non-empty dictionaries, replace each individual field rather than
         # entire dictionary
->>>>>>> f48f6cd8
         elif key in product_dict[product_name] and isinstance(
             product_dict[product_name][key], dict
         ):
@@ -460,24 +390,11 @@
 
 
 def get_product_type(product_name, source_name):
-<<<<<<< HEAD
-    """Interface Under Development, please provide feedback to geoips@nrlmry.navy.mil
-=======
-    """Interface will be deprecated v2.0.
->>>>>>> f48f6cd8
+    """Interface will be deprecated v2.0.
 
     Retrieve product_type of the requested product, found in:
            geoips.dev.product.get_product(product_name)['product_type']
 
-<<<<<<< HEAD
-    See: geoips.dev.product.is_valid_product for full list of supported product types.
-
-    Args:
-        product_name (str) : Name of requested product (ie, '89H', 'IR-BD', 'color89Nearest', 'Infrared', etc)
-
-    Returns:
-        (str) : Product type, found in geoips.dev.product.get_product(product_name)['product_type']
-=======
     See: geoips.dev.product.is_valid_product for full list of supported
     product types.
 
@@ -492,18 +409,13 @@
     str
         Product type,
         found in geoips.dev.product.get_product(product_name)['product_type']
->>>>>>> f48f6cd8
     """
     product_dict = get_product(product_name, source_name)
     return product_dict["product_type"]
 
 
 def list_products_by_type():
-<<<<<<< HEAD
-    """Interface Under Development, please provide feedback to geoips@nrlmry.navy.mil
-=======
-    """Interface will be deprecated v2.0.
->>>>>>> f48f6cd8
+    """Interface will be deprecated v2.0.
 
     List all available products within the current GeoIPS instantiation,
     on a per-product_type basis.
@@ -511,10 +423,6 @@
     Product "type" determines exact required format of the product
     parameter dictionary.
 
-<<<<<<< HEAD
-    """
-
-=======
     See geoips.dev.product.is_valid_product? for a list of available product
         types and associated dictionary formats.
     See geoips.dev.product.get_product(product_name) to retrieve the
@@ -527,16 +435,11 @@
         Dictionary with all product types as keys, and lists of
         associated product names (str) as values.
     """
->>>>>>> f48f6cd8
     return list_products()["by_type"]
 
 
 def list_products_by_source():
-<<<<<<< HEAD
-    """Interface Under Development, please provide feedback to geoips@nrlmry.navy.mil
-=======
-    """Interface will be deprecated v2.0.
->>>>>>> f48f6cd8
+    """Interface will be deprecated v2.0.
 
     List all available products within the current GeoIPS instantiation,
     on a per-source_name basis.
@@ -547,29 +450,17 @@
         to retrieve the product parameter dictionary
         for a given product
 
-<<<<<<< HEAD
-    Returns:
-        (dict) : Dictionary with all sources as keys, and lists of associated product names (str) as values.
-
-    """
-
-=======
     Returns
     -------
     dict
         Dictionary with all sources as keys, and lists of associated product
         names (str) as values.
     """
->>>>>>> f48f6cd8
     return list_products()["by_source"]
 
 
 def list_products_by_product():
-<<<<<<< HEAD
-    """Interface Under Development, please provide feedback to geoips@nrlmry.navy.mil
-=======
-    """Interface will be deprecated v2.0.
->>>>>>> f48f6cd8
+    """Interface will be deprecated v2.0.
 
     List all available products within the current GeoIPS instantiation,
     with all sources available for each product.
@@ -580,10 +471,6 @@
         to retrieve the product parameter dictionary
         for a given product
 
-<<<<<<< HEAD
-    """
-
-=======
     Returns
     -------
     dict
@@ -591,31 +478,15 @@
         associated source names (str) as values.
 
     """
->>>>>>> f48f6cd8
     return list_products()["by_product"]
 
 
 def list_products():
-<<<<<<< HEAD
-    """Interface Under Development, please provide feedback to geoips@nrlmry.navy.mil
-=======
-    """Interface will be deprecated v2.0.
->>>>>>> f48f6cd8
+    """Interface will be deprecated v2.0.
 
     List all available products within the current GeoIPS instantiation,
     on a per-product_type and per-source_name basis.
 
-<<<<<<< HEAD
-    Product "type" determines exact required format of the product parameter dictionary.
-
-    See geoips.dev.product.is_valid_product? for a list of available product types and associated dictionary formats.
-    See geoips.dev.product.get_product(product_name) to retrieve the product parameter dictionary
-                                                            for a given product
-
-    Returns:
-        (dict) : Dictionary with all product types as keys, and lists of associated product names (str) as values.
-
-=======
     Product "type" determines exact required format of the product
     parameter dictionary.
 
@@ -630,7 +501,6 @@
     dict
         Dictionary with all product types as keys, and lists of
         associated product names (str) as values.
->>>>>>> f48f6cd8
     """
     from os.path import basename, splitext
     from geoips.geoips_utils import (
@@ -740,17 +610,6 @@
 
 
 def test_product_interface():
-<<<<<<< HEAD
-    """Finds and opens every product params dict available within the current geoips instantiation
-
-    See geoips.dev.product.is_valid_product? for a list of available product params dict types and associated call signatures / return values.
-    See geoips.dev.product.get_product(product_params_dict_name) to retrieve the requested product params dict
-
-    Returns:
-        (list) : List of all successfully opened geoips product params dicts
-    """
-
-=======
     """Interface will be deprecated v2.0.
 
     Finds and opens every product params dict available within the
@@ -766,7 +625,6 @@
     list
         List of all successfully opened geoips product params dicts
     """
->>>>>>> f48f6cd8
     product_params_dicts = {
         "validity_check": {},
         # 'get_source_inputs': {},  # Tested by get_product
@@ -869,25 +727,6 @@
 
 
 def get_alg_name(product_name, source_name, output_dict=None):
-<<<<<<< HEAD
-    """Interface Under Development, please provide feedback to geoips@nrlmry.navy.mil
-
-    Retrieve the algorithm required for a given product_name
-
-    Args:
-        product_name (str) : Desired product_name ('IR-BD', 'Infrared', '89H', '89HNearest', etc)
-
-    Returns:
-        (str) : Algorithm name, relative to algorithms subpackage (ie, visir.IR_BD, pmw_tb.pmw_89H)
-                                algorithm_name currently specified in:
-                                        algorithms.<algorithm_name>.products[product_name]['alg_func']
-                                Loop through all possible product dictionaries,
-                                which are currently in one of:
-                                        $GEOIPS_PACKAGES_DIR/*/algorithms/visir/*.py
-                                        $GEOIPS_PACKAGES_DIR/*/algorithms/pmw_tb/pmw_*.py
-                                        $GEOIPS_PACKAGES_DIR/*/*/algorithms/visir/*.py
-                                        $GEOIPS_PACKAGES_DIR/*/*/algorithms/pmw_tb/pmw_*.py
-=======
     """Interface will be deprecated v2.0.
 
     Retrieve the algorithm required for a given product_name
@@ -912,7 +751,6 @@
         * ``$GEOIPS_PACKAGES_DIR/*/algorithms/pmw_tb/pmw_*.py``
         * ``$GEOIPS_PACKAGES_DIR/*/*/algorithms/visir/*.py``
         * ``$GEOIPS_PACKAGES_DIR/*/*/algorithms/pmw_tb/pmw_*.py``
->>>>>>> f48f6cd8
     """
     product_params = get_product(product_name, source_name, output_dict=output_dict)
 
@@ -931,18 +769,6 @@
 
 
 def get_alg_args(product_name, source_name, output_dict=None):
-<<<<<<< HEAD
-    """Interface Under Development, please provide feedback to geoips@nrlmry.navy.mil
-
-    Retrieve required algorithm parameters for requested product
-
-    Args:
-        product_name (str) : Name of requested product (ie, 'IR-BD', '89H', 'color89Nearest', etc)
-
-    Returns:
-        <dict> : List of float specifying min and max value for the output product
-                      <geoips_package>.algorithms.<algorithm_name>.alg_params['output_data_range']
-=======
     """Interface will be deprecated v2.0.
 
     Retrieve required algorithm parameters for requested product
@@ -957,28 +783,12 @@
     alg_args : dict
         List of float specifying min and max value for the output product
         <geoips_package>.algorithms.<algorithm_name>.alg_params['output_data_range']
->>>>>>> f48f6cd8
     """
     product_params = get_product(product_name, source_name, output_dict=output_dict)
     return product_params["alg_args"]
 
 
 def get_required_variables(product_name, source_name, output_dict=None):
-<<<<<<< HEAD
-    """Interface Under Development, please provide feedback to geoips@nrlmry.navy.mil
-
-    Retrieve required variables, based on requested product and source
-
-    Args:
-        product_name (str) : Name of requested product (ie, 'IR-BD', '89H', 'color89Nearest', etc)
-        source_name (str) : Name of requested source (ie, 'ahi', 'modis', etc)
-
-    Returns:
-        <list> : List of strings specifying required variables.
-            OR
-        <dict> : Dictionary of variable types of lists of variable names
-                    {'<variable_type>': ['var1', 'var2', ... , 'varn']}
-=======
     """Interface will be deprecated v2.0.
 
     Retrieve required variables, based on requested product and source
@@ -997,18 +807,13 @@
         * If dict: Dictionary of variable types of lists of variable names
 
             * {'<variable_type>': ['var1', 'var2', ... , 'varn']}
->>>>>>> f48f6cd8
     """
     # This can either be a list or dictionary, dependent on YAML config specification
     variables = get_product(product_name, source_name, output_dict=output_dict)[
         "variables"
     ]
-<<<<<<< HEAD
-    # Support categorizing variables in a dictionary - var_dict[var_type] = ['var1', 'var2', 'varn']
-=======
-    # Support categorizing variables in a dictionary - var_dict[var_type] =
-    # ['var1', 'var2', 'varn']
->>>>>>> f48f6cd8
+    # Support categorizing variables in a dictionary
+    # var_dict[var_type] = ['var1', 'var2', 'varn']
     if isinstance(variables, dict):
         return_vars = {}
         for vartype in variables:
@@ -1030,14 +835,10 @@
 
 
 def get_requested_datasets_for_variables(product_name, source_name, output_dict=None):
-<<<<<<< HEAD
-    """Interface Under Development, please provide feedback to geoips@nrlmry.navy.mil
-=======
     """Interface will be deprecated v2.0.
 
     Retrieve required datasets if specified for product variables,
     based on requested product and source
->>>>>>> f48f6cd8
 
     Within product_inputs YAML specifications, variables can be
     requested with ``<DATASET>:<VARNAME>`` if
@@ -1046,17 +847,6 @@
     If ``<DATASET>:`` is not specified, the first
     variable found when looping through the datasets is used.
 
-<<<<<<< HEAD
-    Args:
-        product_name (str) : Name of requested product (ie, 'IR-BD', '89H', 'color89Nearest', etc)
-        source_name (str) : Name of requested source (ie, 'ahi', 'modis', etc)
-
-    Returns:
-        <dict> : Dictionary of
-                 {'<variable_name>': '<requested_dataset>'}
-                     OR
-                 {'variable_type': {'<variable_name>': '<requested_dataset>'}
-=======
     Parameters
     ----------
     product_name : str
@@ -1071,7 +861,6 @@
 
             * ``{'<variable_name>': '<requested_dataset>'}`` OR
             * ``{'variable_type': {'<variable_name>': '<requested_dataset>'}``
->>>>>>> f48f6cd8
     """
     variables = get_product(product_name, source_name, output_dict=output_dict)[
         "variables"
@@ -1102,18 +891,6 @@
 
 
 def get_data_range(product_name, source_name, output_dict=None):
-<<<<<<< HEAD
-    """Interface Under Development, please provide feedback to geoips@nrlmry.navy.mil
-
-    Retrieve required data range for requested product
-
-    Args:
-        product_name (str) : Name of requested product (ie, 'IR-BD', '89H', 'color89Nearest', etc)
-
-    Returns:
-        <list> : List of float specifying min and max value for the output product
-                      <geoips_package>.algorithms.<algorithm_name>.alg_params['output_data_range']
-=======
     """Interface will be deprecated v2.0.
 
     Retrieve required data range for requested product
@@ -1128,20 +905,13 @@
     data_range : list
         List of float specifying min and max value for the output product
         ``<geoips_package>.algorithms.<algorithm_name>.alg_params['output_data_range']``
->>>>>>> f48f6cd8
     """
     alg_args = get_alg_args(product_name, source_name)
     if "output_data_range" not in alg_args:
         alg_func_name = get_alg_name(product_name, source_name)
-<<<<<<< HEAD
         from geoips.interfaces import algorithms
 
         alg_type = algorithms.get(alg_func_name).family
-=======
-        from geoips.dev.alg import get_alg_type
-
-        alg_type = get_alg_type(alg_func_name)
->>>>>>> f48f6cd8
         raise TypeError(
             f'Can not call get_data_range on "{alg_type}" algs, '
             f'"output_data_range" not defined (alg "{alg_func_name}" / prod "{product_name}"'
@@ -1150,20 +920,6 @@
 
 
 def get_interp_name(product_name, source_name, output_dict=None):
-<<<<<<< HEAD
-    """Interface Under Development, please provide feedback to geoips@nrlmry.navy.mil
-
-    Retrieve interp function name, based on requested product and source
-
-    Args:
-        product_name (str) : Name of requested product (ie, 'IR-BD', '89H', 'color89Nearest', etc)
-        source_name (str) : Name of requested source (ie, 'ahi', 'modis', etc)
-
-    Returns:
-        <interp_func_name> : Return name of interp function required for given product/source
-
-    See geoips.check_interp_func for additional information on interp types, arguments, and return values
-=======
     """Interface will be deprecated v2.0.
 
     Retrieve interp function name, based on requested product and source
@@ -1184,7 +940,6 @@
     --------
     ``geoips.check_interp_func``
         additional information on interp types, arguments, and return values
->>>>>>> f48f6cd8
     """
     products = get_product(product_name, source_name, output_dict=output_dict)
 
@@ -1201,20 +956,6 @@
 
 
 def get_interp_args(product_name, source_name, output_dict=None):
-<<<<<<< HEAD
-    """Interface Under Development, please provide feedback to geoips@nrlmry.navy.mil
-
-    Retrieve interp function arguments, based on requested product and source
-
-    Args:
-        product_name (str) : Name of requested product (ie, 'IR-BD', '89H', 'color89Nearest', etc)
-        source_name (str) : Name of requested source (ie, 'ahi', 'modis', etc)
-
-    Returns:
-        <interp_args> : Return arguments for interp function
-
-    See geoips.check_interp_func for additional information on interp types, arguments, and return values
-=======
     """Interface will be deprecated v2.0.
 
     Retrieve interp function arguments, based on requested product and source
@@ -1235,7 +976,6 @@
     --------
     ``geoips.check_interp_func``
         additional information on interp types, arguments, and return values
->>>>>>> f48f6cd8
     """
     products = get_product(product_name, source_name, output_dict=output_dict)
 
@@ -1254,20 +994,6 @@
 
 
 def get_product_display_name(product_name, source_name, output_dict=None):
-<<<<<<< HEAD
-    """Interface Under Development, please provide feedback to geoips@nrlmry.navy.mil
-
-    Retrieve product display name. For titles, etc.
-
-    Args:
-        product_name (str) : Name of requested product (ie, 'IR-BD', '89H', 'color89Nearest', etc)
-        source_name (str) : Name of requested source (ie, 'ahi', 'modis', etc)
-
-    Returns:
-        <product_display_name> : Return display name for given product
-
-    See geoips.dev.check_cmap_func for additional information on colormap types, arguments, and return values
-=======
     """Interface will be deprecated v2.0.
 
     Retrieve product display name. For titles, etc.
@@ -1288,7 +1014,6 @@
     --------
     ``geoips.dev.check_cmap_func``
         additional information on colormap types, arguments, and return values
->>>>>>> f48f6cd8
     """
     products = get_product(product_name, source_name, output_dict=output_dict)
 
@@ -1306,20 +1031,6 @@
 
 
 def get_cmap_name(product_name, source_name, output_dict=None):
-<<<<<<< HEAD
-    """Interface Under Development, please provide feedback to geoips@nrlmry.navy.mil
-
-    Retrieve colormap function name, based on requested product and source
-
-    Args:
-        product_name (str) : Name of requested product (ie, 'IR-BD', '89H', 'color89Nearest', etc)
-        source_name (str) : Name of requested source (ie, 'ahi', 'modis', etc)
-
-    Returns:
-        <cmap_func_name> : Return name of colormap function required for given product/source
-
-    See geoips.dev.check_cmap_func for additional information on colormap types, arguments, and return values
-=======
     """Interface will be deprecated v2.0.
 
     Retrieve colormap function name, based on requested product and source
@@ -1340,7 +1051,6 @@
     --------
     ``geoips.dev.check_cmap_func``
         additional information on colormap types, arguments, and return values
->>>>>>> f48f6cd8
     """
     products = get_product(product_name, source_name, output_dict=output_dict)
 
@@ -1361,20 +1071,6 @@
 
 
 def get_cmap_args(product_name, source_name, output_dict=None):
-<<<<<<< HEAD
-    """Interface Under Development, please provide feedback to geoips@nrlmry.navy.mil
-
-    Retrieve colormap function arguments, based on requested product and source
-
-    Args:
-        product_name (str) : Name of requested product (ie, 'IR-BD', '89H', 'color89Nearest', etc)
-        source_name (str) : Name of requested source (ie, 'ahi', 'modis', etc)
-
-    Returns:
-        <cmap_args> : Return arguments for colormap function
-
-    See geoips.dev.check_cmap_func for additional information on colormap types, arguments, and return values
-=======
     """Interface will be deprecated v2.0.
 
     Retrieve colormap function arguments, based on requested product and source
@@ -1395,7 +1091,6 @@
     --------
     ``geoips.dev.check_cmap_func``
         additional information on colormap types, arguments, and return values
->>>>>>> f48f6cd8
     """
     products = get_product(product_name, source_name, output_dict=output_dict)
 
@@ -1414,27 +1109,6 @@
 
 
 def get_cmap_from_product(product_name, source_name, output_dict=None):
-<<<<<<< HEAD
-    """Interface Under Development, please provide feedback to geoips@nrlmry.navy.mil
-
-    Retrieve colormap information, based on requested product and source
-
-    Args:
-        product_name (str) : Name of requested product (ie, 'IR-BD', '89H', 'color89Nearest', etc)
-        source_name (str) : Name of requested source (ie, 'ahi', 'modis', etc)
-
-    Returns:
-        <cmap_func>(**<cmap_args>) : Return actual colormap information
-
-    See geoips.dev.check_cmap_func for additional information on colormap types, arguments, and return values
-    """
-
-    cmap_func_name = get_cmap_name(product_name, source_name, output_dict=output_dict)
-    try:
-        from geoips.interfaces import colormaps
-
-        cmap_func = colormaps.get(cmap_func_name)
-=======
     r"""Interface will be deprecated v2.0.
 
     Retrieve colormap information, based on requested product and source
@@ -1458,10 +1132,9 @@
     """
     cmap_func_name = get_cmap_name(product_name, source_name, output_dict=output_dict)
     try:
-        from geoips.dev.cmap import get_cmap
-
-        cmap_func = get_cmap(cmap_func_name)
->>>>>>> f48f6cd8
+        from geoips.interfaces import colormaps
+
+        cmap_func = colormaps.get(cmap_func_name)
     except Exception as resp:
         raise ValueError(
             f"UNDEFINED CMAP FUNC '{cmap_func_name}'"
@@ -1479,22 +1152,6 @@
 def get_covg_from_product(
     product_name, source_name, output_dict=None, covg_func_field_name=None
 ):
-<<<<<<< HEAD
-    """Interface Under Development, please provide feedback to geoips@nrlmry.navy.mil
-
-    Retrieve coverage check function name, based on requested product and source
-
-    Args:
-        product_name (str) : Name of requested product (ie, 'IR-BD', '89H', 'color89Nearest', etc)
-        source_name (str) : Name of requested source (ie, 'ahi', 'modis', etc)
-
-    Returns:
-        <covg_func_name> : Return name of coverage function required for given product/source
-
-    See geoips.dev.check_cmap_func for additional information on colormap types, arguments, and return values
-    """
-
-=======
     """Interface will be deprecated v2.0.
 
     Retrieve coverage check function name, based on requested product and source
@@ -1516,7 +1173,6 @@
     ``geoips.dev.check_cmap_func``
         additional information on colormap types, arguments, and return values
     """
->>>>>>> f48f6cd8
     default_covg_func_field_name = "covg_func"
     if covg_func_field_name is None:
         covg_func_field_name = default_covg_func_field_name
@@ -1542,20 +1198,6 @@
 def get_covg_args_from_product(
     product_name, source_name, output_dict=None, covg_args_field_name=None
 ):
-<<<<<<< HEAD
-    """Interface Under Development, please provide feedback to geoips@nrlmry.navy.mil
-
-    Retrieve coverage check function args, based on requested product and source
-
-    Args:
-        product_name (str) : Name of requested product (ie, 'IR-BD', '89H', 'color89Nearest', etc)
-        source_name (str) : Name of requested source (ie, 'ahi', 'modis', etc)
-
-    Returns:
-        <covg_func_name> : Return dictionary of coverage args required for given product/source
-
-    See geoips.dev.check_covg_func for additional information on colormap types, arguments, and return values
-=======
     """Interface will be deprecated v2.0.
 
     Retrieve coverage check function args, based on requested product and source
@@ -1576,7 +1218,6 @@
     --------
     ``geoips.dev.check_cmap_func``
         additional information on colormap types, arguments, and return values
->>>>>>> f48f6cd8
     """
     default_covg_args_field_name = "covg_args"
 

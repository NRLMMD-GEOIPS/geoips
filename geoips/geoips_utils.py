--- conflicted
+++ resolved
@@ -12,20 +12,13 @@
 
 """General high level utilities for geoips processing."""
 
-<<<<<<< HEAD
 import argparse
 import inspect
 import os
 from copy import deepcopy
 from shutil import get_terminal_size
-import sys
+import json
 from tabulate import tabulate
-=======
-import json
-import os
-from copy import deepcopy
-import inspect
->>>>>>> 8c98190f
 
 # import yaml
 import logging
@@ -389,7 +382,6 @@
         return final_dest
 
 
-<<<<<<< HEAD
 def expose_geoips_commands(pkg_name=None, test_log=None):
     """Expose a list of commands that operate in the GeoIPS environment.
 
@@ -490,7 +482,8 @@
                 "installed via pip."
             )
     return pkg_name, log
-=======
+
+
 def is_editable(package_name):
     """Return whether or not 'package_name' has been installed in editable mode.
 
@@ -534,5 +527,4 @@
             # If the 'editable' key exists and is True
             return True
     # Package is installed in non-editable mode
-    return False
->>>>>>> 8c98190f
+    return False
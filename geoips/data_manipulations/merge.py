# # # Distribution Statement A. Approved for public release. Distribution unlimited.
# # #
# # # Author:
# # # Naval Research Laboratory, Marine Meteorology Division
# # #
# # # This program is free software: you can redistribute it and/or modify it under
# # # the terms of the NRLMMD License included with this program. This program is
# # # distributed WITHOUT ANY WARRANTY; without even the implied warranty of
# # # MERCHANTABILITY or FITNESS FOR A PARTICULAR PURPOSE. See the included license
# # # for more details. If you did not receive the license, for more information see:
# # # https://github.com/U-S-NRL-Marine-Meteorology-Division/

<<<<<<< HEAD
"""Utilities for merging granules from potentially different data sources / sensors / platforms into a single merge
=======
"""Utilities for merging granules into a single data array.

These utilities can apply to potentially different data sources -
spanning a variety of sensors and platforms into a single final
dataset.
>>>>>>> f48f6cd8
"""
# Python Standard Libraries
import logging
from datetime import timedelta

# Third Party Installed Libraries

LOG = logging.getLogger(__name__)


def minrange(start_date, end_date):
<<<<<<< HEAD
    """Check one min at a time"""
=======
    """Check one minute at a time."""
>>>>>>> f48f6cd8
    # log.info('in minrange')
    tr = end_date - start_date
    mins = int((tr.seconds + tr.days * 86400) / 60)
    LOG.info("%s", mins)
    for n in range(mins):
        yield start_date + timedelta(seconds=(n * 60))


def daterange(start_date, end_date):
    """Check one day at a time.
<<<<<<< HEAD
    If end_date - start_date is between 1 and 2, days will be 1,
    and range(1) is 0. So add 2 to days to set range"""
=======

    If end_date - start_date is between 1 and 2, days will be 1,
    and range(1) is 0. So add 2 to days to set range.
    """
>>>>>>> f48f6cd8
    # log.info('in minrange')
    tr = end_date - start_date
    for n in range(tr.days + 2):
        yield start_date + timedelta(n)


def hourrange(start_date, end_date):
    """Check one hour at a time."""
    LOG.info("in hourrange")
    tr = end_date - start_date
    for n in range(tr.days * 24 + tr.seconds / 3600):
        yield start_date + timedelta(seconds=(n * 3600))


def find_datafiles_in_range(
    sector_name,
    platform_name,
    source_name,
    min_time,
    max_time,
    basedir,
    product_name,
    every_min=True,
    verbose=False,
    time_format="%H%M",
    actual_datetime=None,
    single_match=False,
):
<<<<<<< HEAD
=======
    """Find datafiles from a specified set of parameters.

    Parameters
    ----------
    sector_name : str
        Sector of interest
    platform_name : str
        platform of interest
    source_name : str
        Source of interest
    min_time : datetime.datetime
        Minimum time to search
    max_time : datetime.datetime
        Maximum time to search
    basedir : str
        Base directory to search
    product_name : str
        Product of interest
    every_min : bool, optional
        Check every minute, by default True
    verbose : bool, optional
        Print a lot of log output during the search, by default False
    time_format : str, optional
        Format of time information in filenames, by default "%H%M"
    actual_datetime : datetime.datetime, optional
        Actual datetime of the requested data, required if single_match is
        True, by default None
    single_match : bool, optional
        Only return the closest matching file if True, else return all
        matching files, by default False

    Returns
    -------
    list of str
        List of all filenames matching the given parameters
        (list of length 1 if single_match is True, all matching files
        if single_match is false)
    """
>>>>>>> f48f6cd8
    LOG.info(
        "Finding %s %s %s files between %s and %s",
        sector_name,
        platform_name,
        source_name,
        min_time,
        max_time,
    )
<<<<<<< HEAD
    from os.path import exists
=======
>>>>>>> f48f6cd8
    from glob import glob
    from geoips.filenames.product_filenames import netcdf_write_filename

    fnames = []
    first = True
    min_timediff = 10000000
    if (min_time - max_time) < timedelta(minutes=30) or every_min is True:
        for sdt in minrange(min_time, max_time):
            ncdf_fname = netcdf_write_filename(
                basedir,
                product_name=product_name,
                source_name=source_name,
                platform_name=platform_name,
                sector_name=sector_name,
                product_datetime=sdt,
                time_format=time_format,
            )
            ncdf_fnames = glob(ncdf_fname)
            if first:
                LOG.info("First path: %s", ncdf_fname)
                first = False
            if verbose:
                LOG.info("Checking %s", ncdf_fname)
            if ncdf_fnames:
                if (
                    single_match is True
                    and abs((sdt - actual_datetime).seconds) < min_timediff
                ):
                    min_timediff = (sdt - actual_datetime).seconds
                    LOG.info(
                        "    Adding %s, min_timediff now %s", ncdf_fnames, min_timediff
                    )
                    fnames = ncdf_fnames
                if single_match is not True:
                    LOG.info("    Adding %s", ncdf_fnames)
                    fnames += ncdf_fnames

    return fnames


def get_matching_files(
    primary_sector_name,
    subsector_names,
    platforms,
    sources,
    max_time_diffs,
    basedir,
    merge_datetime,
    product_name,
    time_format="%H%M",
    buffer_mins=30,
    verbose=False,
    single_match=False,
):
<<<<<<< HEAD
    """Given the current primary sector, and associated subsectors/platforms/sources, find all matching files
    Parameters:
        primary_sector_name (str): The final sector that all data will be stitched into
                                   ie 'GlobalGlobal'
        subsector_names (list of str): List of all subsectors that will be merged into the final sector (potentially
                                       including the full primary_sector_name.)
                                       ie ['GlobalGlobal', 'GlobalAntarctic', 'GlobalArctic']
        platforms (list of str): List of all desired platforms - platforms, sources, and max_time_diffs correspond to
                                 one another and should be the same length, in the same order.
        sources (list of str): List of all desired sources - platforms, sources, and max_time_diffs correspond to
                               one another and should be the same length, in the same order.
        max_time_diffs (list of int): Minutes. List of allowed time diffs for given platform/source. Matches
                                      max_time_diff before the requested merge_datetime argument - platforms, sources,
                                      and max_time_diffs correspond to one another and should be the same length,
                                      in the same order.
        basedir (str): Base directory in which to look for the matching files
        merge_datetime (datetime.datetime): Attempt matching max_time_diff prior to merge_datetime
        product_name (str): product_name string found in matching files
        time_format (str): Requested time format for filenames (strptime format string)

    Returns: (list of str) List of file names that matched requested paramters.
    """

    from geoips.filenames.base_paths import PATHS as gpaths
=======
    """Given the current set of parameters, find all matching files.

    Given the current primary sector, and associated subsectors, platforms,
    and sources, find all matching files.

    Parameters
    ----------
    primary_sector_name : str
        The final sector that all data will be stitched into.
        ie 'GlobalGlobal'
    subsector_names : list of str
        List of all subsectors that will be merged into the final sector.
        (potentially including the full primary_sector_name.)
        ie ['GlobalGlobal', 'GlobalAntarctic', 'GlobalArctic']
    platforms : list of str
        List of all desired platforms.
        platforms, sources, and max_time_diffs correspond to one another
        and should be the same length and in the same order.
    sources : list of str
        List of all desired sources.
        platforms, sources, and max_time_diffs correspond to one another
        and should be the same length and in the same order.
    max_time_diffs : list of int
        Minutes. List of allowed time diffs for given platform/source. Matches
        max_time_diff before the requested merge_datetime argument.
        platforms, sources, and max_time_diffs correspond to one another
        and should be the same length and in the same order.
    basedir : str
        Base directory in which to look for the matching files.
    merge_datetime : datetime.datetime
        Attempt matching max_time_diff prior to merge_datetime
    product_name : str
        product_name string found in matching files
    time_format : str, optional
        Requested time format for filenames (strptime format string),
        by default '%H%M'
    verbose : bool, optional
        Print a lot of log output during the search, by default False
    single_match : bool, optional
        Only return the closest matching file if True, else return all
        matching files, by default False

    Returns
    -------
    list of str
        List of all filenames matching the given parameters
        (list of length 1 if single_match is True, all matching files
        if single_match is false)
    """
>>>>>>> f48f6cd8
    from datetime import timedelta

    # MLS1 prev_files should be a dictionary with primary sector names as keys
    # - otherwise it will not work.
    prev_files = []
    actual_datetime = None
    if single_match is True:
        actual_datetime = merge_datetime

<<<<<<< HEAD
    # Go through the list of platforms / sources / allowed time diffs to find the appropriate files for each
    # data type
=======
    # Go through the list of platforms / sources / allowed time diffs to find
    # the appropriate files for each data type
>>>>>>> f48f6cd8
    for platform, source, time_diff in zip(platforms, sources, max_time_diffs):

        # Go through the list of all subsectors needed to merge into the primary
        # sector listed above
        for currsectname in subsector_names:

            # Get the sector name from the current subsector.
            LOG.info("Checking %s %s %s %s", currsectname, platform, source, time_diff)
            curr_verbose = verbose
            # if platform == 'npp':
            #     curr_verbose=False

            # Use the time/source/platform/sector name to find the desired
            # matching files.
            # MLS1 This should be prev_files[primary_sector_name]
            prev_files += find_datafiles_in_range(
                currsectname,
                platform,
                source,
                merge_datetime - timedelta(minutes=time_diff),
                merge_datetime + timedelta(minutes=buffer_mins),
                basedir=basedir,
                product_name=product_name,
                every_min=True,
                verbose=curr_verbose,
                time_format=time_format,
                actual_datetime=actual_datetime,
                single_match=single_match,
            )
    return prev_files<|MERGE_RESOLUTION|>--- conflicted
+++ resolved
@@ -10,15 +10,11 @@
 # # # for more details. If you did not receive the license, for more information see:
 # # # https://github.com/U-S-NRL-Marine-Meteorology-Division/
 
-<<<<<<< HEAD
-"""Utilities for merging granules from potentially different data sources / sensors / platforms into a single merge
-=======
 """Utilities for merging granules into a single data array.
 
 These utilities can apply to potentially different data sources -
 spanning a variety of sensors and platforms into a single final
 dataset.
->>>>>>> f48f6cd8
 """
 # Python Standard Libraries
 import logging
@@ -30,11 +26,7 @@
 
 
 def minrange(start_date, end_date):
-<<<<<<< HEAD
-    """Check one min at a time"""
-=======
     """Check one minute at a time."""
->>>>>>> f48f6cd8
     # log.info('in minrange')
     tr = end_date - start_date
     mins = int((tr.seconds + tr.days * 86400) / 60)
@@ -45,15 +37,10 @@
 
 def daterange(start_date, end_date):
     """Check one day at a time.
-<<<<<<< HEAD
-    If end_date - start_date is between 1 and 2, days will be 1,
-    and range(1) is 0. So add 2 to days to set range"""
-=======
 
     If end_date - start_date is between 1 and 2, days will be 1,
     and range(1) is 0. So add 2 to days to set range.
     """
->>>>>>> f48f6cd8
     # log.info('in minrange')
     tr = end_date - start_date
     for n in range(tr.days + 2):
@@ -82,8 +69,6 @@
     actual_datetime=None,
     single_match=False,
 ):
-<<<<<<< HEAD
-=======
     """Find datafiles from a specified set of parameters.
 
     Parameters
@@ -122,7 +107,6 @@
         (list of length 1 if single_match is True, all matching files
         if single_match is false)
     """
->>>>>>> f48f6cd8
     LOG.info(
         "Finding %s %s %s files between %s and %s",
         sector_name,
@@ -131,10 +115,6 @@
         min_time,
         max_time,
     )
-<<<<<<< HEAD
-    from os.path import exists
-=======
->>>>>>> f48f6cd8
     from glob import glob
     from geoips.filenames.product_filenames import netcdf_write_filename
 
@@ -189,32 +169,6 @@
     verbose=False,
     single_match=False,
 ):
-<<<<<<< HEAD
-    """Given the current primary sector, and associated subsectors/platforms/sources, find all matching files
-    Parameters:
-        primary_sector_name (str): The final sector that all data will be stitched into
-                                   ie 'GlobalGlobal'
-        subsector_names (list of str): List of all subsectors that will be merged into the final sector (potentially
-                                       including the full primary_sector_name.)
-                                       ie ['GlobalGlobal', 'GlobalAntarctic', 'GlobalArctic']
-        platforms (list of str): List of all desired platforms - platforms, sources, and max_time_diffs correspond to
-                                 one another and should be the same length, in the same order.
-        sources (list of str): List of all desired sources - platforms, sources, and max_time_diffs correspond to
-                               one another and should be the same length, in the same order.
-        max_time_diffs (list of int): Minutes. List of allowed time diffs for given platform/source. Matches
-                                      max_time_diff before the requested merge_datetime argument - platforms, sources,
-                                      and max_time_diffs correspond to one another and should be the same length,
-                                      in the same order.
-        basedir (str): Base directory in which to look for the matching files
-        merge_datetime (datetime.datetime): Attempt matching max_time_diff prior to merge_datetime
-        product_name (str): product_name string found in matching files
-        time_format (str): Requested time format for filenames (strptime format string)
-
-    Returns: (list of str) List of file names that matched requested paramters.
-    """
-
-    from geoips.filenames.base_paths import PATHS as gpaths
-=======
     """Given the current set of parameters, find all matching files.
 
     Given the current primary sector, and associated subsectors, platforms,
@@ -264,7 +218,6 @@
         (list of length 1 if single_match is True, all matching files
         if single_match is false)
     """
->>>>>>> f48f6cd8
     from datetime import timedelta
 
     # MLS1 prev_files should be a dictionary with primary sector names as keys
@@ -274,13 +227,8 @@
     if single_match is True:
         actual_datetime = merge_datetime
 
-<<<<<<< HEAD
-    # Go through the list of platforms / sources / allowed time diffs to find the appropriate files for each
-    # data type
-=======
     # Go through the list of platforms / sources / allowed time diffs to find
     # the appropriate files for each data type
->>>>>>> f48f6cd8
     for platform, source, time_diff in zip(platforms, sources, max_time_diffs):
 
         # Go through the list of all subsectors needed to merge into the primary

--- conflicted
+++ resolved
@@ -10,11 +10,7 @@
 # # # for more details. If you did not receive the license, for more information see:
 # # # https://github.com/U-S-NRL-Marine-Meteorology-Division/
 
-<<<<<<< HEAD
-""" Introspection functions on data arrays"""
-=======
 """Introspection functions on data arrays."""
->>>>>>> f48f6cd8
 
 import logging
 import numpy
@@ -23,15 +19,6 @@
 
 
 def percent_unmasked(data_array):
-<<<<<<< HEAD
-    """Specify coverage based on current data type
-    Parameters:
-        data_array (numpy.ma.MaskedArray) : Final processed array from which to determine coverage
-    Returns:
-        (float) representing percent coverage
-    """
-
-=======
     """Determine percent of a numpy.ma.Masked array that is not masked.
 
     Parameters
@@ -44,21 +31,10 @@
     float
         percent of input data array that is not masked.
     """
->>>>>>> f48f6cd8
     return 100 * (float(numpy.ma.count(data_array)) / data_array.size)
 
 
 def percent_not_nan(data_array):
-<<<<<<< HEAD
-    """Specify coverage based on current data type
-    Parameters:
-        data_array (numpy.array) : Final processed array from which to determine coverage, invalid values
-                                    specified by "numpy.nan"
-    Returns:
-        (float) representing percent coverage
-    """
-
-=======
     """Determine percent of a numpy.ndarray that is not NaN values.
 
     Parameters
@@ -72,7 +48,6 @@
     float
         percent of input data array that is not numpy.nan.
     """
->>>>>>> f48f6cd8
     return 100.0 * (
         1.0 - (numpy.count_nonzero(numpy.isnan(data_array)) / data_array.size)
     )
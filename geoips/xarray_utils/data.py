--- conflicted
+++ resolved
@@ -10,11 +10,7 @@
 # # # for more details. If you did not receive the license, for more information see:
 # # # https://github.com/U-S-NRL-Marine-Meteorology-Division/
 
-<<<<<<< HEAD
-""" utilities for manipulating xarray Datasets or DataArrays """
-=======
 """Utilities for manipulating xarray Datasets and DataArrays."""
->>>>>>> f48f6cd8
 
 # Python Standard Libraries
 import logging
@@ -29,17 +25,6 @@
 
 
 def get_lat_lon_points(checklat, checklon, diff, sect_xarray, varname, drop=False):
-<<<<<<< HEAD
-    """Utility for pulling the data values a given distance around a specified lat/lon location, from numpy arrays.
-    Parameters:
-        checklat (float): latitude of interest
-        checklon (float): longitude of interest
-        diff (float): check +- diff of latitude and longitude
-        sect_xarray (Dataset) : xarray dataset containing 'latitude' 'longitude' and varname variables
-        varname (str) : variable name of data array to use for returning data values
-    Returns:
-        (float, float, int) : min value in range, max value in range, and number of points in range
-=======
     """Pull values from xarray Datasets in specified geographic location.
 
     Return points a given distance around a specified lat/lon location,
@@ -64,7 +49,6 @@
         * min value in range
         * max value in range
         * and number of points in range
->>>>>>> f48f6cd8
     """
     xinds = (
         (sect_xarray["longitude"] > checklon - diff)
@@ -88,46 +72,6 @@
 def get_lat_lon_points_numpy(
     checklat, checklon, diff, lat_array, lon_array, data_array
 ):
-<<<<<<< HEAD
-    """Utility for pulling the data values a given distance around a specified lat/lon location, from numpy arrays.
-    Parameters:
-        checklat (float): latitude of interest
-        checklon (float): longitude of interest
-        diff (float): check +- diff of latitude and longitude
-        lat_array (ndarray) : numpy ndarray of latitude locations - same shape as lon_array and data_array
-        lon_array (ndarray) : numpy ndarray of longitude locations - same shape as lat_array and data_array
-        data_array (ndarray) : numpy ndarray data values - same shape as lat_array and lon_array
-    Returns:
-        (float, float, int) : min value in range, max value in range, and number of points in range
-    """
-
-    import numpy
-
-    inds = numpy.logical_and(
-        lat_array > checklat - diff, lat_array < checklat + diff
-    ) & numpy.logical_and(lon_array > checklon - diff, lon_array < checklon + diff)
-
-    return (
-        data_array[inds].min(),
-        data_array[inds].max(),
-        numpy.ma.count(data_array[inds]),
-    )
-
-
-def sector_xarray_temporal(
-    full_xarray, mindt, maxdt, varnames, verbose=False, drop=False
-):
-    """Sector an xarray object temporally.  If full_xarray is None, return None.
-    Parameters:
-        full_xarray (xarray.Dataset): xarray object to sector temporally
-        mindt (datetime.datetime): minimum datetime of desired data
-        maxdt (datetime.datetime): maximum datetime of desired data
-        varnames (list of str): list of variable names that should be sectored based on 'timestamp', mindt, maxdt
-    Returns:
-        None: if full_xarray is None, return None
-        full full_xarray: return full original xarray object if 'timestamp' is not included in varnames list
-        time_xarray: return sectored xarray object with only the desired times, specified by mindt and maxdt"""
-=======
     """Pull values from numpy arrays in specified geographic location.
 
     Return points a given distance around a specified lat/lon location,
@@ -156,7 +100,6 @@
         * and number of points in range
     """
     import numpy
->>>>>>> f48f6cd8
 
     inds = numpy.logical_and(
         lat_array > checklat - diff, lat_array < checklat + diff
@@ -297,17 +240,6 @@
     drop=False,
 ):
     """Sector an xarray object spatially.  If full_xarray is None, return None.
-<<<<<<< HEAD
-    Parameters:
-        full_xarray (xarray.Dataset): xarray object to sector spatially
-        extent_lonlat (list of float): Area to sector: [MINLON, MINLAT, MAXLON, MAXLAT]
-        varnames (list of str): list of variable names that should be sectored based on 'timestamp'
-        drop (bool): Specify whether to remove points with no coverage (rather than masking)
-    Returns:
-        None: if full_xarray is None, return None
-        time_xarray: return"""
-
-=======
 
     Parameters
     ----------
@@ -326,7 +258,6 @@
         * if full_xarray is None, return None,
         * else return resulting xarray Dataset.
     """
->>>>>>> f48f6cd8
     if full_xarray is None:
         if verbose:
             LOG.info(
@@ -392,12 +323,8 @@
             lats.max().data,
             lats.size,
         )
-<<<<<<< HEAD
-        # lons.min().data, lons.max().data, lats.min().data, lats.max().data, good_speeds)
-=======
         # lons.min().data, lons.max().data, lats.min().data, lats.max().data,
         # good_speeds)
->>>>>>> f48f6cd8
 
     xarray_sector_mask = (
         (lons > min_lon) & (lons < max_lon) & (lats > min_lat) & (lats < max_lat)
@@ -467,12 +394,8 @@
         max_lat,
         sector_xarray["latitude"].size,
     )
-<<<<<<< HEAD
-    # extent_lonlat[0], extent_lonlat[2], extent_lonlat[1], extent_lonlat[3], final_good_points)
-=======
     # extent_lonlat[0], extent_lonlat[2], extent_lonlat[1], extent_lonlat[3],
     # final_good_points)
->>>>>>> f48f6cd8
     return sector_xarray
 
 
@@ -487,11 +410,7 @@
     hours_after_sector_time=6,
     drop=False,
 ):
-<<<<<<< HEAD
-    """Use the xarray to appropriately sector out data by lat/lon and time"""
-=======
     """Use the xarray to appropriately sector out data by lat/lon and time."""
->>>>>>> f48f6cd8
     from datetime import timedelta
 
     LOG.debug(
@@ -506,12 +425,8 @@
             hasattr(area_def, "sector_start_datetime")
             and area_def.sector_start_datetime
         ):
-<<<<<<< HEAD
-            # If it is a dynamic sector, sector temporally to make sure we use the appropriate data
-=======
             # If it is a dynamic sector, sector temporally to make sure we use the
             # appropriate data
->>>>>>> f48f6cd8
             mindt = area_def.sector_start_datetime - timedelta(
                 hours=hours_before_sector_time
             )
@@ -575,11 +490,7 @@
 
 
 def get_vis_ir_bg(sect_xarray):
-<<<<<<< HEAD
-    """Find matching vis/ir background for data in sect_xarray"""
-=======
     """Find matching vis/ir background for data in sect_xarray."""
->>>>>>> f48f6cd8
     from geoips.data_manipulations.merge import get_matching_files
     from geoips.filenames.base_paths import PATHS as gpaths
     import xarray
@@ -641,11 +552,7 @@
     lon_pad=3,
     lat_pad=0,
 ):
-<<<<<<< HEAD
-    """Return list of sectored xarray objects"""
-=======
     """Return list of sectored xarray objects."""
->>>>>>> f48f6cd8
     import numpy
 
     ret_xobjs = {}
@@ -684,12 +591,8 @@
         vars_to_sect = []
         vars_to_sect += vars_to_interp
         # we have to have 'latitude','longitude" in the full_xarray, and 'timestamp' if we want temporal sectoring
-<<<<<<< HEAD
-        # Note if lat/lon/time are included as coordinates, they will NOT show up in data_vars, so must use variables
-=======
         # Note if lat/lon/time are included as coordinates, they will NOT show up
         # in data_vars, so must use variables
->>>>>>> f48f6cd8
         if "latitude" in list(xobj.variables.keys()):
             vars_to_sect += ["latitude"]
         if "longitude" in list(xobj.variables.keys()):
@@ -763,12 +666,8 @@
             sect_xarray.attrs["end_datetime"] = get_max_from_xarray_timestamp(
                 sect_xarray, "timestamp"
             )
-<<<<<<< HEAD
-            # Note:  need to test whether above two lines can reselect min and max time_info for this sector
-=======
             # Note:  need to test whether above two lines can reselect min and max
             # time_info for this sector
->>>>>>> f48f6cd8
 
         LOG.debug(
             "  Sectored data start/end datetime: %s %s, %s points from var %s, all vars %s",
@@ -789,14 +688,10 @@
 def get_sectored_xarrays(
     xobjs, area_def, varlist, get_bg_xarrays=False, check_center=True, drop=False
 ):
-<<<<<<< HEAD
-    """Get all xarray objects sectored to area_def, including PMW and VIS/IR overlays"""
-=======
     """Get all xarray objects sectored to area_def.
 
     Return primary dataset, as well as VIS/IR overlay datasets.
     """
->>>>>>> f48f6cd8
     # All datasets will be of the same data type
     sect_xarrays = sector_xarrays(
         xobjs, area_def, varlist, check_center=check_center, drop=drop

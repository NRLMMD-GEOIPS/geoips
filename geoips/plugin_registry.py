--- conflicted
+++ resolved
@@ -550,30 +550,26 @@
         plugin["abspath"] = abspath
         plugin["relpath"] = relpath
 
-<<<<<<< HEAD
-        def remove_none(d: dict) -> dict:
-            """Recursively remove all keys with value None from a dictionary."""
-            if not isinstance(d, dict):
-                return d
-            return {k: remove_none(v) for k, v in d.items() if v is not None}
-
-        if interface_obj.name == "sectors" and plugin.get("family") == "generated":
-            # Use old validation for dynamic sectors for the time being. Still working
-            # on how to implement this in pydantic. I'm running into consistent problems
-            # via the way I've tried to implement this so far.
-            validated = YamlPluginValidator().validate(plugin)
-=======
         if getattr(interface_obj, "use_pydantic", False):
             plugin_json_formatted = self.load_plugin(plugin)
             plugin_dict_formatted = plugin_json_formatted.model_dump()
             validated = interface_obj.validator.validate(plugin_dict_formatted)
             return interface_obj._plugin_yaml_to_obj(name, validated)
->>>>>>> 1bbc54dc
+        # def remove_none(d: dict) -> dict:
+        #     """Recursively remove all keys with value None from a dictionary."""
+        #     if not isinstance(d, dict):
+        #         return d
+        #     return {k: remove_none(v) for k, v in d.items() if v is not None}
+
+        # if interface_obj.name == "sectors" and plugin.get("family") == "generated":
+        #     # Use old validation for dynamic sectors for the time being. Still working
+        #     # on how to implement this in pydantic. I'm running into consistent problems
+        #     # via the way I've tried to implement this so far.
+            validated = YamlPluginValidator().validate(plugin)
         else:
             validated = interface_obj.validator(**plugin).model_dump()
-            validated = remove_none(validated)
-
-        return interface_obj._plugin_yaml_to_obj(name, validated)
+            # validated = remove_none(validated)
+            return interface_obj._plugin_yaml_to_obj(name, validated)
 
     def get_yaml_plugins(self, interface_obj):
         """Retrieve all yaml plugin objects for this interface.

# # # Distribution Statement A. Approved for public release. Distribution unlimited.
# # #
# # # Author:
# # # Naval Research Laboratory, Marine Meteorology Division
# # #
# # # This program is free software: you can redistribute it and/or modify it under
# # # the terms of the NRLMMD License included with this program. This program is
# # # distributed WITHOUT ANY WARRANTY; without even the implied warranty of
# # # MERCHANTABILITY or FITNESS FOR A PARTICULAR PURPOSE. See the included license
# # # for more details. If you did not receive the license, for more information see:
# # # https://github.com/U-S-NRL-Marine-Meteorology-Division/

"""PluginRegistry class to interface with the JSON plugin registries.

The "create_plugin_registries" utility generates a JSON file at the top
level of every geoips plugin package with a complete list of all plugins with
the associated metadata (everything except the actual contents of the plugin
itself).

Once all of the registered_plugins.json files have been generated via
create_plugin_registries, this class uses those registries to quickly
identify and open plugins as required.  Previously the individual
interface classes would open all plugins every time one was required,
so moving this process into a single PluginRegistry object allows us to
more effectively cache plugins across all interfaces, and avoid reading
in all plugins multiple times.
"""

from importlib import resources, metadata
import sys
import os
import logging
from geoips.errors import PluginRegistryError
import yaml
import json

LOG = logging.getLogger(__name__)


def get_entry_point_group(group):
    """Get entry point group."""
    # NOTE: When there is a .egg-info directory in the plugin package top
    # level (ie, from setuptools pip install -e), it seems to return that
    # package twice in this list.  For now, just use the full list with
    # duplicates.
    if sys.version_info[:3] >= (3, 10, 0):
        eps = metadata.entry_points(group=group)
    else:
        eps = metadata.entry_points()[group]

    return eps


class PluginRegistry:
    """Plugin Registry class definition.

    Represents all of the plugins found in all of the available GeoIPS packages.
    This class will load a plugin when requested, rather than loading all plugins when
    GeoIPS is instantiated.
    """

    def __init__(self, _test_registry_files=[]):
        # Use this for unit testing
        if _test_registry_files:
            self.registry_files = _test_registry_files
            self._is_test = True
        # Use this for normal operation and collect the registry files
        else:
            self._is_test = False
            self.registry_files = []  # Collect the paths to the registry files here
            for pkg in get_entry_point_group("geoips.plugin_packages"):
                try:
                    self.registry_files.append(
                        str(resources.files(pkg.value) / "registered_plugins.json")
                    )
                except TypeError:
                    raise PluginRegistryError(
                        f"resources.files('{pkg.value}') failed\n"
                        f"pkg {pkg}\n"
                        "Potentially missing __init__.py file? Try:\n"
                        f"    touch {pkg.value}/__init__.py\n"
                        "and try again.\n"
                        "Note you will need to add a docstring to "
                        f"{pkg.value}/__init__.py in order for all tests to pass"
                    )

    @property
    def registered_plugins(self):
        """Plugin Registry registered_plugins attribute."""
        if not hasattr(self, "_registered_plugins"):
            self._set_class_properties()
        return self._registered_plugins

    @property
    def interface_mapping(self):
        """Plugin Registry interface_mapping attribute."""
        if not hasattr(self, "_interface_mapping"):
            self._set_class_properties()
        return self._interface_mapping

    def _set_class_properties(self):
        """Find all plugins in registered plugin packages.

        Search the ``registered_plugins.yaml`` of each registered plugin package and add
        them to the _registered_plugins dictionary
        """
        # Load the registries here and return them as a dictionary
        if not hasattr(self, "_registered_plugins"):
            from geoips.geoips_utils import merge_nested_dicts

            # Complete dictionary of all available plugins found in every geoips package
            self._registered_plugins = {}
            # A mapping of interfaces to plugin_types. Ie:
            # {
            # "yaml_based": [products, sectors, ...],
            # "module_based": [algorithms, readers, ...],
            # "text_based": [tpw_cimss, ...]
            # }
            self._interface_mapping = {}
            for reg_path in self.registry_files:
                if not os.path.exists(reg_path):
                    LOG.error(
                        f"Plugin registry {reg_path} did not exist, "
                        "please run 'create_plugin_registries'"
                    )
                    continue
                # This will include all plugins, including schemas, yaml_based,
                # and module_based plugins.
                if self._is_test:
                    pkg_plugins = yaml.safe_load(open(reg_path, "r"))
                else:
                    pkg_plugins = json.load(open(reg_path, "r"))
                    # Do not validate ALL plugins at runtime.
                    # self.validate_registry(pkg_plugins, reg_path)
                try:
                    for plugin_type in pkg_plugins:
                        if plugin_type not in self._registered_plugins:
                            self._registered_plugins[plugin_type] = {}
                            self._interface_mapping[plugin_type] = []
                        for interface in pkg_plugins[plugin_type]:
                            interface_dict = pkg_plugins[plugin_type][interface]
                            if interface not in self._registered_plugins[plugin_type]:
                                self._registered_plugins[plugin_type][
                                    interface
                                ] = interface_dict  # NOQA
                                self._interface_mapping[plugin_type].append(interface)
                            else:
                                merge_nested_dicts(
                                    self._registered_plugins[plugin_type][interface],
                                    interface_dict,
                                )
                except TypeError:
                    raise PluginRegistryError(f"Failed reading {reg_path}.")
            # Let's test this separately, not at runtime (see validate_all_registries).
            # Assume it was tested up front, and no longer needs testing at
            # runtime, so we don't fail catastrophically for a single bad
            # plugin that may not even be used.
            # if not self._is_test:
            #     self.validate_registry(
            #         self._registered_plugins,
            #         "all_registered_plugins",
            #     )
        return self._registered_plugins

    def get_plugin_info(self, interface, plugin_name):
        """Find a plugin in the registry and return its info.

        This should remove all plugin loading from the base interfaces and allow us
        to only load one plugin at a time
        """
        plugin_type = self.identify_plugin_type(interface)
        if isinstance(plugin_name, tuple):
            return self.registered_plugins[plugin_type][interface][plugin_name[0]][
                plugin_name[1]
            ]
        return self.registered_plugins[plugin_type][interface][plugin_name]

    def get_interface_plugin_info(self, interface):
        """Find an interface in the registry and return its corresponding info.

        This should remove all plugin loading from the base interfaces and allow us
        to only load one plugin at a time
        """
        plugin_type = self.identify_plugin_type(interface)
        return self.registered_plugins[plugin_type][interface]

    def get_interface_plugin_names(self, interface):
        """List all available plugins in the an interface of the registry.

        This should remove all plugin loading from the base interfaces and allow us
        to only load one plugin at a time
        """
        plugin_type = self.identify_plugin_type(interface)
        return list(self.registered_plugins[plugin_type][interface].keys())

    def list_plugins(self, interface):
        """List the plugins available for an interface ONLY based on the registries.

        This should not load any plugins, just return info from the registries.
        """
        plugin_type = self.identify_plugin_type(interface)
        return self.registered_plugins[plugin_type][interface]

    def identify_plugin_type(self, interface):
        """Identify the Plugin Type based on the provided interface."""
        plugin_type = None
        for p_type in self.interface_mapping:
            if interface in self.interface_mapping[p_type]:
                plugin_type = p_type
                break
        if plugin_type is None:
            raise PluginRegistryError(
                f"{interface} does not exist within any package registry."
            )
        return plugin_type

<<<<<<< HEAD
    def validate_plugin_types_exist(self, reg_dict, reg_path):
        """Test that all top level plugin types exist in each registry file."""
        expected_plugin_types = ["yaml_based", "module_based", "text_based"]
        for p_type in expected_plugin_types:
            if p_type not in reg_dict:
                error_str = f"Expected plugin type '{p_type}' to be in the registry but"
                error_str += f" wasn't. This was in file '{reg_path}'."
                raise PluginRegistryError(error_str)

    def validate_all_registries(self):
        """Validate all registries in the current installation.

        This should be run during testing, but not at runtime.
        Ensure we do not fail catastrophically for a single bad plugin
        at runtime, so test up front to test validity.
        """
        for reg_path in self.registry_files:
            pkg_plugins = json.load(open(reg_path, "r"))
            self.validate_registry(pkg_plugins, reg_path)

    def validate_registry(self, current_registry, fpath):
        """Test all plugins found in registered plugins for their validity."""
        try:
            self.validate_plugin_types_exist(current_registry, fpath)
        except PluginRegistryError as e:
            # xfail if this is a test, otherwise just raise PluginRegistryError
            if self._is_test:
                pytest.xfail(str(e))
            else:
                raise PluginRegistryError(e)
        try:
            self.validate_registry_interfaces(current_registry)
        except PluginRegistryError as e:
            # xfail if this is a test, otherwise just raise PluginRegistryError
            if self._is_test:
                pytest.xfail(str(e))
            else:
                raise PluginRegistryError(e)
        for plugin_type in current_registry:
            for interface in current_registry[plugin_type]:
                for plugin in current_registry[plugin_type][interface]:
                    try:
                        if plugin_type != "text_based":
                            self.validate_plugin_attrs(
                                plugin_type,
                                interface,
                                plugin,
                                current_registry[plugin_type][interface][plugin],
                            )
                    except PluginRegistryError as e:
                        # xfail if this is a test,
                        # otherwise just raise PluginRegistryError
                        if self._is_test:
                            pytest.xfail(str(e))
                        else:
                            raise PluginRegistryError(e)

    def validate_plugin_attrs(self, plugin_type, interface, name, plugin):
        """Test non-product plugin for all required attributes."""
        missing = []
        if plugin_type == "yaml_based" and interface != "products":
            attrs = [
                "docstring",
                "family",
                "interface",
                "package",
                "plugin_type",
                "relpath",
            ]
        elif plugin_type == "yaml_based":
            attrs = [
                "docstring",
                "family",
                "interface",
                "package",
                "plugin_type",
                "product_defaults",
                "source_names",
                "relpath",
            ]
        else:
            attrs = [
                "docstring",
                "family",
                "interface",
                "package",
                "plugin_type",
                "signature",
                "relpath",
            ]
        for attr in attrs:
            try:
                plugin[attr]
            except KeyError:
                missing.append(attr)
        if missing:
            raise PluginRegistryError(
                f"Plugin '{name}' is missing the following required "
                f"top-level properties: '{missing}'"
            )

    def validate_registry_interfaces(self, current_registry):
        """Test Plugin Registry interfaces validity."""
        yaml_interfaces = []
        module_interfaces = []

        # NOTE: all <pkg>/interfaces/__init__.py files MUST
        # contain a "module_based_interfaces" list and a
        # "yaml_based_interfaces" list - this is how we
        # identify the valid interface names.
        # We must avoid actually importing the interfaces within
        # the geoips repo - or we will end up with a circular import
        # due to BaseInterface.
        for pkg in get_entry_point_group("geoips.plugin_packages"):
            try:
                mod = import_module(f"{pkg.value}.interfaces")
            except ModuleNotFoundError as resp:
                if f"No module named '{pkg.value}.interfaces'" in str(resp):
                    continue
                else:
                    raise ModuleNotFoundError(resp)
            module_interfaces += mod.module_based_interfaces
            yaml_interfaces += mod.yaml_based_interfaces

        bad_interfaces = []
        for plugin_type in ["module_based", "yaml_based"]:
            for interface in current_registry[plugin_type]:
                if (
                    interface not in module_interfaces
                    and interface not in yaml_interfaces
                ):
                    error_str = f"\nPlugin type '{plugin_type}' does not allow "
                    error_str += f"interface '{interface}'.\n"
                    error_str += "\nValid interfaces: "
                    if plugin_type == "module_based":
                        interface_list = module_interfaces
                    else:
                        interface_list = yaml_interfaces
                    error_str += f"\n{interface_list}\n"
                    error_str += "\nPlease update the following plugins "
                    error_str += "to use a valid interface:\n"
                    error_str += pformat(current_registry[plugin_type][interface])
                    bad_interfaces.append(error_str)
        if bad_interfaces:
            error_str = "The following interfaces were not valid:\n"
            for error in bad_interfaces:
                error_str += error
            raise PluginRegistryError(error_str)

=======
>>>>>>> 6241dfb4

plugin_registry = PluginRegistry()<|MERGE_RESOLUTION|>--- conflicted
+++ resolved
@@ -214,157 +214,5 @@
             )
         return plugin_type
 
-<<<<<<< HEAD
-    def validate_plugin_types_exist(self, reg_dict, reg_path):
-        """Test that all top level plugin types exist in each registry file."""
-        expected_plugin_types = ["yaml_based", "module_based", "text_based"]
-        for p_type in expected_plugin_types:
-            if p_type not in reg_dict:
-                error_str = f"Expected plugin type '{p_type}' to be in the registry but"
-                error_str += f" wasn't. This was in file '{reg_path}'."
-                raise PluginRegistryError(error_str)
-
-    def validate_all_registries(self):
-        """Validate all registries in the current installation.
-
-        This should be run during testing, but not at runtime.
-        Ensure we do not fail catastrophically for a single bad plugin
-        at runtime, so test up front to test validity.
-        """
-        for reg_path in self.registry_files:
-            pkg_plugins = json.load(open(reg_path, "r"))
-            self.validate_registry(pkg_plugins, reg_path)
-
-    def validate_registry(self, current_registry, fpath):
-        """Test all plugins found in registered plugins for their validity."""
-        try:
-            self.validate_plugin_types_exist(current_registry, fpath)
-        except PluginRegistryError as e:
-            # xfail if this is a test, otherwise just raise PluginRegistryError
-            if self._is_test:
-                pytest.xfail(str(e))
-            else:
-                raise PluginRegistryError(e)
-        try:
-            self.validate_registry_interfaces(current_registry)
-        except PluginRegistryError as e:
-            # xfail if this is a test, otherwise just raise PluginRegistryError
-            if self._is_test:
-                pytest.xfail(str(e))
-            else:
-                raise PluginRegistryError(e)
-        for plugin_type in current_registry:
-            for interface in current_registry[plugin_type]:
-                for plugin in current_registry[plugin_type][interface]:
-                    try:
-                        if plugin_type != "text_based":
-                            self.validate_plugin_attrs(
-                                plugin_type,
-                                interface,
-                                plugin,
-                                current_registry[plugin_type][interface][plugin],
-                            )
-                    except PluginRegistryError as e:
-                        # xfail if this is a test,
-                        # otherwise just raise PluginRegistryError
-                        if self._is_test:
-                            pytest.xfail(str(e))
-                        else:
-                            raise PluginRegistryError(e)
-
-    def validate_plugin_attrs(self, plugin_type, interface, name, plugin):
-        """Test non-product plugin for all required attributes."""
-        missing = []
-        if plugin_type == "yaml_based" and interface != "products":
-            attrs = [
-                "docstring",
-                "family",
-                "interface",
-                "package",
-                "plugin_type",
-                "relpath",
-            ]
-        elif plugin_type == "yaml_based":
-            attrs = [
-                "docstring",
-                "family",
-                "interface",
-                "package",
-                "plugin_type",
-                "product_defaults",
-                "source_names",
-                "relpath",
-            ]
-        else:
-            attrs = [
-                "docstring",
-                "family",
-                "interface",
-                "package",
-                "plugin_type",
-                "signature",
-                "relpath",
-            ]
-        for attr in attrs:
-            try:
-                plugin[attr]
-            except KeyError:
-                missing.append(attr)
-        if missing:
-            raise PluginRegistryError(
-                f"Plugin '{name}' is missing the following required "
-                f"top-level properties: '{missing}'"
-            )
-
-    def validate_registry_interfaces(self, current_registry):
-        """Test Plugin Registry interfaces validity."""
-        yaml_interfaces = []
-        module_interfaces = []
-
-        # NOTE: all <pkg>/interfaces/__init__.py files MUST
-        # contain a "module_based_interfaces" list and a
-        # "yaml_based_interfaces" list - this is how we
-        # identify the valid interface names.
-        # We must avoid actually importing the interfaces within
-        # the geoips repo - or we will end up with a circular import
-        # due to BaseInterface.
-        for pkg in get_entry_point_group("geoips.plugin_packages"):
-            try:
-                mod = import_module(f"{pkg.value}.interfaces")
-            except ModuleNotFoundError as resp:
-                if f"No module named '{pkg.value}.interfaces'" in str(resp):
-                    continue
-                else:
-                    raise ModuleNotFoundError(resp)
-            module_interfaces += mod.module_based_interfaces
-            yaml_interfaces += mod.yaml_based_interfaces
-
-        bad_interfaces = []
-        for plugin_type in ["module_based", "yaml_based"]:
-            for interface in current_registry[plugin_type]:
-                if (
-                    interface not in module_interfaces
-                    and interface not in yaml_interfaces
-                ):
-                    error_str = f"\nPlugin type '{plugin_type}' does not allow "
-                    error_str += f"interface '{interface}'.\n"
-                    error_str += "\nValid interfaces: "
-                    if plugin_type == "module_based":
-                        interface_list = module_interfaces
-                    else:
-                        interface_list = yaml_interfaces
-                    error_str += f"\n{interface_list}\n"
-                    error_str += "\nPlease update the following plugins "
-                    error_str += "to use a valid interface:\n"
-                    error_str += pformat(current_registry[plugin_type][interface])
-                    bad_interfaces.append(error_str)
-        if bad_interfaces:
-            error_str = "The following interfaces were not valid:\n"
-            for error in bad_interfaces:
-                error_str += error
-            raise PluginRegistryError(error_str)
-
-=======
->>>>>>> 6241dfb4
 
 plugin_registry = PluginRegistry()
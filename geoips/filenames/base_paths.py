--- conflicted
+++ resolved
@@ -17,20 +17,6 @@
 
 LOG = logging.getLogger(__name__)
 
-<<<<<<< HEAD
-=======
-PATHS = {}
-
-# Get the base package directory
-PATHS["BASE_PATH"] = pathjoin(dirname(__file__), "..")
-# URL of the most GeoIPS GitHub hosted documentation.
-PATHS["GEOIPS_DOCS_URL"] = r"https://nrlmmd-geoips.github.io/geoips/"
-
-PATHS["GEOIPS_OPERATIONAL_USER"] = False
-if getenv("GEOIPS_OPERATIONAL_USER"):
-    PATHS["GEOIPS_OPERATIONAL_USER"] = getenv("GEOIPS_OPERATIONAL_USER")
-
->>>>>>> a1998a9c
 # At a minimum, GEOIPS_OUTDIRS must be defined.
 if not os.getenv("GEOIPS_OUTDIRS"):
     raise KeyError(
@@ -170,55 +156,8 @@
         "TC_DECKS_DB",
         os.path.join(paths["GEOIPS_OUTDIRS"], "longterm_files/tc/tc_decks.db"),
     )
-<<<<<<< HEAD
     paths["TC_DECKS_DIR"] = get_env_path(
         "TC_DECKS_DIR", os.path.join(paths["GEOIPS_OUTDIRS"], "longterm_files/tc/decks")
-=======
-elif getenv("GEOIPS_ANCILDAT_AUTOGEN"):
-    PATHS["GEOIPS_ANCILDAT_AUTOGEN"] = getenv("GEOIPS_ANCILDAT_AUTOGEN").rstrip("/")
-
-if not getenv("LOGDIR"):
-    PATHS["LOGDIR"] = pathjoin(PATHS["GEOIPS_OUTDIRS"], "logs")
-else:
-    PATHS["LOGDIR"] = getenv("LOGDIR").rstrip("/")
-
-if not getenv("GEOIPSDATA"):
-    PATHS["GEOIPSDATA"] = pathjoin(PATHS["GEOIPS_OUTDIRS"], "geoipsdata")
-else:
-    PATHS["GEOIPSDATA"] = getenv("GEOIPSDATA").rstrip("/")
-
-if not getenv("GEOIPS_VERS"):
-    PATHS["GEOIPS_VERS"] = "0.0.0"
-else:
-    PATHS["GEOIPS_VERS"] = getenv("GEOIPS_VERS")
-
-
-if getenv("TCWWW"):
-    PATHS["TCWWW"] = getenv("TCWWW").rstrip("/")
-else:
-    PATHS["TCWWW"] = pathjoin(PATHS["GEOIPS_OUTDIRS"], "preprocessed", "tcwww")
-
-if getenv("TCWWW_URL"):
-    PATHS["TCWWW_URL"] = getenv("TCWWW_URL").rstrip("/")
-else:
-    PATHS["TCWWW_URL"] = PATHS["TCWWW"]
-
-if getenv("PUBLICWWW"):
-    PATHS["PUBLICWWW"] = getenv("PUBLICWWW").rstrip("/")
-else:
-    PATHS["PUBLICWWW"] = pathjoin(PATHS["GEOIPS_OUTDIRS"], "preprocessed", "publicwww")
-
-if getenv("PUBLICWWW_URL"):
-    PATHS["PUBLICWWW_URL"] = getenv("PUBLICWWW_URL").rstrip("/")
-else:
-    PATHS["PUBLICWWW_URL"] = PATHS["PUBLICWWW"]
-
-if getenv("PRIVATEWWW"):
-    PATHS["PRIVATEWWW"] = getenv("PRIVATEWWW").rstrip("/")
-else:
-    PATHS["PRIVATEWWW"] = pathjoin(
-        PATHS["GEOIPS_OUTDIRS"], "preprocessed", "privatewww"
->>>>>>> a1998a9c
     )
 
     # Template Paths

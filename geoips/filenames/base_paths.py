--- conflicted
+++ resolved
@@ -57,25 +57,9 @@
         return default
 
 
-<<<<<<< HEAD
 def initialize_paths():
     """
     Initialize and return a dictionary of paths used throughout GeoIPS.
-=======
-PATHS["OUTPUT_CHECKER_THRESHOLD_IMAGE"] = 0.05
-if getenv("OUTPUT_CHECKER_THRESHOLD_IMAGE"):
-    PATHS["OUTPUT_CHECKER_THRESHOLD_IMAGE"] = float(
-        getenv("OUTPUT_CHECKER_THRESHOLD_IMAGE").rstrip("/")
-    )
-
-# Location for writing out pregenerated "clean" imagery files
-if getenv("CLEAN_IMAGERY_PATH"):
-    PATHS["CLEAN_IMAGERY_PATH"] = getenv("CLEAN_IMAGERY_PATH").rstrip("/")
-else:
-    PATHS["CLEAN_IMAGERY_PATH"] = pathjoin(
-        PATHS["GEOIPS_OUTDIRS"], "preprocessed", "clean_imagery"
-    )
->>>>>>> dca02dbb
 
     Returns
     -------
@@ -126,6 +110,9 @@
         "DEFAULT_QUEUE": os.getenv("DEFAULT_QUEUE", None),
         # Computer Identifier
         "BOXNAME": socket.gethostname(),
+        "OUTPUT_CHECKER_THRESHOLD_IMAGE": float(
+            os.getenv("OUTPUT_CHECKER_THRESHOLD_IMAGE", 0.05)
+        ),
     }
 
     # these are the defaults for path based environment variables
@@ -173,7 +160,6 @@
     # using "get_env_var" function to set the variables to the environment variable
     # specified option (when defined via the first argument)
     # else defaulting to the passed-in default (second argument)
-
     for key, value in geoips_global_variables.items():
         paths[key] = get_env_var(key, value)
 

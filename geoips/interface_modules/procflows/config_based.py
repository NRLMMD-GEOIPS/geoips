# # # Distribution Statement A. Approved for public release. Distribution unlimited.
# # #
# # # Author:
# # # Naval Research Laboratory, Marine Meteorology Division
# # #
<<<<<<< HEAD
# # # This program is free software:
# # # you can redistribute it and/or modify it under the terms
# # # of the NRLMMD License included with this program.
# # #
# # # If you did not receive the license, see
# # # https://github.com/U-S-NRL-Marine-Meteorology-Division/
# # # for more information.
# # #
# # # This program is distributed WITHOUT ANY WARRANTY;
# # # without even the implied warranty of MERCHANTABILITY
# # # or FITNESS FOR A PARTICULAR PURPOSE.
# # # See the included license for more details.
=======
# # # This program is free software: you can redistribute it and/or modify it under
# # # the terms of the NRLMMD License included with this program. This program is
# # # distributed WITHOUT ANY WARRANTY; without even the implied warranty of
# # # MERCHANTABILITY or FITNESS FOR A PARTICULAR PURPOSE. See the included license
# # # for more details. If you did not receive the license, for more information see:
# # # https://github.com/U-S-NRL-Marine-Meteorology-Division/
>>>>>>> 18b15815

''' Driver for standard single channel products '''

import logging
from importlib import import_module

from geoips.interfaces import interpolators
from geoips.interfaces import output_formats
from geoips.interfaces import readers
from geoips.utils.memusg import print_mem_usage
from geoips.dev.utils import output_process_times
from geoips.interface_modules.procflows.single_source import process_sectored_data_output
from geoips.interface_modules.procflows.single_source import process_xarray_dict_to_output_format
from geoips.interface_modules.readers.utils.geostationary_geolocation import CoverageError
from geoips.dev.output_config import get_output_format_kwargs
from geoips.dev.output_config import get_output_format
from geoips.dev.output_config import get_minimum_coverage
from geoips.dev.output_config import produce_current_time
from geoips.geoips_utils import find_entry_point
from geoips.filenames.base_paths import PATHS as gpaths

PMW_NUM_PIXELS_X = 1400
PMW_NUM_PIXELS_Y = 1400
PMW_PIXEL_SIZE_X = 1000
PMW_PIXEL_SIZE_Y = 1000

LOG = logging.getLogger(__name__)

procflow_type = 'standard'


def update_output_dict_from_command_line_args(output_dict, command_line_args=None):

    if command_line_args is None:
        LOG.info('SKIPPING command_line_args not specified, returning original output_dict')
        return output_dict

    final_output_dict = output_dict.copy()
    for cmdline_fld_name in ['filename_format_kwargs', 'metadata_filename_format_kwargs']:

        # Skip fields that are NOT in command_line_args
        if cmdline_fld_name not in command_line_args or command_line_args[cmdline_fld_name] is None:
            LOG.info('SKIPPING %s argument not specified command line')
            continue

        # Convert filename_format_kwargs and metadata_filename_format_kwargs to their plural counterparts
        if cmdline_fld_name == 'filename_format_kwargs':
            output_fld_name = 'filename_formats_kwargs'
            output_fld_val = {'all': command_line_args[cmdline_fld_name]}
        elif cmdline_fld_name == 'metadata_filename_format_kwargs':
            output_fld_name = 'metadata_filename_formats_kwargs'
            output_fld_val = {'all': command_line_args[cmdline_fld_name]}
        else:
            output_fld_name = cmdline_fld_name
            output_fld_val = command_line_args[cmdline_fld_name]

        # If the current command line field is not in the output dict at all, just add the whole thing.
        if output_fld_name not in output_dict:
            LOG.info('ADDING output_dict "%s" from command_line_args: %s',
                     cmdline_fld_name, output_fld_val)
            final_output_dict[output_fld_name] = output_fld_val

        # If the special key 'all' is in the desired output_dict field, and it is NOT currently in the
        # output_dict, then add the entire "all" field
        elif 'all' in output_fld_val and 'all' not in output_dict[output_fld_name]:
            LOG.warning('REPLACING output_dict "%s" *all*with command_line_args: %s',
                        output_fld_name, output_fld_val)
            final_output_dict[output_fld_name]['all'] = output_fld_val['all']

        # If the special key "all" is in the desired output_dict field, but IS currently in the
        # output_dict, then add the individual fields within the command line dictionary
        elif 'all' in output_fld_val:
            LOG.warning('REPLACING output_dict "%s" *fields* with command_line_args: %s',
                        output_fld_name, output_fld_val)
            for kwarg_name in output_fld_val['all']:
                final_output_dict[output_fld_name]['all'][kwarg_name] = output_fld_val['all'][kwarg_name]

        # Otherwise this is a normal argument, just replace it.
        else:
            LOG.warning('REPLACING entire output_dict "%s" with command_line_args: %s',
                        output_fld_name, output_fld_val)
            final_output_dict[cmdline_fld_name] = output_fld_val

    return final_output_dict


def get_required_outputs(config_dict, sector_type):
    ''' Get only the required outputs from the current sector_type '''

    return_dict = {}
    for output_type, output_dict in config_dict['outputs'].items():
        # If the current output type does not require the current sector_type, skip
        if output_dict['requested_sector_type'] != sector_type:
            continue
        return_dict[output_type] = output_dict

    return return_dict


def get_bg_xarray(sect_xarrays, area_def, product_name, resampled_read=False):

    from geoips.dev.product import get_interp_name, get_interp_args
    interp_func_name = get_interp_name(product_name, sect_xarrays['METADATA'].source_name)
    interp_func = None
    if interp_func_name is not None:
        interp_func = interpolators.get(interp_func_name)
        interp_args = get_interp_args(product_name, sect_xarrays['METADATA'].source_name)

    alg_xarray = None

    # If this is a preprocessed data file with the final product in it, just pull the final product
    # Must take out METADATA dataset!
    if len(set(sect_xarrays.keys()).difference({'METADATA'})) == 1\
       and product_name in list(sect_xarrays.values())[0].variables:
        sect_xarray = list(sect_xarrays.values())[0]

        # Efficiency hit with to_masked_array
        # LOG.info('Min/max %s %s / %s',
        #          product_name,
        #          sect_xarray[product_name].to_masked_array().min(),
        #          sect_xarray[product_name].to_masked_array().max())

        alg_xarray = interp_func(area_def, sect_xarray, alg_xarray, varlist=[product_name], **interp_args)

        # Efficiency hit with to_masked_array
        # LOG.info('Min/max interp %s %s / %s',
        #          product_name,
        #          alg_xarray[product_name].min(),
        #          alg_xarray[product_name].max())

    # If this is a raw datafile, pull the required variables for applying the given algorithm, and generate the
    # product array.
    else:
        from geoips.interface_modules.procflows.single_source import pad_area_definition
        pad_area_def = pad_area_definition(area_def)
        # Ensure pre-processed and raw look the same - this requires applying algorithm to padded sectored data,
        # since that is what is written out to the pre-processed netcdf file,
        # then interpolating to the desired area definition.
        from geoips.interface_modules.procflows.single_source import get_alg_xarray
        sect_xarray = get_alg_xarray(sect_xarrays, pad_area_def, product_name, resampled_read=resampled_read)
        alg_xarray = interp_func(area_def, sect_xarray, alg_xarray, varlist=[product_name])

    alg_xarray.attrs['registered_dataset'] = True
    alg_xarray.attrs['area_definition'] = area_def
    if product_name in alg_xarray.variables:
        from geoips.interface_modules.procflows.single_source import add_filename_extra_field
        alg_xarray = add_filename_extra_field(alg_xarray,
                                              'background_data',
                                              f'bg{product_name}')

    return alg_xarray


def get_resampled_read(config_dict, area_defs, area_def_id, sector_type, reader, fnames, variables):
    ''' Return dictionary of xarray datasets for a given area def, resampled to that area_def'''

    return get_sectored_read(config_dict, area_defs, area_def_id, sector_type, reader, fnames, variables)


def get_sectored_read(config_dict, area_defs, area_def_id, sector_type, reader, fnames, variables):
    ''' Return dictionary of xarray datasets for a given area def, sectored to that area_def'''

    area_def = area_defs[area_def_id][sector_type]['area_def']

    from geoips.interface_modules.procflows.single_source import pad_area_definition
    if 'primary_sector' in config_dict:
        primary_sector_type = area_defs[area_def_id][config_dict['primary_sector']]
        pad_area_def = primary_sector_type['area_def']
    else:
        pad_area_def = pad_area_definition(area_def)
    try:
        xobjs = reader(fnames,
                       metadata_only=False,
                       chans=variables,
                       area_def=pad_area_def)
    # geostationary satellites fail with IndexError when the area_def does not intersect the
    # data.  Just skip those.  We need a better method for handling this generally, but for
    # now skip IndexErrors.
    except IndexError as resp:
        LOG.error('%s SKIPPING no coverage for %s', resp, area_def)
        return {}
    return xobjs


def get_area_def_list_from_dict(area_defs):
    ''' Get a list of actual area_defs from the full dictionary returned from get_area_defs_from_available_sectors'''
    list_area_defs = []
    for area_def_id in area_defs:
        for sector_type in area_defs[area_def_id]:
            for ad in area_defs[area_def_id][sector_type]:
                list_area_defs += [area_defs[area_def_id][sector_type]['area_def']]
    return list_area_defs


def set_comparison_path(output_dict, product_name, output_type, command_line_args=None):
    ''' Replace variables specified by <varname> within the config-specified compare_path
        with appropriate variable names.

    Args:
        config (dict) : Dictionary of output specifications, containing key "compare_path"
        product_name (str) : Current requested product name, all instances of
                                <product> in compare_path replaced with product_name argument
        output_type (str) : Current requested output type, all instances of
                                <output> in compare_path replaced with output argument
    Returns:
        (str) : Return a single string with the fully specified comparison path for current product'''

    compare_path = None
    if command_line_args is not None and command_line_args['compare_path'] is not None:
        compare_path = command_line_args['compare_path']

    # If this config has a compare_path specified, replace variables appropriately
    if 'compare_path' in output_dict or compare_path is not None:
        if 'compare_outputs_module' in output_dict:
            compare_outputs_module = output_dict['compare_outputs_module']
        else:
            compare_outputs_module = 'compare_outputs'

        if compare_path is None:
            compare_path = output_dict['compare_path']

        cpath = compare_path.replace('<product>',
                                     product_name).replace('<procflow>',
                                                           'config_based').replace('<output>',
                                                                                   output_type)
    # If there is no comparison specified, identify as "no_comparison"
    else:

        cpath = 'no_comparison'
        compare_outputs_module = 'no_compare_outputs_module'

    return cpath, compare_outputs_module


def initialize_final_products(final_products, cpath, cmodule):
    ''' Initialize the final_products dictionary with cpath dictionary key if needed.

    Args:
        final_products (dict) : Dictionary of final products, with keys of final required "compare_path"
                                    Products with no compare_path specified are stored with the key "no_comparison"
        cpath (str) : Key to add to final_products dictionary
    Returns:
        (dict) : Return final_products dictionary, updated with current "cpath" key:
                    final_products[cpath]['files'] = <list_of_files_in_given_cpath>'''

    if cpath not in final_products:
        final_products[cpath] = {}
        # This is where we store all the files
        final_products[cpath]['files'] = []
        final_products[cpath]['database writes'] = []
        final_products[cpath]['compare_outputs_module'] = cmodule

    return final_products


def write_to_database(final_product, product_name, xarray_obj, available_sectors_dict, output_dict, **writer_kwargs):
    """
    Add a final product to the product database.
    Loads the correct database writer interface, and uses xarray attributes to create product metadata

    Args:
        final_product (str) : Full path to final product saved to disk
        product_name (str) : Name of product
        xarray_obj(xarray object or dict of xarray objects) : xarray object(s) holding metadata information
        available_sectors_dict (dict) : dictionary holding available sectors for product
        output_dict (dict) : dictionary of output specifications, with 'requested_sector_type'
        **writer_kwargs : Other information to pass to database writer (such as area_def)
    Returns:
        (str) : Full final product path written to database
    """
    from geoips_db.dev.postgres_database import get_db_writer
    req_sector_type = output_dict['requested_sector_type']
    db_writer_name = available_sectors_dict[req_sector_type]['product_database_writer']
    db_writer = get_db_writer(db_writer_name)

    area_def = writer_kwargs.get('area_def')
    file_split = final_product.split('.')
    if len(file_split) > 1:
        file_type = file_split[-1]
    else:
        file_type = ''
    writer_kwargs['fileType'] = file_type
    writer_kwargs['product'] = product_name

    product_added = db_writer(final_product, xarray_obj, area_def=area_def, additional_attrs=writer_kwargs)

    return product_added


def process_unsectored_data_outputs(final_products, available_outputs_dict, available_sectors_dict, xobjs, variables,
                                    command_line_args=None, write_to_product_db=False):
    ''' Loop through all possible outputs, identifying output types that require unsectored data output.
        Produce all required unsectored data output, update final_products dictionary accordingly, and
        return final_products dictionary with the new unsectored outputs.

    Args:
        final_products (dict) : Dictionary of final products, with keys of final required "compare_path"
                                    Products with no compare_path specified are stored with the key "no_comparison"
        available_outputs_dict (dict) : Dictionary of all available output product specifications
        available_sectors_dict (dict) : Dictionary of available sector types - we are looking for available sectors
                                        that contain the "unsectored" keyword.
        xobjs (dict) : Dictionary of xarray datasets, for use in producing unsectored output formats
        variables (list) : List of strings of required variables in the given product.

    Returns:
        (dict) : Return final_products dictionary, updated with current "cpath" key:
                    final_products[cpath]['files'] = <list_of_files_in_given_cpath>'''

    # These are the different sectors, one for each method of reprojecting or sectoring or resampling the data
    for sector_type in available_sectors_dict:
        # We are looking for a sector_type that has the keyword "unsectored" meaning we want to process the dat
        # before doing anything else to it
        if 'unsectored' in available_sectors_dict[sector_type] and available_sectors_dict[sector_type]['unsectored']:
            # Once we've found an "unsectored" data type, we will look for all the output_types
            # in "available_outputs_dict" that use that sector_type
            for output_type in available_outputs_dict:
                output_dict = available_outputs_dict[output_type]
                output_dict = update_output_dict_from_command_line_args(output_dict, command_line_args)
                if output_dict['requested_sector_type'] == sector_type:
                    # Now we will produce all of the individual products for the given output_type/sector_type
                    for product_name in output_dict['product_names']:
                        # This grabs the compare_path that was requested in the YAML config, and replaces
                        # all instances of <product> with product_name and
                        # all instances of <output> with output_type
                        cpath, cmodule = set_comparison_path(output_dict, product_name, output_type, command_line_args)
                        # This adds "cpath" to the final_products dictionary, if necessary
                        final_products = initialize_final_products(final_products, cpath, cmodule)
                        final_products[cpath]['compare_outputs_module'] = cmodule

                        # This actually produces all the required output files for the current product
                        out = process_xarray_dict_to_output_format(xobjs, variables, product_name, output_dict)

                        # Add them to the final_products dictionary - comparisons happen at the end.
                        final_products[cpath]['files'] += out
                        if write_to_product_db:
                            for fprod in out.keys():
                                product_added = write_to_database(fprod, product_name, xobjs, available_sectors_dict, output_dict)
                                final_products[cpath]['database writes'] += [product_added]
    return final_products


def requires_bg(available_outputs_dict, sector_type):
    ''' Check if a given sector_type is requested for any product_types that also require background imagery.

    Args:
        available_outputs_dict (dict) : Dictionary of all requested output_types (specified in YAML config)
        sector_type (str) : sector_type to determine if any output_types that require background imagery also
                                request the passed sector_type
    Returns:
        (bool) : True if any output_types that require background imagery require the passed "sector_type"
                 False if no output_types require both background imagery and the passed "sector_type"
    '''
    # Check each output_type in the full config_dict
    for output_type in available_outputs_dict:
        # If the current output_type has an entry for "background_products" that means it requires background imagery
        # If the current output_type also requested the passed "sector_type", then return True.
        if 'background_products' in available_outputs_dict[output_type] \
           and available_outputs_dict[output_type]['requested_sector_type'] == sector_type:
            return True
    # If no output_types required both background_products and the passed "sector_type" then return False
    return False


def is_required_sector_type(available_outputs_dict, sector_type):
    ''' Check if a given sector_type is required for any currently requested output_types

    Args:
        available_outputs_dict (dict) : Dictionary of all requested output_types (specified in YAML config)
        sector_type (str) : Determine if any output_types require the currently requested "sector_type"

    Returns:
        (bool) : True if any output_types require the passed "sector_type"
                 False if no output_types require the passed "sector_type"
    '''
    # Go through each output_type currently requested in the YAML config file
    for output_type in available_outputs_dict.keys():
        # If the passed sector_type is requested for any output_type in the YAML config, return True
        if sector_type == available_outputs_dict[output_type]['requested_sector_type']:
            return True
    # If the passed sector_type is not needed in the YAML config, return False
    return False


def get_config_dict(config_yaml_file):
    ''' Populate the full config dictionary (sector and output specifications) from a given YAML config file

    Args:
        config_yaml_file (str) : Full path to YAML config file, containing sector and output specifications.
                                    YAML config files support environment variables in entries flagged with !ENV

    Returns:
        (dict) : Return dictionary of both sector and output specifications, as found in config_yaml_file
                    The output dictionary references the "sector_types" found in the available_sectors dictionary,
                    each output_type requests a specific "sector_type" to be used for processing.
    '''
    # import yaml
    # with open(config_yaml_file, 'r') as f:
    #     config_dict = yaml.safe_load(f)
    # return config_dict
    # This allows environment variables specified by !ENV ${ENVVARNAME}
    from pyaml_env import parse_config
    return parse_config(config_yaml_file)


def get_variables_from_available_outputs_dict(available_outputs_dict, source_name, sector_types=None):
    ''' Get required variables for all outputs for a given "source_name" specified within the YAML config

    Args:
        available_outputs_dict (dict) : Dictionary of all requested output_types (specified in YAML config)
        source_name (str) : Find all required variables for the passed "source_name"
        sector_types (list) : DEFAULT None, if sector_types list of strings is passed, only include
                                output_types that require one of the passed "sector_types"

    Returns:
        (list) : List of all required variables for all output products for the given source_name
    '''
    from geoips.dev.product import get_required_variables

    variables = []
    # Loop through all possible output types
    for output_type in available_outputs_dict:
        # If we requested specific sector_types, only include output_types that require that sector_type
        if sector_types is None or available_outputs_dict[output_type]['requested_sector_type'] in sector_types:
            # Loop through all products for the given output_type
            for product_name in available_outputs_dict[output_type]['product_names']:
                # Add all required variables for the current product and source to the list
                variables += get_required_variables(product_name, source_name)
    # Return list of all required variables
    return list(set(variables))


def get_area_defs_from_available_sectors(available_sectors_dict, command_line_args, xobjs, variables):
    ''' Get all required area_defs for the given set of YAML config parameters (config_dict), command_line_args,
        xobjs, and required variables. Command line args override config specifications

    Args:
        available_sectors_dict (dict) : Dictionary of all requested sector_types (specified in YAML config)
        command_line_args (dict) : Dictionary of command line arguments - any command line argument that is also
                                    a key in available_sectors_dict[<sector_type>] will replace the value in
                                    the available_sectors_dict[<sector_type>]
        xobjs (dict) : Dictionary of xarray datasets, used in determining start/end time of data files for identifying
                        dynamic sectors
        variables (list) : List of required variables, for determining center coverage for TCs

    Returns:
        (dict) : Dictionary of required area_defs, with area_def.name as the dictionary keys.
                    Based on YAML config-specified available_sectors, and command line args

                    Each area_def.name key has one or more "sector_types" associated with it.

                    Each sector_type dictionary contains the actual "requested_sector_dict" from the YAML config,
                    and the actual AreaDefinition object that was returned.

                        area_defs[area_def.name][sector_type]['requested_sector_dict']
                        area_defs[area_def.name][sector_type]['area_def']
    '''

    area_defs = {}
    from geoips.interface_modules.procflows.single_source import get_area_defs_from_command_line_args
    # Loop through all available sector types
    for sector_type in available_sectors_dict:
        sector_dict = available_sectors_dict[sector_type].copy()

        # If the current sector_type is "unsectored" skip it, because it has no associated sector information
        if 'unsectored' in sector_dict and sector_dict['unsectored']:
            continue

        # command_line_args take priority over config args - if someone passes something in
        # explicitly, it will be used rather than config "default"
        for argname in command_line_args.keys():
            if command_line_args[argname]:
                sector_dict[argname] = command_line_args[argname]

        # Double check if tcdb should be set to false
        if sector_dict.get('trackfiles'):
            sector_dict['tcdb'] = False

        # This is the standard "get_area_defs_from_command_line_args", YAML config specified sector information
        # matches the command line specified sector information
        curr_area_defs = get_area_defs_from_command_line_args(sector_dict,
                                                              xobjs,
                                                              variables,
                                                              filter_time=True)

        # Loop through the list of area_defs returned by get_area_defs_from_command_line_args,
        # we are going to organize them
        for area_def in curr_area_defs:
            # Use description or name so it includes synoptic time
            # We want each sectorname as a key in the dictionary, with one or more sector_types attached to it.
            # Ie, we may have different sizes/resolutions for the same region, so we want a dictionary of sector_types
            # within the dictionary of area_defs
            if area_def.name not in area_defs:
                # Store the actual sector_dict and area_def in the dictionary
                area_defs[area_def.name] = {sector_type: {'requested_sector_dict': sector_dict,
                                                          'area_def': area_def}}
            else:
                area_defs[area_def.name][sector_type] = {'requested_sector_dict': sector_dict,
                                                         'area_def': area_def}
    return area_defs


def config_based(fnames, command_line_args=None):
    ''' Workflow for efficiently running all required outputs (sectors and products) for a given set of data types,
        specified via a YAML config file

    Args:
        fnames (list) : List of strings specifying full paths to input file names to process
        command_line_args (dict) : dictionary of command line arguments
                                     'output_config': Explicitly request full path to YAML config file
    Returns:
        (int) : 0 for successful completion, non-zero for error (incorrect comparison, or failed run)
    '''
    from datetime import datetime
    process_datetimes = {}
    process_datetimes['overall_start'] = datetime.utcnow()
    final_products = {}
    removed_products = []
    saved_products = []
    num_jobs = 0

    from geoips.commandline.args import check_command_line_args

    # These args should always be checked
    check_args = ['output_config',
                  'fuse_files', 'fuse_reader', 'fuse_resampled_read', 'fuse_product',
                  'filename_format_kwargs', 'metadata_filename_format_kwargs',
                  'tcdb_sector_list', 'product_db', 'product_db_writer_override',
                  'output_file_list_fname']

    check_command_line_args(check_args, command_line_args)
    config_dict = get_config_dict(command_line_args['output_config'])

    from glob import glob
    from geoips.dev.product import get_required_variables

    if not fnames and 'filenames' in config_dict:
        fnames = glob(config_dict['filenames'])

    output_file_list_fname = command_line_args['output_file_list_fname']
    bg_files = None
    bg_product_name = None
    bg_resampled_read = False
    bg_self_register_dataset= None
    bg_self_register_source = None

    if 'fuse_files' in command_line_args and command_line_args['fuse_files'] is not None:
        bg_files = command_line_args['fuse_files'][0]
    elif 'fuse_files' in config_dict:
        bg_files = glob(config_dict['fuse_files'])

    if 'fuse_reader' in command_line_args and command_line_args['fuse_reader'] is not None:
        bg_reader = readers.get(command_line_args['fuse_reader'][0])
    elif 'fuse_reader' in config_dict:
        bg_reader = readers.get(config_dict['fuse_reader'])

    if 'fuse_product' in command_line_args and command_line_args['fuse_product'] is not None:
        bg_product_name = command_line_args['fuse_product'][0]
    elif 'fuse_product' in config_dict:
        bg_product_name = config_dict['fuse_product']

    if 'fuse_resampled_read' in command_line_args and command_line_args['fuse_resampled_read'] is not None:
        bg_resampled_read= command_line_args['fuse_resampled_read'][0]
    elif 'fuse_resampled_read' in config_dict:
        bg_resampled_read = config_dict['fuse_resampled_read']

    if 'fuse_self_register_dataset' in command_line_args and command_line_args['fuse_self_register_dataset'] is not None:
        bg_self_register_dataset = command_line_args['fuse_self_register_dataset'][0]
    elif 'fuse_self_register_dataset' in config_dict:
        bg_self_register_dataset = config_dict['fuse_self_register_dataset']

    if 'fuse_self_register_source' in command_line_args and command_line_args['fuse_self_register_source'] is not None:
        bg_self_register_source = command_line_args['fuse_self_register_source'][0]
    elif 'fuse_self_register_source' in config_dict:
        bg_self_register_source = config_dict['fuse_self_register_source']

    if 'product_db' in command_line_args and command_line_args['product_db']:
        product_db = command_line_args['product_db']
    elif 'product_db' in config_dict:
        product_db = config_dict['product_db']
    else:
        product_db = False

    if 'product_db_writer_override' in command_line_args and command_line_args['product_db_writer_override']:
        for sector, database_writer in command_line_args['product_db_writer_override'].items():
            config_dict['available_sectors'][sector] = database_writer

    if bg_files is not None:
        bg_xobjs = bg_reader(bg_files, metadata_only=True)
        bg_variables = get_required_variables(bg_product_name, bg_xobjs['METADATA'].source_name)

    if product_db:
        from os import getenv
        if not getenv('GEOIPS_DB_USER') or not getenv('GEOIPS_DB_PASS'):
                    raise ValueError('Need to set both $GEOIPS_DB_USER and $GEOIPS_DB_PASS')

    print_mem_usage('MEMUSG', verbose=False)
    reader = readers.get(config_dict['reader_name'])
    xobjs = reader(fnames, metadata_only=True)
    source_name = xobjs['METADATA'].source_name

    if not produce_current_time(config_dict, xobjs['METADATA'], output_dict_keys=None):
        LOG.info('SKIPPING ALL PROCESSING no products required for current time')
        return 0

    print_mem_usage('MEMUSG', verbose=False)
    variables = get_variables_from_available_outputs_dict(config_dict['outputs'], source_name)

    # If this config does not perform a sectored read, just read all the data now
    # Otherwise data will be read within the area_def loop
    sectored_read = False
    resampled_read = False
    if 'sectored_read' in config_dict and config_dict['sectored_read']:
        sectored_read = True
    if 'resampled_read' in config_dict and config_dict['resampled_read']:
        resampled_read = True

    if not resampled_read and not sectored_read:
        print_mem_usage('MEMUSG', verbose=False)
        xobjs = reader(fnames, metadata_only=False, chans=variables)

    print_mem_usage('MEMUSG', verbose=False)

    # command_line_args take priority over config args - if someone passes something in
    # explicitly, it will be used rather than config "default"
    area_defs = get_area_defs_from_available_sectors(config_dict['available_sectors'],
                                                     command_line_args,
                                                     xobjs,
                                                     variables)


    # Check if we have any required unsectored outputs, if so produce here, then continue
    final_products = process_unsectored_data_outputs(final_products,
                                                     config_dict['outputs'],
                                                     config_dict['available_sectors'],
                                                     xobjs,
                                                     variables,
                                                     command_line_args,
                                                     write_to_product_db=product_db)
    print_mem_usage('MEMUSG', verbose=False)

    from geoips.xarray_utils.data import sector_xarrays
    from geoips.filenames.duplicate_files import remove_duplicates
    from geoips.interface_modules.procflows.single_source import pad_area_definition, get_filename
    from geoips.interface_modules.procflows.single_source import plot_data, combine_filename_extra_fields
    from geoips.interface_modules.procflows.single_source import get_alg_xarray
    from geoips.interface_modules.procflows.single_source import verify_area_def
    from geoips.dev.product import get_covg_from_product, get_covg_args_from_product

    list_area_defs = get_area_def_list_from_dict(area_defs)

    area_def_num = 0
    # Loop through each template - register the data once for each template/area_def
    for area_def_id in area_defs:
        area_def_num = area_def_num + 1

        LOG.info('\n\n\n\nNEXT area def id: %s (%s of %s)',
                 area_def_id, area_def_num, len(area_defs))

        bg_alg_xarrays = {}
        # Loop through each sector_type - each sector_type is a different projection / shape / resolution,
        # so we only want to reproject once for each sector_type
        sector_type_num = 0
        for sector_type in area_defs[area_def_id]:
            sector_type_num = sector_type_num + 1

            curr_variables = get_variables_from_available_outputs_dict(config_dict['outputs'],
                                                                       source_name,
                                                                       sector_types=[sector_type])

            # If we read separately for each sector (geostationary), then must set xobjs within area_def loop
            if sectored_read:
                print_mem_usage('MEMUSG', verbose=False)
                # This will return potentially multiple sectored datasets of different shapes/resolutions.
                # Note currently get_sectored_read and get_resampled_read are identical, because we have no
                # sectored_read based readers.
                xobjs = get_sectored_read(config_dict, area_defs, area_def_id, sector_type, reader, fnames,
                                          curr_variables)
                if not xobjs:
                    continue
            if resampled_read:
                print_mem_usage('MEMUSG', verbose=False)
                # This will return one resampled dataset
                # Note currently get_sectored_read and get_resampled_read are identical, because we have no
                # sectored_read based readers.
                xobjs = get_resampled_read(config_dict, area_defs, area_def_id, sector_type, reader, fnames,
                                           curr_variables)
                if not xobjs:
                    continue

            print_mem_usage('MEMUSG', verbose=False)
            area_def = area_defs[area_def_id][sector_type]['area_def']

            # Padded region to ensure we have enough data for recentering, etc.
            # Do NOT pad if we are using a reader_defined or self_register area_def - that indicates we are going
            # to use all of the data we have, so we will not sector
            if area_def.sector_type not in ['reader_defined', 'self_register']:
                pad_area_def = pad_area_definition(area_def, xobjs['METADATA'].source_name)
            else:
                pad_area_def = area_def

            print_mem_usage('MEMUSG', verbose=False)
            # See if this sector_type is used at all for product output, if not, skip it.
            if not is_required_sector_type(config_dict['outputs'], sector_type):
                LOG.info('\n\n\nSKIPPING sector type: %s, not required for outputs %s',
                         sector_type,
                         config_dict['outputs'].keys())
                continue
            requested_sector_dict = area_defs[area_def_id][sector_type]['requested_sector_dict']

            LOG.info('\n\n\n\nNEXT area def id: %s (%s of %s), '
                     'sector_type: %s (%s of %s)',
                     area_def_id, area_def_num, len(area_defs),
                     sector_type, sector_type_num, len(area_defs[area_def_id]),
                     )

            LOG.info('\n\n\n\narea definition: %s', area_def)
            LOG.info('\n\n\n\nrequested sector dict: %s\n\n\n\n', requested_sector_dict)

            # Reduce hours before and after sector time, so we don't get both overpasses from
            # a single. Sector to pad_area_def so we have enough data for recentering.
            process_datetimes[area_def.area_id] = {}
            process_datetimes[area_def.area_id]['start'] = datetime.utcnow()

            # Make sure we grab some around the required data.
            # Do NOT sector if we are using a reader_defined or self_register area_def - that indicates we are going
            # to use all of the data we have, so we will not sector
            if area_def.sector_type not in ['reader_defined', 'self_register']:
                pad_sect_xarrays = sector_xarrays(xobjs, pad_area_def, varlist=curr_variables,
                                                  hours_before_sector_time=6, hours_after_sector_time=9, drop=True)
            else:
                pad_sect_xarrays = xobjs

            print_mem_usage('MEMUSG', verbose=False)

            # See what variables are left after sectoring (could lose some due to day/night)
            all_vars = []
            for key, xobj in pad_sect_xarrays.items():
                # Double check the xarray object actually contains data
                for var in list(xobj.variables.keys()):
                    if xobj[var].count() > 0:
                        all_vars.append(var)

            # If we didn't get any data, continue to the next sector_type
            if len(pad_sect_xarrays) == 0:
                LOG.info('SKIPPING no pad_area_def pad_sect_xarrays returned for %s', area_def.name)
                continue

            # Now we check to see if the current area_def is the closest one to the dynamic time, if appropriate.
            # We could end up with multiple area_defs for a single dynamic sector, and we can't truly test to see
            # how close each one is to the actual data until we sector it... So, check now to see if any of the
            # area_defs in list_area_defs is closer than pad_area_def
            if not verify_area_def(list_area_defs, pad_area_def,
                                   pad_sect_xarrays['METADATA'].start_datetime,
                                   pad_sect_xarrays['METADATA'].end_datetime):
                LOG.info('SKIPPING duplicate area_def, out of time range, for %s', area_def.name)
                continue

            # Check the config dict to see if this sector_type requests background products
            if bg_files and requires_bg(config_dict['outputs'], sector_type):
                # If we haven't created the bg_alg_xarray for the current sector_type yet, process it and add to the
                # dictionary
                if sector_type not in bg_alg_xarrays:
                    print_mem_usage('MEMUSG', verbose=False)
                    bg_pad_sect_xarrays = None
                    try:
                        bg_xobjs = bg_reader(bg_files, metadata_only=False,
                                             chans=bg_variables, area_def=pad_area_def)
                        bg_pad_sect_xarrays = sector_xarrays(bg_xobjs,
                                                             pad_area_def,
                                                             varlist=bg_variables,
                                                             hours_before_sector_time=6,
                                                             hours_after_sector_time=9,
                                                             drop=True)
                    except CoverageError as resp:
                        LOG.warning(f'{resp} SKIPPING - NO COVERAGE FOR BACKGROUND DATA')
                    # Only attempt to get bg xarrays if they weren't sectored away to nothing.
                    if bg_pad_sect_xarrays:
                        bg_alg_xarrays[sector_type] = get_bg_xarray(bg_pad_sect_xarrays, area_def, bg_product_name,
                                                                    resampled_read=bg_resampled_read)
            print_mem_usage('MEMUSG', verbose=False)

            # Must adjust the area definition AFTER sectoring xarray (to get valid start/end time
            adjust_area_def = None
            if 'adjust_area_def' in config_dict['available_sectors'][sector_type]:
                adjust_area_def = config_dict['available_sectors'][sector_type]['adjust_area_def']

            adadj_fnames = []
            if adjust_area_def:
                LOG.info('\n\n\n\nAdjusting Area Definition: %s', adjust_area_def)
                LOG.info('\n\n\n\nBEFORE ADJUSTMENT area definition: %s\n\n\n\n', area_def)
                area_def_adjuster = find_entry_point('area_def_adjusters', adjust_area_def)
                area_def_adjuster_type = getattr(import_module(area_def_adjuster.__module__), 'adjuster_type')
                # Use normal size sectored xarray when running area_def_adjuster, not padded
                # Center time (mintime + (maxtime - mintime)/2) is very slightly different for different size
                # sectored arrays, so for consistency if we change padding amounts, use the fully sectored
                # array for adjusting the area_def.
                if pad_sect_xarrays['METADATA'].source_name not in ['amsu-b', 'mhs']:

                    # The exact sectored arrays, without padding.
                    # Note this must be sectored both before AND after adjust_area_def -
                    # to ensure we both have an accurate center time for adjustments, and so we
                    # get all of the data.
                    if area_def.sector_type not in ['reader_defined', 'self_register']:
                        sect_xarrays = sector_xarrays(pad_sect_xarrays, area_def, varlist=curr_variables,
                                                      hours_before_sector_time=6, hours_after_sector_time=9,
                                                      drop=True)
                    else:
                        sect_xarrays = pad_sect_xarrays
                    print_mem_usage('MEMUSG', verbose=False)
                    # If we didn't get any data, continue to the next sector_type
                    # Note we can have coverage for pad_sect_xarrays, but none for sect_xarrays - ensure we also
                    # skip no coverage for sect_xarrays
                    if len(sect_xarrays) == 0:
                        LOG.info('SKIPPING no area_def sect_xarrays returned for %s', area_def.name)
                        continue
                    if area_def_adjuster_type == 'list_xarray_list_variables_to_area_def_out_fnames':
                        area_def, adadj_fnames = area_def_adjuster(list(sect_xarrays.values()),
                                                                   area_def,
                                                                   curr_variables,
                                                                   config_dict['available_sectors'][sector_type]['adjust_variables'])
                    else:
                        area_def = area_def_adjuster(list(sect_xarrays.values()),
                                                     area_def,
                                                     curr_variables,
                                                     config_dict['available_sectors'][sector_type]['adjust_variables'])
                else:
                    # AMSU-b specifically needs full swath width... Need a way to generalize this.
                    if area_def_adjuster_type == 'list_xarray_list_variables_to_area_def_out_fnames':
                        area_def, adadj_fnames = area_def_adjuster(list(pad_sect_xarrays.values()),
                                                                   area_def,
                                                                   curr_variables,
                                                                   config_dict['available_sectors'][sector_type]['adjust_variables'])
                    else:
                        area_def = area_def_adjuster(list(pad_sect_xarrays.values()),
                                                     area_def,
                                                     curr_variables,
                                                     config_dict['available_sectors'][sector_type]['adjust_variables'])

                cpath, cmodule = set_comparison_path(config_dict['available_sectors'][sector_type],
                                                     product_name='archer',
                                                     output_type='archer',
                                                     command_line_args=command_line_args)
                final_products = initialize_final_products(final_products, cpath, cmodule)
                final_products[cpath]['compare_outputs_module'] = cmodule
                final_products[cpath]['files'] += adadj_fnames

                LOG.info('\n\n\n\nAFTER ADJUSTMENT area definition: %s\n\n\n\n', area_def)

            print_mem_usage('MEMUSG', verbose=False)
            # The exact sectored arrays, without padding.
            # Note this must be sectored AFTER adjust_area_def - to ensure we get all the data.
            # Do NOT sector if we are using a reader_defined or self_register area_def - that indicates we are going
            # to use all of the data we have, so we will not sector
            if area_def.sector_type not in ['reader_defined', 'self_register']:
                sect_xarrays = sector_xarrays(pad_sect_xarrays, area_def, varlist=curr_variables,
                                              hours_before_sector_time=6, hours_after_sector_time=9,
                                              drop=True)
            else:
                sect_xarrays = pad_sect_xarrays

            print_mem_usage('MEMUSG', verbose=False)
            # If we didn't get any data, continue to the next sector_type
            # Note we can have coverage for pad_sect_xarrays, but none for sect_xarrays - ensure we also
            # skip no coverage for sect_xarrays
            if len(sect_xarrays) == 0:
                LOG.info('SKIPPING no area_def sect_xarrays returned for %s', area_def.name)
                continue

            # Keep track of the applied algorithms in order to prevent redundant algorithm application
            pad_alg_xarrays = {}
            alg_xarrays = {}
            output_num = 0
            required_outputs = get_required_outputs(config_dict, sector_type)
            for output_type, output_dict in required_outputs.items():
                if not produce_current_time(config_dict, xobjs['METADATA'], output_dict_keys=[output_type]):
                    LOG.info('SKIPPING PROCESSING no products required for output_type %s at current time',
                             output_type)
                    continue
                output_dict = update_output_dict_from_command_line_args(output_dict, command_line_args)

                output_num = output_num + 1

                LOG.info('\n\n\n\nNEXT area def id: %s (%s of %s), '
                         'sector_type: %s (%s of %s), '
                         'output_type: %s (%s of %s)',
                         area_def_id, area_def_num, len(area_defs),
                         sector_type, sector_type_num, len(area_defs[area_def_id]),
                         output_type, output_num, len(required_outputs.keys()),
                         )

                LOG.info('\n\n\n\narea definition: %s', area_def)

                product_num = 0
                for product_name in output_dict['product_names']:
                    product_num = product_num + 1

                    LOG.info('\n\n\n\nAll area_def_ids: %s', area_defs.keys())
                    LOG.info('\n\n\n\nAll sector_types: %s', area_defs[area_def_id].keys())
                    LOG.info('\n\n\n\nAll output_types: %s', config_dict['outputs'].keys())
                    LOG.info('\n\n\n\nAll product_names: %s', output_dict['product_names'])
                    LOG.info('\n\n\n\nCurrent area definition: %s', area_def)

                    LOG.info('\n\n\n\nNEXT area def id: %s (%s of %s), '
                             'sector_type: %s (%s of %s), '
                             'output_type: %s (%s of %s), '
                             'product_name: %s (%s of %s)',
                             area_def_id, area_def_num, len(area_defs),
                             sector_type, sector_type_num, len(area_defs[area_def_id]),
                             output_type, output_num, len(required_outputs.keys()),
                             product_name, product_num, len(output_dict['product_names']),
                             )

                    LOG.info('\n\n\n\nAll current output_types for sector_type %s: %s\n\n\n\n',
                             sector_type,
                             required_outputs.keys())

                    product_variables = get_required_variables(product_name, pad_sect_xarrays['METADATA'].source_name)

                    # Make sure we still have all the required variables after sectoring
                    if not set(product_variables).issubset(all_vars):
                        LOG.info('SKIPPING product %s missing variables %s',
                                 product_name,
                                 set(product_variables).difference(all_vars))
                        continue
                    cpath, cmodule = set_comparison_path(output_dict, product_name, output_type, command_line_args)
                    final_products = initialize_final_products(final_products, cpath, cmodule)
                    final_products[cpath]['compare_outputs_module'] = cmodule

                    # Produce sectored data output
                    curr_output_products = process_sectored_data_output(pad_sect_xarrays, product_variables,
                                                                        product_name,
                                                                        output_dict, area_def=area_def)
                    # If the current product required sectored data processing, skip the rest of the loop
                    if curr_output_products:
                        final_products[cpath]['files'] += curr_output_products
                        if product_db:
                            for fprod in curr_output_products:
                                product_added = write_to_database(fprod, product_name, pad_sect_xarrays['METADATA'],
                                                                  config_dict['available_sectors'],
                                                                  output_dict, area_def=area_def)
                                final_products[cpath]['database writes'] += [product_added]
                        continue

                    output_format = get_output_format(output_dict)
                    if output_formats.get(output_format).family == 'xarray_data':
                        # If we're saving out intermediate data file, write out pad_area_def.
                        if product_name not in pad_alg_xarrays:
                            pad_alg_xarrays[product_name] = get_alg_xarray(pad_sect_xarrays, pad_area_def, product_name,
                                                                           resampled_read=resampled_read,
                                                                           variable_names=product_variables)
                        alg_xarray = pad_alg_xarrays[product_name]
                    elif area_def.sector_type in ['reader_defined', 'self_register']:
                        alg_xarray = get_alg_xarray(pad_sect_xarrays, pad_area_def, product_name, resector=False,
                                                    resampled_read=resampled_read, variable_names=product_variables)
                    else:
                        # If we're writing out an image, cut it down to the desired size.
                        if product_name not in alg_xarrays:
                            alg_xarrays[product_name] = get_alg_xarray(sect_xarrays, area_def, product_name,
                                                                       resampled_read=resampled_read,
                                                                       variable_names=product_variables)
                        alg_xarray = alg_xarrays[product_name]

                    covg_func = get_covg_from_product(product_name, alg_xarray.source_name,
                                                      output_dict=output_dict,
                                                      covg_func_field_name='image_production_covg_func')
                    covg_args = get_covg_args_from_product(product_name, alg_xarray.source_name,
                                                           output_dict=output_dict,
                                                           covg_args_field_name='image_production_covg_args')
                    covg = covg_func(alg_xarray, product_name, area_def, **covg_args)

                    fname_covg_func = get_covg_from_product(product_name, alg_xarray.source_name,
                                                            output_dict=output_dict,
                                                            covg_func_field_name='fname_covg_func')
                    fname_covg_args = get_covg_args_from_product(product_name, alg_xarray.source_name,
                                                                 output_dict=output_dict,
                                                                 covg_args_field_name='fname_covg_args')
                    fname_covg = fname_covg_func(alg_xarray, product_name, area_def, **fname_covg_args)

                    minimum_coverage = 10
                    config_minimum_coverage = get_minimum_coverage(product_name, output_dict)
                    if hasattr(alg_xarray, 'minimum_coverage'):
                        minimum_coverage = alg_xarray.minimum_coverage
                    if config_minimum_coverage is not None:
                        minimum_coverage = config_minimum_coverage
                    LOG.info('Required coverage %s for product %s, actual coverage %s',
                             minimum_coverage, product_name, covg)
                    if covg < minimum_coverage and fname_covg < minimum_coverage:
                        LOG.info('Insufficient coverage %s / %s for data products, SKIPPING', covg, fname_covg)
                        continue

                    plot_data_kwargs = get_output_format_kwargs(output_dict, alg_xarray, area_def, sector_type,
                                                                bg_files, bg_alg_xarrays, bg_product_name)

                    if bg_files and 'background_products' in output_dict and sector_type in bg_alg_xarrays:
                        alg_xarray = combine_filename_extra_fields(bg_alg_xarrays[sector_type], alg_xarray)


                    curr_products = plot_data(output_dict,
                                              alg_xarray,
                                              area_def,
                                              product_name,
                                              plot_data_kwargs)

                    final_products[cpath]['files'] += list(curr_products.keys())

                    if product_db:
                        for fprod in curr_products.keys():
                            product_added = write_to_database(fprod, product_name, alg_xarray,
                                                              config_dict['available_sectors'], output_dict,
                                                              coverage=covg, area_def=area_def)
                            final_products[cpath]['database writes'] += [product_added]

                    if 'remove_duplicates' in output_dict and output_dict['remove_duplicates'] is not None:
                        curr_removed_products, curr_saved_products = remove_duplicates(curr_products,
                                                                                       remove_files=True)
                        removed_products += curr_removed_products
                        saved_products += curr_saved_products

                    process_datetimes[area_def.area_id]['end'] = datetime.utcnow()
                    num_jobs += 1

    print_mem_usage('MEMUSG', verbose=False)
    process_datetimes['overall_end'] = datetime.utcnow()

    retval = 0
    failed_compares = {}
    for cpath in final_products:
        if cpath != 'no_comparison':
            curr_compare_outputs = find_entry_point('output_comparisons',
                                                    final_products[cpath]['compare_outputs_module'])
            curr_retval = curr_compare_outputs(cpath, final_products[cpath]['files'])
            retval += curr_retval
            if curr_retval != 0:
                failed_compares[cpath] = curr_retval
        else:
            LOG.info('No comparison specified, not attempting to compare outputs')

    successful_comparison_dirs = 0
    failed_comparison_dirs = 0
    from os.path import basename
    LOG.info('The following products were produced from procflow %s', basename(__file__))
    for cpath in final_products:
        if cpath in failed_compares:
            LOG.info('%s FAILED COMPARISONS IN DIR: %s\n', failed_compares[cpath], cpath)
            failed_comparison_dirs = failed_comparison_dirs + 1
        elif cpath != 'no_comparison':
            LOG.info('SUCCESSFUL COMPARISON DIR: %s\n', cpath)
            successful_comparison_dirs = successful_comparison_dirs + 1
        for filename in final_products[cpath]['files']:
            LOG.info('    CONFIGSUCCESS %s', filename)
            if filename in final_products[cpath]['database writes']:
                LOG.info('    DATABASESUCCESS %s', filename)
        LOG.info('\n')

    for removed_product in removed_products:
        LOG.info('    DELETEDPRODUCT %s', removed_product)

    if output_file_list_fname:
        LOG.info('Writing successful outputs to %s', output_file_list_fname)
        with open(output_file_list_fname, 'w', encoding='utf8') as fobj:
            for cpath in final_products:
                LOG.info('Trying %s', cpath)
                if len(final_products[cpath]['files']) > 0:
                    LOG.info('  WRITING %s to output file list, %s products generated',
                             cpath, len(final_products[cpath]['files']))
                    fobj.writelines('\n'.join([fname.replace(gpaths['GEOIPS_OUTDIRS'],
                                                             '$GEOIPS_OUTDIRS')
                                               for fname in final_products[cpath]['files']]))
                    # If we don't write out the last newline, then wc won't return the appropriate number, and we won't get
                    # to the last file when attempting to loop through
                    fobj.writelines(['\n'])
                else:
                    LOG.info('  SKIPPING WRITING %s to output file list, no products generated', cpath)

    print_mem_usage('MEMUSG', verbose=True)
    LOG.info('READER_NAME: %s', config_dict['reader_name'])
    LOG.info('NUM_PRODUCTS: %s', sum([len(final_products[cpath]['files']) for cpath in final_products]))
    if product_db:
        LOG.info('NUM_DATABASE_WRITES: %s', sum([len(final_products[cpath]['database writes']) for cpath in final_products]))
    LOG.info('NUM_DELETED_PRODUCTS: %s', len(removed_products))
    LOG.info('NUM_SUCCESSFUL_COMPARISON_DIRS: %s', successful_comparison_dirs)
    LOG.info('NUM_FAILED_COMPARISON_DIRS: %s', failed_comparison_dirs)
    output_process_times(process_datetimes, num_jobs)
    return retval<|MERGE_RESOLUTION|>--- conflicted
+++ resolved
@@ -3,27 +3,12 @@
 # # # Author:
 # # # Naval Research Laboratory, Marine Meteorology Division
 # # #
-<<<<<<< HEAD
-# # # This program is free software:
-# # # you can redistribute it and/or modify it under the terms
-# # # of the NRLMMD License included with this program.
-# # #
-# # # If you did not receive the license, see
-# # # https://github.com/U-S-NRL-Marine-Meteorology-Division/
-# # # for more information.
-# # #
-# # # This program is distributed WITHOUT ANY WARRANTY;
-# # # without even the implied warranty of MERCHANTABILITY
-# # # or FITNESS FOR A PARTICULAR PURPOSE.
-# # # See the included license for more details.
-=======
 # # # This program is free software: you can redistribute it and/or modify it under
 # # # the terms of the NRLMMD License included with this program. This program is
 # # # distributed WITHOUT ANY WARRANTY; without even the implied warranty of
 # # # MERCHANTABILITY or FITNESS FOR A PARTICULAR PURPOSE. See the included license
 # # # for more details. If you did not receive the license, for more information see:
 # # # https://github.com/U-S-NRL-Marine-Meteorology-Division/
->>>>>>> 18b15815
 
 ''' Driver for standard single channel products '''
 

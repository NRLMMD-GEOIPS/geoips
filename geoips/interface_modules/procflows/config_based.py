--- conflicted
+++ resolved
@@ -9,11 +9,6 @@
 # # # MERCHANTABILITY or FITNESS FOR A PARTICULAR PURPOSE. See the included license
 # # # for more details. If you did not receive the license, for more information see:
 # # # https://github.com/U-S-NRL-Marine-Meteorology-Division/
-<<<<<<< HEAD
-
-""" Driver for standard single channel products """
-=======
->>>>>>> f48f6cd8
 
 """Processing workflow for config-based processing."""
 import logging
@@ -72,12 +67,8 @@
             LOG.info("SKIPPING %s argument not specified command line")
             continue
 
-<<<<<<< HEAD
-        # Convert filename_format_kwargs and metadata_filename_format_kwargs to their plural counterparts
-=======
         # Convert filename_format_kwargs and metadata_filename_format_kwargs to
         # their plural counterparts
->>>>>>> f48f6cd8
         if cmdline_fld_name == "filename_format_kwargs":
             output_fld_name = "filename_formats_kwargs"
             output_fld_val = {"all": command_line_args[cmdline_fld_name]}
@@ -134,12 +125,7 @@
 
 
 def get_required_outputs(config_dict, sector_type):
-<<<<<<< HEAD
-    """Get only the required outputs from the current sector_type"""
-
-=======
     """Get only the required outputs from the current sector_type."""
->>>>>>> f48f6cd8
     return_dict = {}
     for output_type, output_dict in config_dict["outputs"].items():
         # If the current output type does not require the current sector_type, skip
@@ -151,12 +137,6 @@
 
 
 def get_bg_xarray(sect_xarrays, area_def, product_name, resampled_read=False):
-<<<<<<< HEAD
-
-=======
-    """Get background xarray."""
-    from geoips.dev.interp import get_interp
->>>>>>> f48f6cd8
     from geoips.dev.product import get_interp_name, get_interp_args
 
     interp_func_name = get_interp_name(
@@ -164,11 +144,7 @@
     )
     interp_func = None
     if interp_func_name is not None:
-<<<<<<< HEAD
         interp_func = interpolators.get(interp_func_name)
-=======
-        interp_func = get_interp(interp_func_name)
->>>>>>> f48f6cd8
         interp_args = get_interp_args(
             product_name, sect_xarrays["METADATA"].source_name
         )
@@ -234,15 +210,10 @@
 def get_resampled_read(
     config_dict, area_defs, area_def_id, sector_type, reader, fnames, variables
 ):
-<<<<<<< HEAD
-    """Return dictionary of xarray datasets for a given area def, resampled to that area_def"""
-
-=======
     """Return dictionary of xarray datasets for a given area def.
 
     Xarrays resampled to area_def
     """
->>>>>>> f48f6cd8
     return get_sectored_read(
         config_dict, area_defs, area_def_id, sector_type, reader, fnames, variables
     )
@@ -251,15 +222,10 @@
 def get_sectored_read(
     config_dict, area_defs, area_def_id, sector_type, reader, fnames, variables
 ):
-<<<<<<< HEAD
-    """Return dictionary of xarray datasets for a given area def, sectored to that area_def"""
-
-=======
     """Return dictionary of xarray datasets for a given area def.
 
     Xarrays sectored to area_def
     """
->>>>>>> f48f6cd8
     area_def = area_defs[area_def_id][sector_type]["area_def"]
 
     from geoips.interface_modules.procflows.single_source import pad_area_definition
@@ -283,14 +249,10 @@
 
 
 def get_area_def_list_from_dict(area_defs):
-<<<<<<< HEAD
-    """Get a list of actual area_defs from the full dictionary returned from get_area_defs_from_available_sectors"""
-=======
     """Get a list of actual area_defs from full dictionary.
 
     Dict returned from get_area_defs_from_available_sectors
     """
->>>>>>> f48f6cd8
     list_area_defs = []
     for area_def_id in area_defs:
         for sector_type in area_defs[area_def_id]:
@@ -300,20 +262,6 @@
 
 
 def set_comparison_path(output_dict, product_name, output_type, command_line_args=None):
-<<<<<<< HEAD
-    """Replace variables specified by <varname> within the config-specified compare_path
-        with appropriate variable names.
-
-    Args:
-        config (dict) : Dictionary of output specifications, containing key "compare_path"
-        product_name (str) : Current requested product name, all instances of
-                                <product> in compare_path replaced with product_name argument
-        output_type (str) : Current requested output type, all instances of
-                                <output> in compare_path replaced with output argument
-    Returns:
-        (str) : Return a single string with the fully specified comparison path for current product"""
-
-=======
     """Replace variables specified by <varname> in compare_path.
 
     Parameters
@@ -333,7 +281,6 @@
         Return a single string with the fully specified comparison path for
         current product
     """
->>>>>>> f48f6cd8
     compare_path = None
     if command_line_args is not None and command_line_args["compare_path"] is not None:
         compare_path = command_line_args["compare_path"]
@@ -363,18 +310,6 @@
 
 
 def initialize_final_products(final_products, cpath, cmodule):
-<<<<<<< HEAD
-    """Initialize the final_products dictionary with cpath dictionary key if needed.
-
-    Args:
-        final_products (dict) : Dictionary of final products, with keys of final required "compare_path"
-                                    Products with no compare_path specified are stored with the key "no_comparison"
-        cpath (str) : Key to add to final_products dictionary
-    Returns:
-        (dict) : Return final_products dictionary, updated with current "cpath" key:
-                    final_products[cpath]['files'] = <list_of_files_in_given_cpath>"""
-
-=======
     """Initialize the final_products dictionary with cpath dict key if needed.
 
     Parameters
@@ -392,7 +327,6 @@
         Return final_products dictionary, updated with current "cpath" key:
         final_products[cpath]['files'] = <list_of_files_in_given_cpath>
     """
->>>>>>> f48f6cd8
     if cpath not in final_products:
         final_products[cpath] = {}
         # This is where we store all the files
@@ -411,11 +345,7 @@
     output_dict,
     **writer_kwargs,
 ):
-<<<<<<< HEAD
-    """
-=======
     r"""
->>>>>>> f48f6cd8
     Add a final product to the product database.
 
     Loads the correct database writer interface, and uses xarray attributes
@@ -455,50 +385,13 @@
         file_type = ""
     writer_kwargs["fileType"] = file_type
     writer_kwargs["product"] = product_name
-<<<<<<< HEAD
 
     product_added = db_writer(
         final_product, xarray_obj, area_def=area_def, additional_attrs=writer_kwargs
     )
 
     return product_added
-=======
->>>>>>> f48f6cd8
-
-    product_added = db_writer(
-        final_product, xarray_obj, area_def=area_def, additional_attrs=writer_kwargs
-    )
-
-<<<<<<< HEAD
-def process_unsectored_data_outputs(
-    final_products,
-    available_outputs_dict,
-    available_sectors_dict,
-    xobjs,
-    variables,
-    command_line_args=None,
-    write_to_product_db=False,
-):
-    """Loop through all possible outputs, identifying output types that require unsectored data output.
-        Produce all required unsectored data output, update final_products dictionary accordingly, and
-        return final_products dictionary with the new unsectored outputs.
-
-    Args:
-        final_products (dict) : Dictionary of final products, with keys of final required "compare_path"
-                                    Products with no compare_path specified are stored with the key "no_comparison"
-        available_outputs_dict (dict) : Dictionary of all available output product specifications
-        available_sectors_dict (dict) : Dictionary of available sector types - we are looking for available sectors
-                                        that contain the "unsectored" keyword.
-        xobjs (dict) : Dictionary of xarray datasets, for use in producing unsectored output formats
-        variables (list) : List of strings of required variables in the given product.
-
-    Returns:
-        (dict) : Return final_products dictionary, updated with current "cpath" key:
-                    final_products[cpath]['files'] = <list_of_files_in_given_cpath>"""
-=======
-    return product_added
-
->>>>>>> f48f6cd8
+
 
 def process_unsectored_data_outputs(
     final_products,
@@ -556,12 +449,8 @@
                     output_dict, command_line_args
                 )
                 if output_dict["requested_sector_type"] == sector_type:
-<<<<<<< HEAD
-                    # Now we will produce all of the individual products for the given output_type/sector_type
-=======
                     # Now we will produce all of the individual products for the given
                     # output_type/sector_type
->>>>>>> f48f6cd8
                     for product_name in output_dict["product_names"]:
                         # This grabs the compare_path that was requested in the YAML config, and replaces
                         # all instances of <product> with product_name and
@@ -569,33 +458,21 @@
                         cpath, cmodule = set_comparison_path(
                             output_dict, product_name, output_type, command_line_args
                         )
-<<<<<<< HEAD
-                        # This adds "cpath" to the final_products dictionary, if necessary
-=======
                         # This adds "cpath" to the final_products dictionary, if
                         # necessary
->>>>>>> f48f6cd8
                         final_products = initialize_final_products(
                             final_products, cpath, cmodule
                         )
                         final_products[cpath]["compare_outputs_module"] = cmodule
 
-<<<<<<< HEAD
-                        # This actually produces all the required output files for the current product
-=======
                         # This actually produces all the required output files for the
                         # current product
->>>>>>> f48f6cd8
                         out = process_xarray_dict_to_output_format(
                             xobjs, variables, product_name, output_dict
                         )
 
-<<<<<<< HEAD
-                        # Add them to the final_products dictionary - comparisons happen at the end.
-=======
                         # Add them to the final_products dictionary - comparisons happen
                         # at the end.
->>>>>>> f48f6cd8
                         final_products[cpath]["files"] += out
                         if write_to_product_db:
                             for fprod in out.keys():
@@ -613,17 +490,6 @@
 
 
 def requires_bg(available_outputs_dict, sector_type):
-<<<<<<< HEAD
-    """Check if a given sector_type is requested for any product_types that also require background imagery.
-
-    Args:
-        available_outputs_dict (dict) : Dictionary of all requested output_types (specified in YAML config)
-        sector_type (str) : sector_type to determine if any output_types that require background imagery also
-                                request the passed sector_type
-    Returns:
-        (bool) : True if any output_types that require background imagery require the passed "sector_type"
-                 False if no output_types require both background imagery and the passed "sector_type"
-=======
     """Check if current sector requires background imagery.
 
     Check if a given sector_type is requested for any product_types that also
@@ -644,17 +510,12 @@
           the passed "sector_type"
         * False if no output_types require both background imagery and the
           passed "sector_type"
->>>>>>> f48f6cd8
     """
     # Check each output_type in the full config_dict
     for output_type in available_outputs_dict:
         # If the current output_type has an entry for "background_products" that means it requires background imagery
-<<<<<<< HEAD
-        # If the current output_type also requested the passed "sector_type", then return True.
-=======
         # If the current output_type also requested the passed "sector_type", then
         # return True.
->>>>>>> f48f6cd8
         if (
             "background_products" in available_outputs_dict[output_type]
             and available_outputs_dict[output_type]["requested_sector_type"]
@@ -667,21 +528,6 @@
 
 
 def is_required_sector_type(available_outputs_dict, sector_type):
-<<<<<<< HEAD
-    """Check if a given sector_type is required for any currently requested output_types
-
-    Args:
-        available_outputs_dict (dict) : Dictionary of all requested output_types (specified in YAML config)
-        sector_type (str) : Determine if any output_types require the currently requested "sector_type"
-
-    Returns:
-        (bool) : True if any output_types require the passed "sector_type"
-                 False if no output_types require the passed "sector_type"
-    """
-    # Go through each output_type currently requested in the YAML config file
-    for output_type in available_outputs_dict.keys():
-        # If the passed sector_type is requested for any output_type in the YAML config, return True
-=======
     """Check if current sector is required for any outputs.
 
     Check if a given sector_type is required for any currently requested
@@ -705,7 +551,6 @@
     for output_type in available_outputs_dict.keys():
         # If the passed sector_type is requested for any output_type in the YAML
         # config, return True
->>>>>>> f48f6cd8
         if sector_type == available_outputs_dict[output_type]["requested_sector_type"]:
             return True
     # If the passed sector_type is not needed in the YAML config, return False
@@ -713,18 +558,6 @@
 
 
 def get_config_dict(config_yaml_file):
-<<<<<<< HEAD
-    """Populate the full config dictionary (sector and output specifications) from a given YAML config file
-
-    Args:
-        config_yaml_file (str) : Full path to YAML config file, containing sector and output specifications.
-                                    YAML config files support environment variables in entries flagged with !ENV
-
-    Returns:
-        (dict) : Return dictionary of both sector and output specifications, as found in config_yaml_file
-                    The output dictionary references the "sector_types" found in the available_sectors dictionary,
-                    each output_type requests a specific "sector_type" to be used for processing.
-=======
     """Populate the full config dictionary from a given YAML config file.
 
     Includes both sector and output specifications.
@@ -744,7 +577,6 @@
         "sector_types" found in the available_sectors dictionary,
         each output_type requests a specific "sector_type" to be used for
         processing.
->>>>>>> f48f6cd8
     """
     # import yaml
     # with open(config_yaml_file, 'r') as f:
@@ -752,25 +584,10 @@
     # return config_dict
     # This allows environment variables specified by !ENV ${ENVVARNAME}
     from pyaml_env import parse_config
-<<<<<<< HEAD
 
     return parse_config(config_yaml_file)
 
 
-def get_variables_from_available_outputs_dict(
-    available_outputs_dict, source_name, sector_types=None
-):
-    """Get required variables for all outputs for a given "source_name" specified within the YAML config
-=======
-
-    return parse_config(config_yaml_file)
->>>>>>> f48f6cd8
-
-
-<<<<<<< HEAD
-    Returns:
-        (list) : List of all required variables for all output products for the given source_name
-=======
 def get_variables_from_available_outputs_dict(
     available_outputs_dict, source_name, sector_types=None
 ):
@@ -793,19 +610,14 @@
     list
         List of all required variables for all output products for the given
         source_name
->>>>>>> f48f6cd8
     """
     from geoips.dev.product import get_required_variables
 
     variables = []
     # Loop through all possible output types
     for output_type in available_outputs_dict:
-<<<<<<< HEAD
-        # If we requested specific sector_types, only include output_types that require that sector_type
-=======
         # If we requested specific sector_types, only include output_types that
         # require that sector_type
->>>>>>> f48f6cd8
         if (
             sector_types is None
             or available_outputs_dict[output_type]["requested_sector_type"]
@@ -813,12 +625,8 @@
         ):
             # Loop through all products for the given output_type
             for product_name in available_outputs_dict[output_type]["product_names"]:
-<<<<<<< HEAD
-                # Add all required variables for the current product and source to the list
-=======
                 # Add all required variables for the current product and source to the
                 # list
->>>>>>> f48f6cd8
                 variables += get_required_variables(product_name, source_name)
     # Return list of all required variables
     return list(set(variables))
@@ -827,33 +635,6 @@
 def get_area_defs_from_available_sectors(
     available_sectors_dict, command_line_args, xobjs, variables
 ):
-<<<<<<< HEAD
-    """Get all required area_defs for the given set of YAML config parameters (config_dict), command_line_args,
-        xobjs, and required variables. Command line args override config specifications
-
-    Args:
-        available_sectors_dict (dict) : Dictionary of all requested sector_types (specified in YAML config)
-        command_line_args (dict) : Dictionary of command line arguments - any command line argument that is also
-                                    a key in available_sectors_dict[<sector_type>] will replace the value in
-                                    the available_sectors_dict[<sector_type>]
-        xobjs (dict) : Dictionary of xarray datasets, used in determining start/end time of data files for identifying
-                        dynamic sectors
-        variables (list) : List of required variables, for determining center coverage for TCs
-
-    Returns:
-        (dict) : Dictionary of required area_defs, with area_def.name as the dictionary keys.
-                    Based on YAML config-specified available_sectors, and command line args
-
-                    Each area_def.name key has one or more "sector_types" associated with it.
-
-                    Each sector_type dictionary contains the actual "requested_sector_dict" from the YAML config,
-                    and the actual AreaDefinition object that was returned.
-
-                        area_defs[area_def.name][sector_type]['requested_sector_dict']
-                        area_defs[area_def.name][sector_type]['area_def']
-    """
-
-=======
     """Get all required area_defs for the given set of parameters.
 
     YAML config parameters (config_dict), command_line_args,
@@ -891,7 +672,6 @@
         * ``area_defs[area_def.name][sector_type]['requested_sector_dict']``
         * ``area_defs[area_def.name][sector_type]['area_def']``
     """
->>>>>>> f48f6cd8
     area_defs = {}
     from geoips.interface_modules.procflows.single_source import (
         get_area_defs_from_command_line_args,
@@ -901,12 +681,8 @@
     for sector_type in available_sectors_dict:
         sector_dict = available_sectors_dict[sector_type].copy()
 
-<<<<<<< HEAD
-        # If the current sector_type is "unsectored" skip it, because it has no associated sector information
-=======
         # If the current sector_type is "unsectored" skip it, because it has no
         # associated sector information
->>>>>>> f48f6cd8
         if "unsectored" in sector_dict and sector_dict["unsectored"]:
             continue
 
@@ -950,17 +726,6 @@
 
 
 def config_based(fnames, command_line_args=None):
-<<<<<<< HEAD
-    """Workflow for efficiently running all required outputs (sectors and products) for a given set of data types,
-        specified via a YAML config file
-
-    Args:
-        fnames (list) : List of strings specifying full paths to input file names to process
-        command_line_args (dict) : dictionary of command line arguments
-                                     'output_config': Explicitly request full path to YAML config file
-    Returns:
-        (int) : 0 for successful completion, non-zero for error (incorrect comparison, or failed run)
-=======
     """Workflow for efficiently running all required outputs.
 
     Includes all sectors and products specified in a YAML output config file.
@@ -978,7 +743,6 @@
     int
         0 for successful completion,
         non-zero for error (incorrect comparison, or failed run)
->>>>>>> f48f6cd8
     """
     from datetime import datetime
 
@@ -1034,15 +798,9 @@
         "fuse_reader" in command_line_args
         and command_line_args["fuse_reader"] is not None
     ):
-<<<<<<< HEAD
         bg_reader = readers.get(command_line_args["fuse_reader"][0])
     elif "fuse_reader" in config_dict:
         bg_reader = readers.get(config_dict["fuse_reader"])
-=======
-        bg_reader = get_reader(command_line_args["fuse_reader"][0])
-    elif "fuse_reader" in config_dict:
-        bg_reader = get_reader(config_dict["fuse_reader"])
->>>>>>> f48f6cd8
 
     if (
         "fuse_product" in command_line_args
@@ -1105,11 +863,7 @@
             raise ValueError("Need to set both $GEOIPS_DB_USER and $GEOIPS_DB_PASS")
 
     print_mem_usage("MEMUSG", verbose=False)
-<<<<<<< HEAD
     reader = readers.get(config_dict["reader_name"])
-=======
-    reader = get_reader(config_dict["reader_name"])
->>>>>>> f48f6cd8
     xobjs = reader(fnames, metadata_only=True)
     source_name = xobjs["METADATA"].source_name
 
@@ -1143,12 +897,8 @@
         config_dict["available_sectors"], command_line_args, xobjs, variables
     )
 
-<<<<<<< HEAD
-    # Check if we have any required unsectored outputs, if so produce here, then continue
-=======
     # Check if we have any required unsectored outputs, if so produce here,
     # then continue
->>>>>>> f48f6cd8
     final_products = process_unsectored_data_outputs(
         final_products,
         config_dict["outputs"],
@@ -1170,10 +920,6 @@
         plot_data,
         combine_filename_extra_fields,
     )
-<<<<<<< HEAD
-=======
-    from geoips.dev.output import get_outputter, get_outputter_type
->>>>>>> f48f6cd8
     from geoips.interface_modules.procflows.single_source import get_alg_xarray
     from geoips.interface_modules.procflows.single_source import verify_area_def
     from geoips.dev.product import get_covg_from_product, get_covg_args_from_product
@@ -1252,12 +998,8 @@
                 pad_area_def = area_def
 
             print_mem_usage("MEMUSG", verbose=False)
-<<<<<<< HEAD
-            # See if this sector_type is used at all for product output, if not, skip it.
-=======
             # See if this sector_type is used at all for product output, if not, skip
             # it.
->>>>>>> f48f6cd8
             if not is_required_sector_type(config_dict["outputs"], sector_type):
                 LOG.info(
                     "\n\n\nSKIPPING sector type: %s, not required for outputs %s",
@@ -1338,12 +1080,8 @@
                 )
                 continue
 
-<<<<<<< HEAD
-            # Check the config dict to see if this sector_type requests background products
-=======
             # Check the config dict to see if this sector_type requests background
             # products
->>>>>>> f48f6cd8
             if bg_files and requires_bg(config_dict["outputs"], sector_type):
                 # If we haven't created the bg_alg_xarray for the current sector_type yet, process it and add to the
                 # dictionary
@@ -1369,12 +1107,8 @@
                         LOG.warning(
                             f"{resp} SKIPPING - NO COVERAGE FOR BACKGROUND DATA"
                         )
-<<<<<<< HEAD
-                    # Only attempt to get bg xarrays if they weren't sectored away to nothing.
-=======
                     # Only attempt to get bg xarrays if they weren't sectored away to
                     # nothing.
->>>>>>> f48f6cd8
                     if bg_pad_sect_xarrays:
                         bg_alg_xarrays[sector_type] = get_bg_xarray(
                             bg_pad_sect_xarrays,
@@ -1384,12 +1118,8 @@
                         )
             print_mem_usage("MEMUSG", verbose=False)
 
-<<<<<<< HEAD
-            # Must adjust the area definition AFTER sectoring xarray (to get valid start/end time
-=======
             # Must adjust the area definition AFTER sectoring xarray (to get valid
             # start/end time
->>>>>>> f48f6cd8
             adjust_area_def = None
             if "adjust_area_def" in config_dict["available_sectors"][sector_type]:
                 adjust_area_def = config_dict["available_sectors"][sector_type][
@@ -1461,12 +1191,8 @@
                             ],
                         )
                 else:
-<<<<<<< HEAD
-                    # AMSU-b specifically needs full swath width... Need a way to generalize this.
-=======
                     # AMSU-b specifically needs full swath width... Need a way to
                     # generalize this.
->>>>>>> f48f6cd8
                     if (
                         area_def_adjuster_type
                         == "list_xarray_list_variables_to_area_def_out_fnames"
@@ -1639,12 +1365,7 @@
                         output_dict,
                         area_def=area_def,
                     )
-<<<<<<< HEAD
                     # If the current product required sectored data processing, skip the rest of the loop
-=======
-                    # If the current product required sectored data processing, skip the
-                    # rest of the loop
->>>>>>> f48f6cd8
                     if curr_output_products:
                         final_products[cpath]["files"] += curr_output_products
                         if product_db:
@@ -1663,14 +1384,9 @@
                         continue
 
                     output_format = get_output_format(output_dict)
-<<<<<<< HEAD
                     if output_formats.get(output_format).family == "xarray_data":
-                        # If we're saving out intermediate data file, write out pad_area_def.
-=======
-                    if get_outputter_type(output_format) == "xarray_data":
                         # If we're saving out intermediate data file, write out
                         # pad_area_def.
->>>>>>> f48f6cd8
                         if product_name not in pad_alg_xarrays:
                             pad_alg_xarrays[product_name] = get_alg_xarray(
                                 pad_sect_xarrays,

# # # Distribution Statement A. Approved for public release. Distribution unlimited.
# # #
# # # Author:
# # # Naval Research Laboratory, Marine Meteorology Division
# # #
<<<<<<< HEAD
# # # This program is free software:
# # # you can redistribute it and/or modify it under the terms
# # # of the NRLMMD License included with this program.
# # #
# # # If you did not receive the license, see
# # # https://github.com/U-S-NRL-Marine-Meteorology-Division/
# # # for more information.
# # #
# # # This program is distributed WITHOUT ANY WARRANTY;
# # # without even the implied warranty of MERCHANTABILITY
# # # or FITNESS FOR A PARTICULAR PURPOSE.
# # # See the included license for more details.
=======
# # # This program is free software: you can redistribute it and/or modify it under
# # # the terms of the NRLMMD License included with this program. This program is
# # # distributed WITHOUT ANY WARRANTY; without even the implied warranty of
# # # MERCHANTABILITY or FITNESS FOR A PARTICULAR PURPOSE. See the included license
# # # for more details. If you did not receive the license, for more information see:
# # # https://github.com/U-S-NRL-Marine-Meteorology-Division/
>>>>>>> 18b15815

''' Driver for standard single channel products '''

import logging
from datetime import timedelta
import inspect
from os import getenv
from importlib import import_module

import xarray

from geoips.utils.memusg import print_mem_usage
from geoips.interfaces import filename_formatters
from geoips.dev.product import get_required_variables, get_requested_datasets_for_variables, get_product_type
from geoips.dev.gridlines import get_gridlines, set_lonlat_spacing
from geoips.dev.boundaries import get_boundaries
from geoips.dev.product import get_cmap_name, get_cmap_args
from geoips.interfaces import colormaps
from geoips.interfaces import output_formats
from geoips.dev.output_config import get_filename_formats, get_output_format
from geoips.dev.output_config import get_filename_format_kwargs, get_output_format_kwargs
from geoips.dev.output_config import get_metadata_filename_format, get_metadata_output_format
from geoips.dev.output_config import get_metadata_filename_format_kwargs, get_metadata_output_format_kwargs
from geoips.dev.output_config import get_minimum_coverage
from geoips.xarray_utils.data import sector_xarrays
from geoips.interfaces import interpolators
from geoips.dev.product import get_interp_name, get_interp_args
from geoips.dev.product import get_alg_name, get_alg_args
from geoips.interfaces import algorithms
from geoips.filenames.base_paths import PATHS as gpaths
from geoips.geoips_utils import copy_standard_metadata

PMW_NUM_PIXELS_X = 1400
PMW_NUM_PIXELS_Y = 1400
PMW_PIXEL_SIZE_X = 1000
PMW_PIXEL_SIZE_Y = 1000

LOG = logging.getLogger(__name__)

procflow_type = 'standard'


def output_all_metadata(output_dict, output_fnames, metadata_fnames, xarray_obj, area_def=None):
    final_outputs = output_fnames.copy()
    metadata_output_format = get_metadata_output_format(output_dict)
    metadata_output_format_kwargs = get_metadata_output_format_kwargs(output_dict)
    for metadata_fname, output_fname in zip(metadata_fnames, output_fnames):
        if metadata_fname is not None:
            # Optional arguments for standard metadata formats (like "output_dict")
            metadata_output_format_kwargs['metadata_fname_dict'] = metadata_fnames[metadata_fname]
            metadata_output_format_kwargs['output_fname_dict'] = output_fnames[output_fname]
            metadata_output_format_kwargs['output_dict'] = output_dict
            output_func = output_formats.get(metadata_output_format)
            output_func_type = output_func.family
            output_kwargs = remove_unsupported_kwargs(output_func, metadata_output_format_kwargs)
            if output_func_type == 'standard_metadata':
                curr_outputs = output_func(area_def,
                                           xarray_obj=xarray_obj,
                                           metadata_yaml_filename=metadata_fname,
                                           product_filename=output_fname,
                                           **output_kwargs)
                if curr_outputs != [metadata_fname]:
                    raise ValueError('Did not produce expected products')

                for curr_output in curr_outputs:
                    final_outputs[curr_output] = metadata_fnames[curr_output]

    return final_outputs


def get_output_filenames(filename_formats, output_dict, product_name, xarray_obj=None, area_def=None,
                         supported_filenamer_types=None):
    output_fnames = {}
    metadata_fnames = {}
    for filename_format in filename_formats:
        filename_format_kwargs = get_filename_format_kwargs(filename_format, output_dict)
        metadata_filename_format = get_metadata_filename_format(filename_format,
                                                                output_dict)
        metadata_filename_format_kwargs = get_metadata_filename_format_kwargs(metadata_filename_format,
                                                                              output_dict)

        output_fname = get_filename(filename_format, product_name, xarray_obj, area_def,
                                    output_dict=output_dict,
                                    supported_filenamer_types=supported_filenamer_types,
                                    filename_format_kwargs=filename_format_kwargs)

        # If we weren't able to get a valid output filename, do not proceed.
        if output_fname is None:
            continue

        output_fnames[output_fname] = {'filename_format': filename_format,
                                       'filename_format_kwargs': filename_format_kwargs,
                                       'product_name': product_name}

        metadata_fname = None
        if metadata_filename_format:
            if filename_formatters.get(metadata_filename_format).family == 'standard_metadata':
                fname_func = filename_formatters.get(metadata_filename_format)
                metadata_filename_format_kwargs = remove_unsupported_kwargs(fname_func,
                                                                            metadata_filename_format_kwargs)
                metadata_fname = fname_func(area_def, xarray_obj, output_fname,
                                            **metadata_filename_format_kwargs)
        metadata_fnames[metadata_fname] = {'filename_format': filename_format,
                                           'filename_format_kwargs': filename_format_kwargs,
                                           'metadata_filename_format': metadata_filename_format,
                                           'metadata_filename_format_kwargs': metadata_filename_format_kwargs,
                                           'product_name': product_name}
    return output_fnames, metadata_fnames


def remove_unsupported_kwargs(module, requested_kwargs):
    unsupported = list(set(requested_kwargs.keys()).difference(set(inspect.signature(module).parameters.keys())))
    for key in unsupported:
        LOG.warning('REMOVING UNSUPPORTED %s key %s', module, key)
        requested_kwargs.pop(key)
    return requested_kwargs


def add_filename_extra_field(xarray_obj, field_name, field_value):
    if 'filename_extra_fields' not in xarray_obj.attrs:
        xarray_obj.attrs['filename_extra_fields'] = {}
    xarray_obj.attrs['filename_extra_fields'][field_name] = field_value
    return xarray_obj


def combine_filename_extra_fields(source_xarray, dest_xarray):
    if 'filename_extra_fields' in source_xarray.attrs:
        for field in source_xarray.filename_extra_fields:
            if 'filename_extra_fields' not in dest_xarray.attrs:
                dest_xarray.attrs['filename_extra_fields'] = {}
            dest_xarray.attrs['filename_extra_fields'][field] = source_xarray.filename_extra_fields[field]
    return dest_xarray


def process_sectored_data_output(xobjs, variables, product_name, output_dict, area_def=None):
    output_products = []
    if get_product_type(product_name, xobjs['METADATA'].source_name) == 'sectored_xarray_dict_to_output_format':
        # xdict = {}
        # dsnum = 0
        # for sect_xarray in xobjs:
        #     xdict[f'DS{dsnum}'] = sect_xarray
        #     dsnum += 1
        # xdict['METADATA'] = xobjs[0][[]]
        output_products += process_xarray_dict_to_output_format(xobjs,
                                                                variables,
                                                                product_name,
                                                                output_dict,
                                                                area_def=area_def)
    return output_products


def process_xarray_dict_to_output_format(xobjs, variables, product_name, output_dict, area_def=None):

    from geoips.dev.product import get_product

    filename_formats = get_filename_formats(output_dict)

    output_format = get_output_format(output_dict)

    output_format_kwargs = get_output_format_kwargs(output_dict)

    supported_product_types = ['sectored_xarray_dict_to_output_format', 'unsectored_xarray_dict_to_output_format']
    product_type = get_product_type(product_name, xobjs['METADATA'].source_name)
    if product_type not in supported_product_types:
        raise TypeError(f'UNSUPPORTED product_type {product_type} '
                        f'for product {product_name} source {xobjs["METADATA"].source_name} \n'
                        f'      product_type must be one of {supported_product_types}')

    outputter = output_formats.get(output_format)

    output_fnames, metadata_fnames = get_output_filenames(filename_formats, output_dict, product_name,
                                                          xarray_obj=xobjs['METADATA'], area_def=area_def,
                                                          supported_filenamer_types=['xarray_metadata_to_filename'])

    if 'output_dict' not in output_format_kwargs:
        output_format_kwargs['output_dict'] = output_dict
    output_format_kwargs = remove_unsupported_kwargs(outputter, output_format_kwargs)
<<<<<<< HEAD
    if output_formats.get(output_format).family == 'xarray_dict_data':
=======
    if get_outputter_type(output_format) == 'xrdict_varlist_outfnames_to_outlist':
>>>>>>> 18b15815
        curr_products = outputter(xobjs, variables, list(output_fnames.keys()), **output_format_kwargs)
        if curr_products != list(output_fnames.keys()):
            raise(ValueError('Did not produce expected products'))

    else:
        supported_outputter_types = ['xrdict_varlist_outfnames_to_outlist']
        raise TypeError(f'UNSUPPORTED output_format "{output_format}" '
                        f'for product_type "sectored_xarray_dict_to_output_format"\n'
                        f'      outputter_type: "{output_formats.get(output_format).family}"\n'
                        f'      outputter_type must be one of {supported_outputter_types}')

    final_products = output_all_metadata(output_dict, output_fnames, metadata_fnames, xobjs['METADATA'],
                                         area_def=area_def)

    return final_products


def print_area_def(area_def, print_str):
    LOG.info(f'\n\n************************************************************************************'\
             f'\n***{print_str}\n{area_def}')
    for key, value in area_def.sector_info.items():
        print(f'{key}: {value}')
    print(f'************************************************************************************')


def pad_area_definition(area_def, source_name=None, force_pad=False, x_scale_factor=1.5, y_scale_factor=1.5):

    from geoips.sector_utils.utils import is_sector_type

    # Always pad TC sectors, and if "force_pad=True" is passed into the function
    if is_sector_type(area_def, 'tc') or force_pad:
        LOG.info('Trying area_def %s, %s',
                 area_def.name, area_def.sector_info)
        # Get an extra 50% size for TCs so we can handle recentering and not have missing data.
        # --larger area for possibly moved center for vis/ir backgrounds
        # Default to 1.5x padding
        num_lines = int(area_def.y_size * y_scale_factor)
        num_samples = int(area_def.x_size * x_scale_factor)
        # Need full swath width for AMSU-B and MHS. Need a better solution for this.
        if source_name is not None and source_name in ['amsu-b', 'mhs']:
            num_lines = int(area_def.y_size * 1)
            num_samples = int(area_def.x_size * 5)

        # TC sectors have center lat and center lon defined within the sector_info
        # For other sectors, use lat_0 and lon_0 from proj_dict
        # Do not use proj_dict for TC sectors, because we want the center of the storm, not current center of image.
        if is_sector_type(area_def, 'tc'):
            clat = area_def.sector_info['clat']
            clon = area_def.sector_info['clon']
        else:
            clat = area_def.proj_dict['lat_0']
            clon = area_def.proj_dict['lon_0']

        from geoips.interface_modules.area_def_generators.clat_clon_resolution_shape import clat_clon_resolution_shape
        pad_area_def = clat_clon_resolution_shape(area_id=area_def.area_id,
                                                  long_description=area_def.description,
                                                  clat=clat,
                                                  clon=clon,
                                                  projection='eqc',
                                                  num_lines=num_lines,
                                                  num_samples=num_samples,
                                                  pixel_width=area_def.pixel_size_x,
                                                  pixel_height=area_def.pixel_size_y)
        from geoips.sector_utils.utils import copy_sector_info
        pad_area_def = copy_sector_info(area_def, pad_area_def)
    else:
        pad_area_def = area_def
    return pad_area_def


def get_filename(filename_format, product_name=None, alg_xarray=None, area_def=None,
                 supported_filenamer_types=None, output_dict=None, filename_format_kwargs=None):

    filenamer_type = filename_formatters.get(filename_format).family
    if supported_filenamer_types is not None and filenamer_type not in supported_filenamer_types:
        raise TypeError(f'UNSUPPORTED filename_format "{filename_format}" '
                        f'      filenamer_type: "{filename_formatters.get(filename_format).family}"\n'
                        f'      filenamer_type must be one of {supported_filenamer_types}')

    # They all use covg except those in list
    if filenamer_type not in ['xarray_metadata_to_filename']:
        from geoips.dev.product import get_covg_from_product, get_covg_args_from_product
        covg_func = get_covg_from_product(product_name,
                                          alg_xarray.source_name,
                                          output_dict=output_dict,
                                          covg_func_field_name='fname_covg_func')
        covg_args = get_covg_args_from_product(product_name,
                                               alg_xarray.source_name,
                                               output_dict=output_dict,
                                               covg_args_field_name='fname_covg_args')
        covg = covg_func(alg_xarray, product_name, area_def, **covg_args)

    filename_func = filename_formatters.get(filename_format)
    curr_kwargs = remove_unsupported_kwargs(filename_func, filename_format_kwargs)
    if filename_formatters.get(filename_format).family == 'data':
        fname = filename_func(area_def, alg_xarray, [product_name, 'latitude', 'longitude'],
                              covg, **curr_kwargs)
    elif filename_formatters.get(filename_format).family == 'xarray_metadata_to_filename':
        fname = filename_func(alg_xarray, **curr_kwargs)
    else:
        fname = filename_func(area_def, alg_xarray, product_name, covg, **curr_kwargs)
    return fname


def plot_data(output_dict, alg_xarray, area_def, product_name, output_kwargs, fused_xarray_dict=None,
              no_output=False):
    ''' alg_xarray used for filename formats, etc.  If included, fused_xarray_dict used for output format call'''

    # If keyword argument is allowed for output function, include it
    output_kwargs['output_dict'] = output_dict

    if no_output is False:
        filename_formats = get_filename_formats(output_dict)
        output_fnames, metadata_fnames = get_output_filenames(filename_formats, output_dict, product_name,
                                                              alg_xarray, area_def)
    else:
        output_fnames = {}
        metadata_fnames = {}

    output_format = get_output_format(output_dict)

    if output_formats.get(output_format).family == 'xarray_data':
        output_func = output_formats.get(output_format)
        output_products = output_func(xarray_obj=alg_xarray,
                                      product_names=[product_name, 'latitude', 'longitude'],
                                      output_fnames=list(output_fnames.keys()))
        if output_products != list(output_fnames.keys()):
            raise ValueError('Did not produce expected products')
    else:
        from geoips.dev.product import get_product_display_name
        cmap_func_name = get_cmap_name(product_name, alg_xarray.source_name)
        mpl_colors_info = None
        if cmap_func_name is not None:
            cmap_func = colormaps.get(cmap_func_name)
            cmap_args = get_cmap_args(product_name, alg_xarray.source_name)
            mpl_colors_info = cmap_func(**cmap_args)

        output_func = output_formats.get(output_format)
        output_kwargs = remove_unsupported_kwargs(output_func, output_kwargs)
        outputter_type = output_formats.get(output_format).family
        if outputter_type == 'image':
            # This returns None if not specified
            output_products = output_func(area_def,
                                          xarray_obj=alg_xarray,
                                          product_name=product_name,
                                          output_fnames=list(output_fnames.keys()),
                                          product_name_title=get_product_display_name(product_name,
                                                                                      alg_xarray.source_name),
                                          mpl_colors_info=mpl_colors_info,
                                          **output_kwargs)
            if output_products != list(output_fnames.keys()):
                raise ValueError('Did not produce expected products')
        elif outputter_type == 'unprojected':
            # This returns None if not specified
            output_products = output_func(xarray_obj=alg_xarray,
                                          product_name=product_name,
                                          output_fnames=list(output_fnames.keys()),
                                          product_name_title=get_product_display_name(product_name,
                                                                                      alg_xarray.source_name),
                                          mpl_colors_info=mpl_colors_info,
                                          **output_kwargs)
            if output_products != list(output_fnames.keys()):
                raise ValueError('Did not produce expected products')
        elif outputter_type == 'image_overlay':
            # This can include background information, gridlines/boundaries plotting information, etc
            output_products = output_func(area_def,
                                          xarray_obj=alg_xarray,
                                          product_name=product_name,
                                          output_fnames=list(output_fnames.keys()),
                                          product_name_title=get_product_display_name(product_name,
                                                                                      alg_xarray.source_name),
                                          mpl_colors_info=mpl_colors_info,
                                          **output_kwargs)
            if output_products != list(output_fnames.keys()):
                raise ValueError('Did not produce expected products')
        elif outputter_type == 'xrdict_area_product_outfnames_to_outlist':
            # For xarray_dict type, pass the full fused_xarray_dict.
            output_kwargs['product_name_title'] = get_product_display_name(product_name,
                                                                           alg_xarray.source_name)
            output_kwargs['mpl_colors_info'] = mpl_colors_info
            output_kwargs = remove_unsupported_kwargs(output_func, output_kwargs)
            output_products = output_func(xarray_dict=fused_xarray_dict,
                                          area_def=area_def,
                                          product_name=product_name,
                                          output_fnames=list(output_fnames.keys()),
                                          **output_kwargs)
            if output_products != list(output_fnames.keys()):
                raise ValueError('Did not produce expected products')
        else:
            raise ValueError(f'Unsupported outputter_type {outputter_type} for output format {output_format}')

    all_final_products = output_all_metadata(output_dict, output_fnames, metadata_fnames, alg_xarray, area_def)

    return all_final_products


def get_area_defs_from_command_line_args(command_line_args, xobjs, variables=None, filter_time=True):
    from geoips.sector_utils.utils import get_static_area_defs_for_xarray, get_tc_area_defs_for_xarray
    from geoips.sector_utils.utils import get_trackfile_area_defs
    from geoips.sector_utils.utils import filter_area_defs_actual_time
    sectorfiles=None
    sector_list=None
    tcdb_sector_list=None
    tcdb=None
    trackfile_sector_list=None
    trackfiles=None
    trackfile_parser=None
    tc_template_yaml=None
    self_register_dataset=None
    self_register_source=None
    area_defs = []

    # If we are requesting an area definition that is tied directly to the reader METADATA, identify it here.
    # This is useful for datasets that are pre-registered to a specific region (like TCs, etc)
    if 'reader_defined_area_def' in command_line_args and command_line_args['reader_defined_area_def']:
        area_def = xobjs['METADATA'].attrs['area_definition']

        # Provide standard area_def information that GeoIPS expects
        if not hasattr(area_def, 'sector_type'):
            area_def.attrs['sector_type'] = 'reader_defined'

        if not hasattr(area_def, 'name'):
            setattr(area_def, 'name', area_def.sector_type)

        if not hasattr(area_def, 'area_id'):
            setattr(area_def, 'area_id', area_def.name)

        if not hasattr(area_def, 'description'):
            setattr(area_def, 'description', area_def.name)

        area_defs += [area_def]
    if 'sectorfiles' in command_line_args:
        sectorfiles = command_line_args['sectorfiles']
    if 'sector_list' in command_line_args:
        sector_list = command_line_args['sector_list']
    if 'tcdb_sector_list' in command_line_args:
        tcdb_sector_list = command_line_args['tcdb_sector_list']
    if 'tcdb' in command_line_args:
        tcdb = command_line_args['tcdb']
    if 'trackfile_sector_list' in command_line_args:
        trackfile_sector_list = command_line_args['trackfile_sector_list']
    if 'trackfiles' in command_line_args:
        trackfiles = command_line_args['trackfiles']
    if 'trackfile_parser' in command_line_args:
        trackfile_parser = command_line_args['trackfile_parser']
    if 'tc_template_yaml' in command_line_args:
        tc_template_yaml = command_line_args['tc_template_yaml']

    # This indicates that the "area_definition" will be the definition for one of the native datasets
    if 'self_register_dataset' in command_line_args and 'self_register_source' in command_line_args:
        self_register_dataset = command_line_args['self_register_dataset']
        self_register_source = command_line_args['self_register_source']

    if self_register_dataset and self_register_source:
        if 'area_definition' in xobjs[self_register_dataset].attrs \
           and xobjs[self_register_dataset].attrs['area_definition'] is not None:
            area_def = xobjs[self_register_dataset].attrs['area_definition']
        else:
            import pyresample
            area_def = pyresample.geometry.SwathDefinition(lons=xobjs[self_register_dataset]['longitude'],
                                                           lats=xobjs[self_register_dataset]['latitude'])
            min_lat = xobjs[self_register_dataset]['latitude'].min()
            max_lat = xobjs[self_register_dataset]['latitude'].max()
            min_lon = xobjs[self_register_dataset]['longitude'].min()
            max_lon = xobjs[self_register_dataset]['longitude'].max()
            area_def.area_extent_ll = [min_lon, min_lat, max_lon, max_lat]
            if 'interpolation_radius_of_influence' in xobjs[self_register_dataset].attrs:
                area_def.pixel_size_x = xobjs[self_register_dataset].attrs['interpolation_radius_of_influence']
                area_def.pixel_size_y = xobjs[self_register_dataset].attrs['interpolation_radius_of_influence']
            elif 'sample_distance_km' in xobjs[self_register_dataset].attrs:
                area_def.pixel_size_x = xobjs[self_register_dataset].attrs['sample_distance_km']
                area_def.pixel_size_y = xobjs[self_register_dataset].attrs['sample_distance_km']

        if not hasattr(area_def, 'sector_info'):
            setattr(area_def, 'sector_info', {'self_register_dataset': self_register_dataset,
                                              'self_register_source': self_register_source})
        else:
            area_def.sector_info['self_register_dataset'] = self_register_dataset
            area_def.sector_info['self_register_source'] = self_register_source

        # Provide standard area_def information that GeoIPS expects
        if not hasattr(area_def, 'sector_type'):
            setattr(area_def, 'sector_type', 'self_register')

        if not hasattr(area_def, 'name'):
            setattr(area_def, 'name', area_def.sector_type)

        if not hasattr(area_def, 'area_id'):
            setattr(area_def, 'area_id', area_def.name)

        if not hasattr(area_def, 'description'):
            setattr(area_def, 'description', area_def.name)

        # Add it to the list
        area_defs += [area_def]

    if sectorfiles:
        if xobjs is None:
            area_defs += get_static_area_defs_for_xarray(None, sectorfiles, sector_list)
        else:
            area_defs += get_static_area_defs_for_xarray(xobjs['METADATA'], sectorfiles, sector_list)
    if tcdb:
        if xobjs is None:
            raise(TypeError, 'Must have xobjs defined for tcdb sectors')
        area_defs += get_tc_area_defs_for_xarray(xobjs['METADATA'], tcdb_sector_list,
                                                   tc_template_yaml,
                                                   aid_type='BEST',)
    if trackfiles:
        area_defs += get_trackfile_area_defs(trackfiles,
                                             trackfile_parser,
                                             trackfile_sector_list,
                                             tc_template_yaml,
                                             aid_type='BEST',
                                             start_datetime=xobjs['METADATA'].start_datetime - timedelta(hours=8),
                                             end_datetime=xobjs['METADATA'].end_datetime + timedelta(hours=3))

    # If we have a "short" data file, return only a single dynamic sector closest to the start time.
    # If longer than one swath for polar orbiters, we may have more than one "hit", so don't filter.
    if filter_time and xobjs is not None\
       and xobjs['METADATA'].end_datetime - xobjs['METADATA'].start_datetime < timedelta(hours=3):
        area_defs = filter_area_defs_actual_time(area_defs, xobjs['METADATA'].start_datetime)

    LOG.info('Allowed area_defs: %s', [ad.name for ad in area_defs])
    return list(area_defs)


def get_alg_xarray(sect_xarrays, area_def, product_name, resector=True, resampled_read=False,
                   variable_names=None):
    
    if not variable_names:
        # original input variables from sensor.py (i.e., abi.py)
        variables = get_required_variables(product_name, sect_xarrays['METADATA'].source_name)
    else:
        # If variable_names are passed, actually use them
        # Previously was only being used for checking existence of variables in sectored xarray.
        variables = variable_names

    datasets_for_vars = get_requested_datasets_for_variables(product_name, sect_xarrays['METADATA'].source_name)
    product_type = get_product_type(product_name, sect_xarrays['METADATA'].source_name)

    # Only attempt to set algorithm function if algorithm requested in product type
    if product_type in ['alg', 'alg_cmap', 'interp_alg', 'interp_alg_cmap', 'alg_interp_cmap']:
        alg_func = algorithms.get(get_alg_name(product_name, sect_xarrays['METADATA'].source_name))
        alg_func_type = alg_func.family
        alg_args = get_alg_args(product_name, sect_xarrays['METADATA'].source_name)
    else:
        # Default to "None" so it is defined when used below.
        alg_func_type = None

    interp_func_name = get_interp_name(product_name, sect_xarrays['METADATA'].source_name)
    interp_func = None
    if interp_func_name is not None:
        interp_func = interpolators.get(interp_func_name)
        interp_args = get_interp_args(product_name, sect_xarrays['METADATA'].source_name)

    # If the initial sectoring was to a padded area definition, must sector to final area_def here.
    # Allow specifying whether it needs to be resectored or not via kwargs.
    if resector:
        curr_sect_xarrays = sector_xarrays(sect_xarrays, area_def, varlist=variables,
                                           hours_before_sector_time=6, hours_after_sector_time=9, drop=True)
                                           # hours_before_sector_time=6, hours_after_sector_time=6, drop=True)
    else:
        curr_sect_xarrays = sect_xarrays

    LOG.info('get_alg_xarray required variables: %s', variables)
    LOG.info('get_alg_xarray requested datasets for variables: %s', datasets_for_vars)

    # If we want to run the algorithm prior to interpolation, apply the algorithm here, and return either
    # the unprojected result or interpolated result appropriately.
    if product_type in ['alg_cmap', 'alg_interp_cmap', 'alg']:
        alg_xarray = xarray.Dataset()
        alg_xarray.attrs = sect_xarrays['METADATA'].attrs.copy()
        if alg_func_type in ['xarray_to_numpy']:
            # Format the call signature for passing a dictionary of xarrays, plus area_def, and return a single
            # numpy array
            for dsname in sect_xarrays.keys():
                if set(variable_names).issubset(set(sect_xarrays[dsname].variables.keys())):
                    alg_xarray[product_name] = xarray.DataArray(alg_func(sect_xarrays[dsname], **alg_args))
        elif alg_func_type in ['xarray_dict_area_def_to_numpy']:
            # Format the call signature for passing a dictionary of xarrays, plus area_def, and return a single
            # numpy array
            alg_xarray[product_name] = xarray.DataArray(alg_func(sect_xarrays, area_def, **alg_args))
        elif alg_func_type in ['xarray_dict_to_xarray']:
            # Format the call signature for passing a dictionary of xarrays, plus area_def, and return a single
            # numpy array
            alg_xarray = alg_func(sect_xarrays, **alg_args)
        elif alg_func_type in ['xarray_to_xarray']:
            input_alg_xarray = None
            for varname in variables:
                LOG.info('TRYING variable %s for non-interpolated algorithms', varname)
                for curr_sect_xarray in curr_sect_xarrays:
                    if varname in curr_sect_xarray:
                        if input_alg_xarray is None:
                            LOG.info('    USING sectored xarray %s for non-interpolated algorithms', curr_sect_xarray)
                            input_alg_xarray = curr_sect_xarray
                        else:
                            LOG.info('    SKIPPING For non-interpolated data processing, all native variables must'
                                     'be the same resolution! Skipping variable %s, shape %s, input_alg_xarrays: %s',
                                     varname, curr_sect_xarrays[varname].shape, input_alg_xarray)
            if input_alg_xarray is None:
                raise ValueError('No required variables in any xarrays for "xarray_to_xarray" alg type')
            alg_xarray = alg_func(input_alg_xarray, **alg_args)
        elif alg_func_type in ['list_numpy_to_numpy']:
            # Need to pull all the required variables out of the various xarray datasets, and add them to numpy list
            # Then assign the resulting numpy array to the "product_name" DataArray within the xarray Dataset
            numpys = []
            for varname in variables:
                for curr_sect_xarray in curr_sect_xarrays.values():
                    if varname in list(curr_sect_xarray.variables.keys()):
                        numpys += [curr_sect_xarray[varname].to_masked_array()]
                        alg_xarray = curr_sect_xarray
            alg_xarray[product_name] = xarray.DataArray(alg_func(numpys, **alg_args))

        # No interpolation required
        if product_type == 'alg_cmap':
            final_xarray = alg_xarray
        # If required, interpolate the result prior to returning
        elif product_type == 'alg_interp_cmap':
            interp_args['varlist'] = [product_name]
            final_xarray = interp_func(area_def, alg_xarray, alg_xarray, **interp_args)

        # Ensure we have the "adjustment"id" in the filename appropriately
        if 'adjustment_id' in area_def.sector_info:
            final_xarray = add_filename_extra_field(alg_xarray,
                                                    'adjustment_id',
                                                    area_def.sector_info['adjustment_id'])
        # return here - we are done for either alg_cmap or alg_interp_cmap type
        return final_xarray

    # NOTE if algorithm specified first in product_type, we will not get to this point!
    # Returned from above if statement

    # Default to empty xarray.Dataset() - will be populated within loop with appropriate regridded variables.
    interp_xarray = xarray.Dataset()

    for varname in variables:
        LOG.info('TRYING variable %s', varname)
        for key, sect_xarray in curr_sect_xarrays.items():
            LOG.info('    TRYING dataset %s for variable %s', key, varname)

            if varname not in sect_xarray.variables:
                continue

            # Reassign interp_func based on CURRENT sect_xarray
            # Allow re-defining interpolation for different datasets.
            interp_func_name = get_interp_name(product_name, sect_xarray.source_name)
            interp_func = None
            if interp_func_name is not None:
                interp_func = get_interp(interp_func_name)
                interp_args = get_interp_args(product_name, sect_xarray.source_name)

            # If a specific dataset was requested for the current variable, and this dataset was NOT requested via
            # a resampled_read (in which case the native datasets won't exist, only the resampled dataset),
            # then use the appropriately requested dataset.
            if varname in datasets_for_vars and not resampled_read:
                if key in datasets_for_vars[varname]:
                    LOG.info('        USING %s varname from dataset %s, as specified in product_input YAML config',
                             varname, key)
                else:
                    LOG.info('        WAITING dataset %s not requested for variable %s in product_input YAML config',
                             key, varname)
                    continue
            # If we've already interpolated this variable, check if it is needed before interpolating again
            elif interp_xarray is not None and varname in list(interp_xarray.keys()):
                # If all of the required variables are in the current dataset, use this version
                if set(variables).issubset(set(sect_xarray.variables.keys())):
                    LOG.info('        REPLACING %s with current dataset %s, all required variables in current dataset',
                             varname, key)
                # Otherwise, skip re-interpolating to avoid unecessary computation
                else:
                    LOG.warning('        SKIPPING %s, encountered multiple versions, skipping subsequent dataset %s',
                                varname, key)
                    continue
            else:
                LOG.info('        USING %s varname from dataset %s - first availalbe, and not specified in YAML',
                         varname, key)

            # Potential efficiency hit with to_masked_array for dask arrays, etc
            # LOG.info('Min/max %s %s / %s, dataset %s',
            #          varname,
            #          sect_xarray[varname].to_masked_array().min(),
            #          sect_xarray[varname].to_masked_array().max(),
            #          key)

            # apply the requested interpolation routine.
            interp_args['varlist'] = [varname]
            if 'time' in sect_xarray.dims:
                # This is for a particularly formatted dataset, that includes separate arrays for different times
                # (ABI fire product).
                # We need to be careful this does not break for some other dataset that includes a differently
                # formatted "time" dimension.
                tdims = len(sect_xarray.time)
                interp_list = [interp_func(area_def, sect_xarray.isel(time=i), xarray.Dataset(), **interp_args) for i in range(tdims)]
                interp_xarray[varname] = xarray.concat(interp_list, dim='dim_2')[varname]
            else:
                interp_xarray = interp_func(area_def,
                                            sect_xarray,
                                            interp_xarray,
                                            **interp_args)

            # Potential efficiency hit with to_masked_array for dask arrays, etc
            # LOG.info('Min/max interp %s %s / %s',
            #          varname,
            #          interp_xarray[varname].to_masked_array().min(),
            #          interp_xarray[varname].to_masked_array().max())

    # Make sure we have all the appropriate attributes attached to the current interp_xarray.
    # Use force=False so if attributes were set above, we do not overwrite them.
    copy_standard_metadata(sect_xarray, interp_xarray, force=False)

    # Specify the call signature and return value for different algorithm types:
    if product_type in ['interp']:
        # Note "interp" product type will NOT have a single variable named "product_name", just the individual
        # interpolated variables.
        interp_xarray = interp_xarray
    elif alg_func_type in ['xarray_to_numpy']:
        # xarray_to_numpy will return a single array, which can be set to the "product_name" variable.
        interp_xarray[product_name] = xarray.DataArray(alg_func(interp_xarray, **alg_args))
    elif alg_func_type in ['xarray_to_xarray']:
        # xarray_to_xarray algorithm type will return the full xarray object - assume variable names have been
        # set appropriately within the algorithm.  This could be another good use of the "alt_varname_for_covg"
        # kwarg in the coverage checks - if we want to just use a specific variable for the coverage checks rather
        # than the "product_name" variable.
        interp_xarray = alg_func(interp_xarray, **alg_args)
    elif alg_func_type in ['single_channel', 'channel_combination', 'list_numpy_to_numpy', 'rgb']:
        # Assume ANYTHING else takes in a list of numpy arrays, and returns a single numpy array.
        # Perhaps we should be explicit here...
        interp_xarray[product_name] = xarray.DataArray(alg_func([interp_xarray[varname].to_masked_array()
                                                       for varname in variables], **alg_args))
    else:
        raise TypeError(f'UNSUPPORTED alg_type "{alg_func_type}" or product_type "{product_type}", '
                        'please add to geoips/interface_modules/procflows/ "get_alg_xarray" '
                        'function appropriately')

    # Make sure we have all the appropriate attributes attached to the current interp_xarray.
    # Use force=False so if attributes were set above, we do not overwrite them.
    copy_standard_metadata(sect_xarray, interp_xarray, force=False)
    # Attach final product_name to the interp_xarray as well (the end goal of this routine)
    interp_xarray.attrs['product_name'] = product_name
    # Add appropriate attributes to alg_xarray
    if 'adjustment_id' in area_def.sector_info:
        interp_xarray = add_filename_extra_field(interp_xarray,
                                                 'adjustment_id',
                                                 area_def.sector_info['adjustment_id'])

    return interp_xarray


def verify_area_def(area_defs, check_area_def, data_start_datetime, data_end_datetime, time_range_hours=3):
    from geoips.sector_utils.utils import filter_area_defs_actual_time
    if data_end_datetime - data_start_datetime < timedelta(hours=time_range_hours):
        new_area_defs = filter_area_defs_actual_time(area_defs, data_start_datetime)
    LOG.info('Allowed area_defs: %s', [ad.name for ad in new_area_defs])
    if check_area_def.name not in [ad.name for ad in new_area_defs]:
        return False
    return True


def single_source(fnames, command_line_args=None):
    ''' Workflow for running PMW brightness temperature products, for all sensors.

    Args:
        fnames (list) : List of strings specifying full paths to input file names to process
        command_line_args (dict) : dictionary of command line arguments
                                     'reader_name': Explicitly request reader
                                                      geoips*.readers.reader_name.reader_name
                                     Optional: 'sectorfiles': list of YAML sectorfiles
                                               'sector_list': list of desired sectors found in "sectorfiles"
                                                                tc<YYYY><BASIN><NUM><NAME> for TCs,
                                                                ie tc2020sh16gabekile
                                     If sectorfiles and sector_list not included, looks in database
    Returns:
        (list) : Return list of strings specifying full paths to output products that were produced
    '''
    from datetime import datetime
    process_datetimes = {}
    process_datetimes['overall_start'] = datetime.utcnow()
    final_products = []
    removed_products = []
    saved_products = []
    database_writes = []

    from geoips.commandline.args import check_command_line_args

    # These args should always be checked
    check_args = ['sector_list', 'sectorfiles',  # Static sectors,
                  'tcdb', 'tcdb_sector_list',  # TC Database sectors,
                  'trackfiles', 'trackfile_parser', 'trackfile_sector_list',  # Flat text trackfile,
                  'reader_name', 'product_name',
                  'gridlines_params', 'boundaries_params',
                  'product_params_override',
                  'output_format', 'filename_format',
                  'output_format_kwargs', 'filename_format_kwargs',
                  'metadata_output_format', 'metadata_filename_format',
                  'metadata_output_format_kwargs', 'metadata_filename_format_kwargs',
                  'adjust_area_def', 'reader_defined_area_def',
                  'self_register_source', 'self_register_dataset',
                  'sectored_read', 'resampled_read',
                  'product_db']

    check_command_line_args(check_args, command_line_args)

    product_name = command_line_args['product_name']  # 89HNearest
    output_format = command_line_args['output_format']  # output_formats.imagery_annotated
    reader_name = command_line_args['reader_name']  # ssmis_binary
    compare_path = command_line_args['compare_path']
    output_file_list_fname = command_line_args['output_file_list_fname']
    compare_outputs_module = command_line_args['compare_outputs_module']
    adjust_area_def = command_line_args['adjust_area_def']
    self_register_source = command_line_args['self_register_source']
    self_register_dataset = command_line_args['self_register_dataset']
    reader_defined_area_def = command_line_args['reader_defined_area_def']
    sectored_read = command_line_args['sectored_read']
    resampled_read = command_line_args['resampled_read']
    product_db = command_line_args['product_db']
    product_db_writer = command_line_args['product_db_writer']

    if product_db:
        from geoips_db.dev.postgres_database import get_db_writer
        db_writer = get_db_writer(product_db_writer)
        if not getenv('G2DB_USER') or not getenv('G2DB_PASS'):
                    raise ValueError('Need to set both $G2DB_USER and $G2DB_PASS')

    from geoips.interfaces import readers
    reader = readers.get(reader_name)
    print_mem_usage('MEMUSG', verbose=False)

    num_jobs = 0
    xobjs = reader(fnames, metadata_only=True)
    print_mem_usage('MEMUSG', verbose=False)

    variables = get_required_variables(product_name, xobjs['METADATA'].source_name)  #get input variables
    product_type = get_product_type(product_name, xobjs['METADATA'].source_name)

    # If we need to pull area_defs from the reader, then we need to read in order to determin what to run
    if (not sectored_read and not resampled_read) \
       and (reader_defined_area_def or (self_register_source and self_register_dataset)):
        xobjs = reader(fnames, metadata_only=False, chans=variables)

    # Use the xarray objects and command line args to determine required area_defs
    print_mem_usage('MEMUSG', verbose=False)
    area_defs = get_area_defs_from_command_line_args(command_line_args, xobjs, variables, filter_time=True)

    # If we do not need to pull area_defs from the reader, read the data AFTER we determine we have areas to run
    if area_defs and \
       (not reader_defined_area_def and not self_register_source and not sectored_read and not resampled_read):
        print_mem_usage('MEMUSG', verbose=False)
        xobjs = reader(fnames, metadata_only=False, chans=variables)

    print_mem_usage('MEMUSG', verbose=False)
    # If we have a product of type "unsectored_xarray_dict_to_output_format" process it here
    # This will not have any required area_defs
    if product_type == 'unsectored_xarray_dict_to_output_format':
        xdict = reader(fnames, metadata_only=False)
        final_products += process_xarray_dict_to_output_format(xdict, variables, product_name, command_line_args)

    print_mem_usage('MEMUSG', verbose=False)
    from geoips.filenames.duplicate_files import remove_duplicates
    new_attrs = {'filename_extra_fields': {}}
    # setup for TC products
    for area_def in area_defs:

        LOG.info('\n\n\n\nNEXT area definition: %s', area_def)
        pad_area_def = pad_area_definition(area_def, xobjs['METADATA'].source_name)

        # Only attempt to read within the area_def loop if we have requested "sectored_read" or "resampled_read"
        if sectored_read or resampled_read:
            try:
                xobjs = reader(fnames, metadata_only=False, chans=variables, area_def=pad_area_def)
            # geostationary satellites fail with IndexError when the area_def does not intersect the
            # data.  Just skip those.  We need a better method for handling this generally, but for
            # now skip IndexErrors.
            except IndexError as resp:
                LOG.error('SKIPPING no coverage for %s, %s', area_def.name, str(resp))
                continue

        process_datetimes[area_def.area_id] = {}
        process_datetimes[area_def.area_id]['start'] = datetime.utcnow()
        # add SatAzimuth and SunAzimuth into list of the variables for ABI only (come from ABI reader)
        # if xobjs['METADATA'].source_name == 'abi':
        #     if 'SatAzimuth' in list(xobjs.values())[0].keys() and 'SunAzimuth' in list(xobjs.values())[0].keys():
        #         variables +=['SatAzimuth', 'SunAzimuth']
        #     else:
        #         raise ValueError('SatAzimuth and/or SunAzimuth not in ABI data')
        if area_def.sector_type in ['reader_defined', 'self_register']:
            LOG.info('CONTINUE Not sectoring sector_type %s', area_def.sector_type)
            pad_sect_xarrays = xobjs
        else:
            pad_sect_xarrays = sector_xarrays(xobjs, pad_area_def, varlist=variables,
                                              hours_before_sector_time=6, hours_after_sector_time=9, drop=True)

        print_mem_usage('MEMUSG', verbose=False)
        if len(pad_sect_xarrays.keys()) == 0:
            LOG.info('SKIPPING no sectored xarrays returned for %s', area_def.name)
            continue

        if not verify_area_def(area_defs, pad_area_def,
                               pad_sect_xarrays['METADATA'].start_datetime, pad_sect_xarrays['METADATA'].end_datetime):
            LOG.info('SKIPPING duplicate area_def, out of time range, for %s', area_def.name)
            continue

        curr_output_products = process_sectored_data_output(pad_sect_xarrays, variables, product_name,
                                                            command_line_args, area_def=area_def)

        print_mem_usage('MEMUSG', verbose=False)
        # If we had a request for sectored data processing, skip the rest of the loop
        if curr_output_products:
            final_products += curr_output_products
            continue

        if adjust_area_def:
            from geoips.geoips_utils import find_entry_point
            area_def_adjuster = find_entry_point('area_def_adjusters', adjust_area_def)
            area_def_adjuster_type = getattr(import_module(area_def_adjuster.__module__), 'adjuster_type')
            # Use normal size sectored xarray when running area_def_adjuster, not padded
            # Center time (mintime + (maxtime - mintime)/2) is very slightly different for different size
            # sectored arrays, so for consistency if we change padding amounts, use the fully sectored
            # array for adjusting the area_def.
            if pad_sect_xarrays['METADATA'].source_name not in ['amsu-b', 'mhs']:
                if area_def.sector_type in ['reader_defined', 'self_register']:
                    LOG.info('CONTINUE Not sectoring sector_type %s', area_def.sector_type)
                    sect_xarrays = pad_sect_xarrays
                else:
                    sect_xarrays = sector_xarrays(pad_sect_xarrays, area_def, varlist=variables,
                                                  hours_before_sector_time=6, hours_after_sector_time=9, drop=True)
                if area_def_adjuster_type == 'list_xarray_list_variables_to_area_def_out_fnames':
                    area_def, adadj_fnames = area_def_adjuster(list(sect_xarrays.values()),
                                                               area_def,
                                                               variables)
                else:
                    area_def = area_def_adjuster(list(sect_xarrays.values()),
                                                 area_def,
                                                 variables)
            else:
                # AMSU-b specifically needs full swath width...
                if area_def_adjuster_type == 'list_xarray_list_variables_to_area_def_out_fnames':
                    area_def, adadj_fnames = area_def_adjuster(list(pad_sect_xarrays.values()),
                                                               area_def,
                                                               variables)
                else:
                    area_def = area_def_adjuster(list(pad_sect_xarrays.values()),
                                                 area_def,
                                                 variables)
            # These will be added to the alg_xarray
            # new_attrs['area_definition'] = area_def
            if 'adjustment_id' in area_def.sector_info:
                new_attrs['filename_extra_fields']['adjustment_id'] = area_def.sector_info['adjustment_id']

        print_mem_usage('MEMUSG', verbose=False)
        all_vars = []
        for key, xobj in pad_sect_xarrays.items():
            # Double check the xarray object actually contains data
            for var in list(xobj.variables.keys()):
                if xobj[var].count() > 0:
                    all_vars.append(var)
        # If the required variables are not contained within the xarray objects, do not
        # attempt to process (variables in product algorithm are not available)
        if set(variables).issubset(all_vars):

            # We want to write out the padded xarray for "xarray_data" output types
            # Otherwise, we need the fully sectored output
            if output_formats.get(output_format).family == 'xarray_data':
                alg_xarray = get_alg_xarray(pad_sect_xarrays, pad_area_def, product_name, resector=False,
                                            resampled_read=resampled_read)
            elif area_def.sector_type in ['reader_defined', 'self_register']:
                alg_xarray = get_alg_xarray(pad_sect_xarrays, pad_area_def, product_name, resector=False,
                                            resampled_read=resampled_read, variable_names=variables)
            else:
                alg_xarray = get_alg_xarray(pad_sect_xarrays, area_def, product_name, resector=True,
                                            resampled_read=resampled_read)

            print_mem_usage('MEMUSG', verbose=False)
            from geoips.dev.product import get_covg_from_product, get_covg_args_from_product

            # This defaults to "covg_func" and "covg_args" - if image_production_covg_* exist, it will use those.
            covg_func = get_covg_from_product(product_name, alg_xarray.source_name,
                                              output_dict=command_line_args,
                                              covg_func_field_name='image_production_covg_func')
            covg_args = get_covg_args_from_product(product_name, alg_xarray.source_name,
                                                   output_dict=command_line_args,
                                                   covg_args_field_name='image_production_covg_args')
            covg = covg_func(alg_xarray, product_name, area_def, **covg_args)

            fname_covg_func = get_covg_from_product(product_name, alg_xarray.source_name,
                                                    output_dict=command_line_args,
                                                    covg_func_field_name='fname_covg_func')
            fname_covg_args = get_covg_args_from_product(product_name, alg_xarray.source_name,
                                                         output_dict=command_line_args,
                                                         covg_args_field_name='fname_covg_args')
            fname_covg = fname_covg_func(alg_xarray, product_name, area_def, **fname_covg_args)

            for attrname in new_attrs:
                LOG.info('ADDING attribute %s %s to alg_xarray', attrname, new_attrs[attrname])
                alg_xarray.attrs[attrname] = new_attrs[attrname]

            # Apply a new coverage scheme (coverage within 300km radical range from TC center)
            # to be done  ????

            minimum_coverage = 10
            command_line_minimum_coverage = get_minimum_coverage(product_name, command_line_args)
            if hasattr(alg_xarray, 'minimum_coverage'):
                minimum_coverage = alg_xarray.minimum_coverage
            if command_line_minimum_coverage is not None:
                minimum_coverage = command_line_minimum_coverage
            LOG.info('Required coverage %s for product %s, actual coverage %s',
                     minimum_coverage, product_name, covg)
            if covg < minimum_coverage and fname_covg < minimum_coverage:
                LOG.info('Insufficient coverage %s / %s for data products for %s, %s required SKIPPING',
                         covg, fname_covg, area_def.name, minimum_coverage)
                continue

            output_format_kwargs = get_output_format_kwargs(command_line_args, xarray_obj=alg_xarray, area_def=area_def)

            curr_products = plot_data(command_line_args,
                                      alg_xarray,
                                      area_def,
                                      product_name,
                                      output_format_kwargs)

            print_mem_usage('MEMUSG', verbose=False)
            final_products += curr_products
            curr_removed_products, curr_saved_products = remove_duplicates(curr_products,
                                                                           remove_files=True)
            removed_products += curr_removed_products
            saved_products += curr_saved_products

            if product_db:
                for fprod, fname_fmt in curr_products.items():
                    additional_attrs = {'coverage': covg,
                                        'product': product_name,
                                        'fileType':fprod.split('.')[-1]}
                    product_added = db_writer(fprod, area_def, alg_xarray, additional_attrs=additional_attrs)
                    database_writes += [product_added]

            process_datetimes[area_def.area_id]['end'] = datetime.utcnow()
            num_jobs += 1
        else:
            LOG.info('SKIPPING No coverage or required variables "%s" for %s %s',
                     variables, xobjs['METADATA'].source_name, area_def.name)
            #raise ImportError('Failed to find required fields in product algorithm: {0}.{1}'.format(
            #                                                        sect_xarrays[0].source_name,product_name))

    process_datetimes['overall_end'] = datetime.utcnow()
    from geoips.dev.utils import output_process_times

    from os.path import basename
    LOG.info('The following products were produced from procflow %s', basename(__file__))
    for output_product in final_products:
        LOG.info('    SINGLESOURCESUCCESS %s', output_product)
        if output_product in database_writes:
            LOG.info('    DATABASESUCCESS %s', output_product)

    for removed_product in removed_products:
        LOG.info('    DELETEDPRODUCT %s', removed_product)

    if output_file_list_fname:
        LOG.info('Writing successful outputs to %s', output_file_list_fname)
        with open(output_file_list_fname, 'w', encoding='utf8') as fobj:
            fobj.writelines('\n'.join([fname.replace(gpaths['GEOIPS_OUTDIRS'],
                                                     '$GEOIPS_OUTDIRS')
                                       for fname in final_products]))
            # If we don't write out the last newline, then wc won't return the appropriate number, and we won't get
            # to the last file when attempting to loop through
            fobj.writelines(['\n'])

    retval = 0
    if compare_path:
        from geoips.geoips_utils import find_entry_point
        compare_outputs = find_entry_point('output_comparisons', compare_outputs_module)
        retval = compare_outputs(compare_path.replace('<product>', product_name).replace('<procflow>', 'single_source'),
                                 final_products)



    print_mem_usage('MEMUSG', verbose=True)
    LOG.info('READER_NAME: %s', reader_name)
    LOG.info('PRODUCT_NAME: %s', product_name)
    LOG.info('NUM_PRODUCTS: %s', len(final_products))
    LOG.info('NUM_DELETED_PRODUCTS: %s', len(removed_products))
    output_process_times(process_datetimes, num_jobs, job_str="single_source procflow")
    return retval<|MERGE_RESOLUTION|>--- conflicted
+++ resolved
@@ -3,27 +3,12 @@
 # # # Author:
 # # # Naval Research Laboratory, Marine Meteorology Division
 # # #
-<<<<<<< HEAD
-# # # This program is free software:
-# # # you can redistribute it and/or modify it under the terms
-# # # of the NRLMMD License included with this program.
-# # #
-# # # If you did not receive the license, see
-# # # https://github.com/U-S-NRL-Marine-Meteorology-Division/
-# # # for more information.
-# # #
-# # # This program is distributed WITHOUT ANY WARRANTY;
-# # # without even the implied warranty of MERCHANTABILITY
-# # # or FITNESS FOR A PARTICULAR PURPOSE.
-# # # See the included license for more details.
-=======
 # # # This program is free software: you can redistribute it and/or modify it under
 # # # the terms of the NRLMMD License included with this program. This program is
 # # # distributed WITHOUT ANY WARRANTY; without even the implied warranty of
 # # # MERCHANTABILITY or FITNESS FOR A PARTICULAR PURPOSE. See the included license
 # # # for more details. If you did not receive the license, for more information see:
 # # # https://github.com/U-S-NRL-Marine-Meteorology-Division/
->>>>>>> 18b15815
 
 ''' Driver for standard single channel products '''
 
@@ -201,11 +186,7 @@
     if 'output_dict' not in output_format_kwargs:
         output_format_kwargs['output_dict'] = output_dict
     output_format_kwargs = remove_unsupported_kwargs(outputter, output_format_kwargs)
-<<<<<<< HEAD
-    if output_formats.get(output_format).family == 'xarray_dict_data':
-=======
-    if get_outputter_type(output_format) == 'xrdict_varlist_outfnames_to_outlist':
->>>>>>> 18b15815
+    if output_formats.get(output_format).family == 'xrdict_varlist_outfnames_to_outlist':
         curr_products = outputter(xobjs, variables, list(output_fnames.keys()), **output_format_kwargs)
         if curr_products != list(output_fnames.keys()):
             raise(ValueError('Did not produce expected products'))
@@ -534,7 +515,7 @@
 
 def get_alg_xarray(sect_xarrays, area_def, product_name, resector=True, resampled_read=False,
                    variable_names=None):
-    
+
     if not variable_names:
         # original input variables from sensor.py (i.e., abi.py)
         variables = get_required_variables(product_name, sect_xarrays['METADATA'].source_name)

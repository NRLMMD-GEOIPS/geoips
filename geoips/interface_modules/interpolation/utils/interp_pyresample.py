--- conflicted
+++ resolved
@@ -9,11 +9,6 @@
 # # # MERCHANTABILITY or FITNESS FOR A PARTICULAR PURPOSE. See the included license
 # # # for more details. If you did not receive the license, for more information see:
 # # # https://github.com/U-S-NRL-Marine-Meteorology-Division/
-<<<<<<< HEAD
-
-""" Interpolation methods using pyresample routines"""
-=======
->>>>>>> f48f6cd8
 
 """Interpolation methods using pyresample routines."""
 import logging
@@ -25,20 +20,6 @@
 
 
 def get_data_box_definition(source_name, lons, lats):
-<<<<<<< HEAD
-    """Obtain pyresample geometry definitions for use with pyresample based reprojections
-    +------------------+-----------+---------------------------------------------------+
-    | Parameters:      | Type:     | Description:                                      |
-    +==================+===========+===================================================+
-    | source_name:     | *str*     | geoips source_name for data type                  |
-    +------------------+-----------+---------------------------------------------------+
-    | lons:            | *ndarray* | Numpy array of longitudes, 0 to 360               |
-    +------------------+-----------+---------------------------------------------------+
-    | lats:            | *ndarray* | Numpy array of latitudes, -90 to 90               |
-    +------------------+-----------+---------------------------------------------------+
-    """
-
-=======
     """Obtain pyresample geometry definitions.
 
     For use with pyresample based reprojections
@@ -52,7 +33,6 @@
     lats : ndarray
         Numpy array of latitudes, -90 to 90
     """
->>>>>>> f48f6cd8
     from geoips.interface_modules.interpolation.utils.boxdefinitions import (
         MaskedCornersSwathDefinition,
     )
@@ -91,38 +71,6 @@
     nprocs=None,
     fill_value=None,
 ):
-<<<<<<< HEAD
-    """Perform interpolation using pyresample's kd_tree.resample_nearest method
-    +-----------------------+-----------+---------------------------------------------------+
-    | Parameters:           | Type:     | Description:                                      |
-    +=======================+===========+===================================================+
-    | list_of_array:        | *list*    | list of arrays to be interpolated                 |
-    |                       |   of      |                                                   |
-    |                       |*ndarray*  |                                                   |
-    +-----------------------+-----------+---------------------------------------------------+
-    | area_definition:      |*areadef*  | pyresample area_definition object of current      |
-    |                       |           |    region of interest                             |
-    |                       |           |                                                   |
-    +-----------------------+-----------+---------------------------------------------------+
-    | data_box_definition:  } *datadef* | pyresample/geoips data_box_definition specifying  |
-    |                       |           |    region covered by source data                  |
-    +-----------------------+-----------+---------------------------------------------------+
-    | radius_of_influence:  | *float*   | radius of influence for interpolation             |
-    +-----------------------+-----------+---------------------------------------------------+
-    +-----------------------+-----------+---------------------------------------------------+
-    | Key Words:            | Type:     | Description:                                      |
-    +================-----==+===========+===================================================+
-    | interp_type:          | *string*  | One of 'nearest' or 'gauss' - kd_tree resampling  |
-    |                       |           |    methods                                        |
-    |                       |           |    *DEFAULT* 'nearest'                            |
-    +-----------------------+-----------+---------------------------------------------------+
-    | sigmas:               | *int*     | Used for interp_type 'gauss' - multiplication     |
-    |                       |           |    factor for sigmas option:                      |
-    |                       |           |    sigmas = [sigmas]*len(list_of_arrays)          |
-    +-----------------------+-----------+---------------------------------------------------+
-    """
-
-=======
     """Interpolate using pyresample's kd_tree.resample_nearest method.
 
     Parameters
@@ -145,7 +93,6 @@
         Used for interp_type 'gauss' - multiplication factor for sigmas option:
             * sigmas = [sigmas]*len(list_of_arrays)
     """
->>>>>>> f48f6cd8
     dstacked_arrays = numpy.ma.dstack(list_of_arrays)
 
     if interp_type == "nearest":

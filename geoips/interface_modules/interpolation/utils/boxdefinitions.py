# # # Distribution Statement A. Approved for public release. Distribution unlimited.
# # #
# # # Author:
# # # Naval Research Laboratory, Marine Meteorology Division
# # #
# # # This program is free software: you can redistribute it and/or modify it under
# # # the terms of the NRLMMD License included with this program. This program is
# # # distributed WITHOUT ANY WARRANTY; without even the implied warranty of
# # # MERCHANTABILITY or FITNESS FOR A PARTICULAR PURPOSE. See the included license
# # # for more details. If you did not receive the license, for more information see:
# # # https://github.com/U-S-NRL-Marine-Meteorology-Division/

<<<<<<< HEAD
"""Classes for geometry operations that allow for masked data in the corners of a swath.
=======
"""Classes for geometry operations allowing masked data in swath corners.

>>>>>>> f48f6cd8
This package uses the pyresample geometry package as base classes:

# pyresample, Resampling of remote sensing image data in python
#
# Copyright (C) 2010-2015
#
# Authors:
#    Esben S. Nielsen
#    Thomas Lavergne
"""
from __future__ import absolute_import

# Python Standard Libraries
import warnings
import math
import logging

# Installed Libraries
import numpy as np
from pyproj import Geod
from pyresample import utils
from pyresample import _spatial_mp
from pyresample.geometry import SwathDefinition, CoordinateDefinition

log = logging.getLogger(__name__)

EPSILON = 0.0000001


class MaskedCornersSwathDefinition(SwathDefinition):
    """Swath defined by lons and lats.

    Allows datasets with potentially masked data in the corners.

    Parameters
    ----------
    lons : numpy array
        Longitude values
    lats : numpy array
        Latitude values
    nprocs : int, optional
        Number of processor cores to be used for calculations.

    Attributes
    ----------
    shape : tuple
        Swath shape
    size : int
        Number of elements in swath
    ndims : int
        Swath dimensions

    Properties
    ----------
    lons : object
        Swath lons
    lats : object
        Swath lats
    cartesian_coords : object
        Swath cartesian coordinates
    """

    def __init__(self, lons, lats, nprocs=1):
        """Initialize class."""
        if lons.shape != lats.shape:
            raise ValueError("lon and lat arrays must have same shape")
        elif lons.ndim > 2:
            raise ValueError("Only 1 and 2 dimensional swaths are allowed")

        if lons.shape == lats.shape and lons.dtype == lats.dtype:
            self.shape = lons.shape
            self.size = lons.size
            self.ndim = lons.ndim
            self.dtype = lons.dtype
        else:
            raise ValueError(
                (
                    "%s must be created with either "
                    "lon/lats of the same shape with same dtype"
                )
                % self.__class__.__name__
            )

        if type(lons) != type(lats):
            raise TypeError("lons and lats must be of same type")
        elif lons is not None:
            if lons.shape != lats.shape:
                raise ValueError("lons and lats must have same shape")

        self.nprocs = nprocs

        # check the latitutes
        if lats is not None and ((lats.min() < -90.0 or lats.max() > +90.0)):
            # throw exception
            raise ValueError("Some latitudes are outside the [-90.;+90] validity range")
        else:
            self.lats = lats

        # check the longitudes
        if lons is not None and ((lons.min() < -180.0 or lons.max() >= +180.0)):
            # issue warning
            warnings.warn(
                "All geometry objects expect longitudes in the [-180:+180[ range. "
                + "We will now automatically wrap your longitudes into [-180:+180[, and continue. "
                + "To avoid this warning next time, use routine utils.wrap_longitudes()."
            )
            # wrap longitudes to [-180;+180[
            self.lons = utils.wrap_longitudes(lons)
        else:
            self.lons = lons

        self.cartesian_coords = None

    def intersection(self, other):
        """Return current area intersection polygon corners.

        *other* allows for potentially masked data in the corners.

        Parameters
        ----------
        other : object
            Instance of subclass of BaseDefinition

        Returns
        -------
        (corner1, corner2, corner3, corner4) : tuple of points
        """
        from pyresample.spherical_geometry import intersection_polygon

        # This was failing if all the corners of the
        #       area_definition fell inside the data box definition.
        #       watch for false positives
        # This DOES NOT WORK for over the pole...
        retcorners = intersection_polygon(self.corners, other.corners)
        allselfcornersin = False
        allothercornersin = False
        if not retcorners:
            # Only try these if intersection_polygon didn't return anything.
            for i in self.corners:
                if planar_point_inside(i, other.corners):
                    allselfcornersin = True
                else:
                    allselfcornersin = False
            for i in other.corners:
                if planar_point_inside(i, self.corners):
                    allothercornersin = True
                else:
                    allothercornersin = False

            if allselfcornersin:
                return self.corners
            if allothercornersin:
                return other.corners
        return retcorners

    def overlaps_minmaxlatlon(self, other):
<<<<<<< HEAD
        """Tests if the current area overlaps the *other* area. This is based
        solely on the min/max lat/lon of areas, assuming the boundaries to be
        along lat/lon lines.
=======
        """Test current area overlaps *other* area.

        This is based solely on the min/max lat/lon of areas, assuming the
         boundaries to be along lat/lon lines.
>>>>>>> f48f6cd8

        Parameters
        ----------
        other : object
            Instance of subclass of BaseDefinition

        Returns
        -------
        overlaps : bool
        """
        self_corners = get_2d_false_corners(self)
        other_corners = get_2d_false_corners(other)
        log.info("    Swath 2d False Corners: " + str(self_corners))
        log.info("    Other 2d False Corners: " + str(other_corners))

        for i in self_corners:
            if planar_point_inside(i, other_corners):
                return True
        for i in other_corners:
            if planar_point_inside(i, self_corners):
                return True
        return False

    @property
    def corners(self):
<<<<<<< HEAD
        """Returns the corners of the current area."""
=======
        """Return current area corners."""
>>>>>>> f48f6cd8
        try:
            # Try to just set normal CoordinateDefinition corners
            #    (Which doesn't work with bad vals in corners)
            return super(CoordinateDefinition, self).corners
        except ValueError:
            # print '        Corners failed on CoordinateDefinition, try falsecorners'
            pass

        lons, lats = self.get_lonlats()

        # Determine which rows and columns contain good data
        rows = lons.any(axis=1)
        cols = lons.any(axis=0)

        # Get the minimum and maximum row and column that contain good data
        good_row_inds = np.where(~rows.mask)[0]
        min_row = good_row_inds.min()
        max_row = good_row_inds.max()

        good_col_inds = np.where(~cols.mask)[0]
        min_col = good_col_inds.min()
        max_col = good_col_inds.max()

        log.info(
            "    USING FALSE CORNERS!! setting corners. min row/col: "
            + str(min_row)
            + " "
            + str(min_col)
            + " "
            + "max row/col: "
            + str(max_row)
            + " "
            + str(max_col)
            + " "
            + "shape: "
            + str(lons.shape)
        )

        # from .spherical import SCoordinate as Coordinate
        # from .spherical import Arc
        from pyresample.spherical_geometry import Coordinate, Arc

        # Calculate the eight possible corners and produce arcs for each pair
        # Corners for top side
        # Right side was failing with Divide by Zero error for NCC data because there was
        # a single good point in the max_col.  Keep incrementing or decrementing until good.min
        # doesn't equal good.max
        good = np.where(~lons[min_row, :].mask)[0]
        tries = 0
        while tries < 20 and good.min() == good.max():
<<<<<<< HEAD
            # print 'good.min() can\'t equal good.max() for top side, incrementing min_row! Would have failed with ZeroDivisionError before!'
=======
            # print 'good.min() can\'t equal good.max() for top side, incrementing
            # min_row! Would have failed with ZeroDivisionError before!'
>>>>>>> f48f6cd8
            min_row += 1
            tries += 1
            good = np.where(~lons[min_row, :].mask)[0]
        top_corners = [
            Coordinate(*self.get_lonlat(min_row, good.min())),
            Coordinate(*self.get_lonlat(min_row, good.max())),
        ]
        top_arc = Arc(top_corners[0], top_corners[1])

        # Corners for bottom side
        good = np.where(~lons[max_row, :].mask)[0]
        tries = 0
        while tries < 20 and good.min() == good.max():
<<<<<<< HEAD
            # print 'good.min() can\'t equal good.max() for bottom side, decrementing max_row! Would have failed with ZeroDivisionError before!'
=======
            # print 'good.min() can\'t equal good.max() for bottom side, decrementing
            # max_row! Would have failed with ZeroDivisionError before!'
>>>>>>> f48f6cd8
            max_row -= 1
            tries += 1
            good = np.where(~lons[max_row, :].mask)[0]
        bot_corners = [
            Coordinate(*self.get_lonlat(max_row, good.min())),
            Coordinate(*self.get_lonlat(max_row, good.max())),
        ]
        bot_arc = Arc(bot_corners[0], bot_corners[1])

        # Corners for left side
        good = np.where(~lons[:, min_col].mask)[0]
        tries = 0
        while tries < 20 and good.min() == good.max():
<<<<<<< HEAD
            # print 'good.min() can\'t equal good.max() for left side, incrementing min_col! Would have failed with ZeroDivisionError before!'
=======
            # print 'good.min() can\'t equal good.max() for left side, incrementing
            # min_col! Would have failed with ZeroDivisionError before!'
>>>>>>> f48f6cd8
            min_col += 1
            tries += 1
            good = np.where(~lons[:, min_col].mask)[0]
        left_corners = [
            Coordinate(*self.get_lonlat(good.min(), min_col)),
            Coordinate(*self.get_lonlat(good.max(), min_col)),
        ]
        left_arc = Arc(left_corners[0], left_corners[1])

        # Corners for right side
        good = np.where(~lons[:, max_col].mask)[0]
        tries = 0
        while tries < 20 and good.min() == good.max():
<<<<<<< HEAD
            # print 'good.min() can\'t equal good.max() for right side, decrementing max_col! Would have failed with ZeroDivisionError before!'
=======
            # print 'good.min() can\'t equal good.max() for right side, decrementing
            # max_col! Would have failed with ZeroDivisionError before!'
>>>>>>> f48f6cd8
            max_col -= 1
            tries += 1
            good = np.where(~lons[:, max_col].mask)[0]
        right_corners = [
            Coordinate(*self.get_lonlat(good.min(), max_col)),
            Coordinate(*self.get_lonlat(good.max(), max_col)),
        ]
        right_arc = Arc(right_corners[0], right_corners[1])

        # Calculate the four false corners
        _corners = []
        # Top left false corner
        top_intersections = top_arc.intersections(left_arc)
        dists = [inter.distance(top_corners[0]) for inter in top_intersections]
        if dists[0] < dists[1]:
            _corners.append(top_intersections[0])
        else:
            _corners.append(top_intersections[1])
        # Top right false corner
        top_intersections = top_arc.intersections(right_arc)
        dists = [inter.distance(top_corners[1]) for inter in top_intersections]
        if dists[0] < dists[1]:
            _corners.append(top_intersections[0])
        else:
            _corners.append(top_intersections[1])
        # Bottom right false corner
        bot_intersections = bot_arc.intersections(right_arc)
        dists = [inter.distance(bot_corners[1]) for inter in bot_intersections]
        if dists[0] < dists[1]:
            _corners.append(bot_intersections[0])
        else:
            _corners.append(bot_intersections[1])
        # Bottom left false corner
        bot_intersections = bot_arc.intersections(left_arc)
        dists = [inter.distance(bot_corners[0]) for inter in bot_intersections]
        if dists[0] < dists[1]:
            _corners.append(bot_intersections[0])
        else:
            _corners.append(bot_intersections[1])
        return _corners

    def get_bounding_box_lonlats(self, npts=100):
<<<<<<< HEAD
        """Returns array of lon/lats along the bounding Arcs
=======
        """Return lon/lats along bounding Arcs.
>>>>>>> f48f6cd8

        Parameters
        ----------
        npts: int
            Number of points to return along each line

<<<<<<< HEAD
        :Returns:
=======
        Returns
        -------
>>>>>>> f48f6cd8
        (top, right, bottom, left) : 4 tuples containing lists
                                    of len npts of lons/lats
        retval = (list(tplons),list(tplats)),
                 (list(rtlons),list(rtlats)),
                 (list(btlons),list(btlats)),
                 (list(ltlons),list(ltlats))

        eg for n=3
           ([tplon0,tplon1,tplon2],[tplat0,tplat1,tplat2]),
           ([rtlon0,rtlon1,rtlon2],[rtlat0,rtlat1,rtlat2]),
           ([btlon0,btlon1,btlon2],[btlat0,btlat1,btlat2]),
           ([ltlon0,ltlon1,ltlon2],[ltlat0,ltlat1,ltlat2]),
        """
        g = Geod(ellps="WGS84")

        # Top of bounding box
        # g.npts returns a list of tuples of lon/lat pairs
        #    [(lon0,lat0),(lon1,lat1),(lon2,lat2)]
        # zip reformats that into 2 tuples of lons and lats
        #    [(lon0,lon1,lon2),(lat0,lat1,lat2)]
        # list(tplons) returns list of lons
        #       [lon0,lon1,lon2]
        # list(tplats) returns list of lats
        #       [lat0,lat1,lat2]
        tplons, tplats = zip(
            *g.npts(
                self.corners[0].lon,
                self.corners[0].lat,
                self.corners[1].lon,
                self.corners[1].lat,
                npts,
                radians=True,
            )
        )
        # Right side of bounding box
        rtlons, rtlats = zip(
            *g.npts(
                self.corners[1].lon,
                self.corners[1].lat,
                self.corners[2].lon,
                self.corners[2].lat,
                npts,
                radians=True,
            )
        )
        # Bottom of bounding box
        btlons, btlats = zip(
            *g.npts(
                self.corners[2].lon,
                self.corners[2].lat,
                self.corners[3].lon,
                self.corners[3].lat,
                npts,
                radians=True,
            )
        )
        # Left side of bounding box
        ltlons, ltlats = zip(
            *g.npts(
                self.corners[3].lon,
                self.corners[3].lat,
                self.corners[0].lon,
                self.corners[0].lat,
                npts,
                radians=True,
            )
        )

        retval = [
            (list(tplons), list(tplats)),
            (list(rtlons), list(rtlats)),
            (list(btlons), list(btlats)),
            (list(ltlons), list(ltlats)),
        ]
        return retval


class PlanarPolygonDefinition(CoordinateDefinition):
<<<<<<< HEAD
=======
    """Planar polygon definition."""

>>>>>>> f48f6cd8
    def __init__(self, lons, lats, nprocs=1):
        if lons.shape != lats.shape:
            raise ValueError("lon and lat arrays must have same shape")
        elif lons.ndim > 2:
            raise ValueError("Only 1 and 2 dimensional swaths are allowed")

        if lons.shape == lats.shape and lons.dtype == lats.dtype:
            self.shape = lons.shape
            self.size = lons.size
            self.ndim = lons.ndim
            self.dtype = lons.dtype
        else:
            raise ValueError(
                (
                    "%s must be created with either "
                    "lon/lats of the same shape with same dtype"
                )
                % self.__class__.__name__
            )

        if type(lons) != type(lats):
            raise TypeError("lons and lats must be of same type")
        elif lons is not None:
            if lons.shape != lats.shape:
                raise ValueError("lons and lats must have same shape")

        self.nprocs = nprocs

        # check the latitutes
        if lats is not None and ((lats.min() < -90.0 or lats.max() > +90.0)):
            # throw exception
            raise ValueError("Some latitudes are outside the [-90.;+90] validity range")
        else:
            self.lats = lats

        # check the longitudes
        if lons is not None and ((lons.min() < -180.0 or lons.max() >= +180.0)):
            # issue warning
            warnings.warn(
                "All geometry objects expect longitudes in the [-180:+180[ range. "
                + "We will now automatically wrap your longitudes into [-180:+180[, and continue. "
                + "To avoid this warning next time, use routine utils.wrap_longitudes()."
            )
            # wrap longitudes to [-180;+180[
            self.lons = utils.wrap_longitudes(lons)
        else:
            self.lons = lons

        self.cartesian_coords = None

    def get_bounding_box_lonlats(self, npts=100):
<<<<<<< HEAD
        """Returns array of lon/lats along the bounding
            lat/lon lines
=======
        """Return array of lon/lats along the bounding lat/lon lines.
>>>>>>> f48f6cd8

        Parameters
        ----------
        npts: int
            Number of points to return along each line

<<<<<<< HEAD
        :Returns:
=======
        Returns
        -------
>>>>>>> f48f6cd8
        (top, right, bottom, left) : 4 tuples containing lists
                                    of len npts of lons/lats
        retval = (list(tplons),list(tplats)),
                 (list(rtlons),list(rtlats)),
                 (list(btlons),list(btlats)),
                 (list(ltlons),list(ltlats))

        eg for n=3
           ([tplon0,tplon1,tplon2],[tplat0,tplat1,tplat2]),
           ([rtlon0,rtlon1,rtlon2],[rtlat0,rtlat1,rtlat2]),
           ([btlon0,btlon1,btlon2],[btlat0,btlat1,btlat2]),
           ([ltlon0,ltlon1,ltlon2],[ltlat0,ltlat1,ltlat2]),
        """
        # Top of bounding box
        tplons = np.linspace(self.corners[0].lon, self.corners[1].lon, npts)
        tplats = np.linspace(self.corners[0].lat, self.corners[1].lat, npts)
        # Right side of bounding box
        rtlons = np.linspace(self.corners[1].lon, self.corners[2].lon, npts)
        rtlats = np.linspace(self.corners[1].lat, self.corners[2].lat, npts)
        # Bottom of bounding box
        btlons = np.linspace(self.corners[2].lon, self.corners[3].lon, npts)
        btlats = np.linspace(self.corners[2].lat, self.corners[3].lat, npts)
        # Left side of bounding box
        ltlons = np.linspace(self.corners[3].lon, self.corners[0].lon, npts)
        ltlats = np.linspace(self.corners[3].lat, self.corners[0].lat, npts)

        retval = [
            (list(tplons), list(tplats)),
            (list(rtlons), list(rtlats)),
            (list(btlons), list(btlats)),
            (list(ltlons), list(ltlats)),
        ]
        return retval

    @property
    def corners(self):
<<<<<<< HEAD
=======
        """Return corners."""
>>>>>>> f48f6cd8
        # print '    In 2D false corners for: '+str(self.name)
        try:
            # print '        Corners already set, returning'
            return super(CoordinateDefinition, self).corners
        except ValueError:
            pass

        return get_2d_false_corners(self)

    def __contains__(self, point):
<<<<<<< HEAD
        """Is a point inside the 4 corners of the current area? This
        DOES NOT use spherical geometry / great circle arcs.
=======
        """Idenfity if point inside the 4 corners of the current area.

        This DOES NOT use spherical geometry / great circle arcs.
>>>>>>> f48f6cd8
        """
        corners = self.corners

        if isinstance(point, tuple):
            from pyresample.spherical_geometry import Coordinate

            retval = planar_point_inside(Coordinate(*point), corners)
        else:
            retval = planar_point_inside(point, corners)

        # print '        retval from FALSE CORNERS contains '+str(retval)

        return retval

    def intersection(self, other):
        """Return current area intersection polygon corners against other.

        Parameters
        ----------
        other : object
            Instance of subclass of BaseDefinition

        Returns
        -------
        (corner1, corner2, corner3, corner4) : tuple of points
        """
<<<<<<< HEAD

=======
>>>>>>> f48f6cd8
        self_corners = self.corners

        other_corners = get_2d_false_corners(other)

        # shell()

        return planar_intersection_polygon(self_corners, other_corners)

    def overlaps_minmaxlatlon(self, other):
<<<<<<< HEAD
=======
        """Determine if overlaps."""
>>>>>>> f48f6cd8
        log.info("PlanarPolygonDefinition overlaps_minmaxlatlon")
        return self.overlaps(other)

    def overlaps(self, other):
        """Test if the current area overlaps the *other* area.

        This is based
        solely on the corners of areas, assuming the boundaries to be straight
        lines.

        Parameters
        ----------
        other : object
            Instance of subclass of BaseDefinition

        Returns
        -------
        overlaps : bool
        """
        self_corners = self.corners
        other_corners = get_2d_false_corners(other)

        log.info("    PlanarPolygon Overlaps Self False Corners: " + str(self_corners))
        log.info(
            "    PlanarPolygon Overlaps Other False Corners: " + str(other_corners)
        )

        # Previously just did if i in other or if i in self.
        # This does not take 2d_false_corners into account
        # when doing i in *area_definition* (because it uses
        # area_definition.__contains__, which does not use
        # planar_point_inside, but spherical point_inside.
        for i in self_corners:
            if planar_point_inside(i, other_corners):
                log.info("    Point " + str(i) + " in other")
                return True
        for i in other_corners:
            if planar_point_inside(i, self_corners):
                log.info("    Point " + str(i) + " in self")
                return True

        self_line1 = Line(self_corners[0], self_corners[1])
        self_line2 = Line(self_corners[1], self_corners[2])
        self_line3 = Line(self_corners[2], self_corners[3])
        self_line4 = Line(self_corners[3], self_corners[0])

        other_line1 = Line(other_corners[0], other_corners[1])
        other_line2 = Line(other_corners[1], other_corners[2])
        other_line3 = Line(other_corners[2], other_corners[3])
        other_line4 = Line(other_corners[3], other_corners[0])

        for i in (self_line1, self_line2, self_line3, self_line4):
            for j in (other_line1, other_line2, other_line3, other_line4):
                if i.intersects(j):
                    return True
        return False


class Line(object):
    """A Line between two lat/lon points."""

<<<<<<< HEAD
    """A Line between two lat/lon points."""

=======
>>>>>>> f48f6cd8
    start = None
    end = None

    def __init__(self, start, end):
        """Initialize Line."""
        self.start, self.end = start, end

    def __eq__(self, other):
<<<<<<< HEAD
=======
        """Test two lines equal."""
>>>>>>> f48f6cd8
        if (
            abs(self.start.lon - other.start.lon) < EPSILON
            and abs(self.end.lon - other.end.lon) < EPSILON
            and abs(self.start.lat - other.start.lat) < EPSILON
            and abs(self.end.lat - other.end.lat) < EPSILON
        ):
            return 1
        return 0

    def __ne__(self, other):
        """Test two lines not equal."""
        return not self.__eq__(other)

    def __str__(self):
<<<<<<< HEAD
        return str(self.start) + " -> " + str(self.end)

    def __repr__(self):
=======
        """Return string."""
        return str(self.start) + " -> " + str(self.end)

    def __repr__(self):
        """Return representation."""
>>>>>>> f48f6cd8
        return str(self.start) + " -> " + str(self.end)

    def intersects(self, other_line):
        """Test two lines intersect.

        Says if two lines defined by the current line and the *other_line*
        intersect. A line is defined as the shortest tracks between two points.
        """
        intpt = self.intersection(other_line)
        return bool(intpt)

    def intersection(self, other):
<<<<<<< HEAD
        """Says where, if two lines defined by the current line and the
=======
        """Identify intersection between two lines.

        Says where, if two lines defined by the current line and the
>>>>>>> f48f6cd8
        *other_line* intersect.
        """
        log.info("self: " + str(self) + " other: " + str(other))
        if self == other:
            # Used to be return True, that is definitely not right (expects Coordinate)
            # Do we want start or end ? Does it matter? Lines are the same, everything is
            # an intersection.
            return self.start
        # If any of the start/end points match, return that point.
        if self.end == other.start or self.end == other.end:
            return self.end
        if self.start == other.start or self.start == other.end:
            return self.start

        # Line equation: y = mx + b
        # m = (y2-y1)/(x2-x1)
        # B_self = y - M_self*x
        # Pick any x/y on the line - try end point
        # B_self = self.end.lat - M_self*self.end.lon
        # B_other = other.end.lat - M_self*self.end.lon
        from pyresample.spherical_geometry import Coordinate

        selfendlon = self.end.lon
        selfstartlon = self.start.lon
        otherendlon = other.end.lon
        otherstartlon = other.start.lon
        # Not sure if this is necessary, or good...
        #        if self.end.lon < 0:
        #            selfendlon = self.end.lon + 2*math.pi
        #        if self.start.lon < 0:
        #            selfstartlon = self.start.lon + 2*math.pi
        #        if other.end.lon < 0:
        #            otherendlon = other.end.lon + 2*math.pi
        #        if other.start.lon < 0:
        #            otherstartlon = other.start.lon + 2*math.pi

        log.info(
            "    self lons: "
            + str(math.degrees(selfstartlon))
            + " "
            + str(math.degrees(selfendlon))
            + " other lons: "
            + str(math.degrees(otherstartlon))
            + " "
            + str(math.degrees(otherendlon))
        )

        # If both vertical, will be no intersection
        if (
            abs(selfendlon - selfstartlon) < EPSILON
            and abs(otherendlon - otherstartlon) < EPSILON
        ):
            log.info("    Both vertical, no intersection")
            return None
        # If self is vertical, but not parallel, intersection will be selfstartlon
        # and lat = Mother*lon+B_other
        if abs(selfendlon - selfstartlon) < EPSILON:
            lon = selfstartlon
            M_other = (other.end.lat - other.start.lat) / (otherendlon - otherstartlon)
            B_other = other.end.lat - M_other * otherendlon
            lat = M_other * lon + B_other
            log.info("    self is vertical")
            # Make sure it falls within the segment and not outside.
            # Previously was only checking lat, need to
            # also check lon or opposite side of world would match
            if (
                lat > min([self.end.lat, self.start.lat])
                and lat < max([self.end.lat, self.start.lat])
                and lon > min([otherendlon, otherstartlon])
                and lon < max([otherendlon, otherstartlon])
            ):
                log.info("        and intersects")
                # Apparently Coordinate takes degrees ??? And must be -180 to 180 ?!
                # MLS use wrap_longitudes?
                if lon > math.pi:
                    lon -= 2 * math.pi
                return Coordinate(math.degrees(lon), math.degrees(lat))
            else:
                return None
        # same for other
        if abs(otherendlon - otherstartlon) < EPSILON:
            lon = otherstartlon
            M_self = (self.end.lat - self.start.lat) / (selfendlon - selfstartlon)
            B_self = self.end.lat - M_self * selfendlon
            lat = M_self * lon + B_self
            log.info("    other is vertical")
            # Make sure it falls within the segment and not outside.
            # Previously was only checking lat, need to
            # also check lon or opposite side of world would match
            if (
                lat > min([other.end.lat, other.start.lat])
                and lat < max([other.end.lat, other.start.lat])
                and lon > min([selfendlon, selfstartlon])
                and lon < max([selfendlon, selfstartlon])
            ):
                log.info("        and intersects")
                # Apparently Coordinate takes degrees ??? And must be -180 to 180 ?!
                # MLS Use wrap_longitudes?
                if lon > math.pi:
                    lon -= 2 * math.pi
                return Coordinate(math.degrees(lon), math.degrees(lat))
            else:
                return None

        # Get slopes of the lines
        M_self = (self.end.lat - self.start.lat) / (selfendlon - selfstartlon)
        M_other = (other.end.lat - other.start.lat) / (otherendlon - otherstartlon)

        # If they are parallel, no intersection
        if (M_self - M_other) < EPSILON:
            log.info("    self and other are parallel, no intersection")
            return None

        # Get the y-intercepts of the lines
        B_self = self.end.lat - M_self * selfendlon
        B_other = other.end.lat - M_other * otherendlon

        # Solve the equation
        # y=m1x+b1 and y=m2x+b2, equate y's so m1x+b1=m2x+b2, x = (b1-b2)/(m2-m1)
        # equate x's so x=(y-b1)/m1=(y-b2)/m2, y = (b1m2-b2m1)/(m2-m1)
        lon = (B_self - B_other) / (M_other - M_self)
        lat = (B_self * M_other - B_other * M_self) / (M_other - M_self)

        # Make sure lat/lon intersects within the line segment, and not outside.
        if (
            lat > min([other.end.lat, other.start.lat])
            and lat < max([other.end.lat, other.start.lat])
            and lon > min([otherendlon, otherstartlon])
            and lon < max([otherendlon, otherstartlon])
            and lat > min([self.end.lat, self.start.lat])
            and lat < max([self.end.lat, self.start.lat])
            and lon > min([selfendlon, selfstartlon])
            and lon < max([selfendlon, selfstartlon])
        ):
            log.info("    self and other intersect within segment")
            # Apparently Coordinate takes degrees ??? And must be -180 to 180 ?!
            # MLS use wrap longitudes?
            if lon > math.pi:
                lon -= 2 * math.pi
            return Coordinate(math.degrees(lon), math.degrees(lat))
        else:
            log.info("    self and other intersect, but not within segment")
            return None


def get_2d_false_corners(box_def):
<<<<<<< HEAD
=======
    """Identify false corners."""
>>>>>>> f48f6cd8
    # print '    In 2D false corners for: '+str(box_def.name)

    min_row = 0
    max_row = -1
    min_col = 0
    max_col = -1
    side1 = box_def.get_lonlats(data_slice=(min_row, slice(None)))
    side2 = box_def.get_lonlats(data_slice=(slice(None), max_col))
    side3 = box_def.get_lonlats(data_slice=(max_row, slice(None)))
    side4 = box_def.get_lonlats(data_slice=(slice(None), min_col))

    tries = 0
    while (
        tries < 500
        and np.ma.count(box_def.get_lonlats(data_slice=(min_row, slice(None)))[1]) < 10
    ):
        min_row += 1
        tries += 1
    if tries:
        side1 = box_def.get_lonlats(data_slice=(min_row + 1, slice(None)))
        log.info(
            "Needed some data in side 1, incremented slice number "
            + str(tries)
            + " times. Now have "
            + str(np.ma.count(side1[1]))
            + " valid of "
            + str(np.ma.count(side1[1].mask))
        )

    tries = 0
    while (
        tries < 500
        and np.ma.count(box_def.get_lonlats(data_slice=(slice(None), max_col))[0]) < 10
    ):
        max_col -= 1
        tries += 1
    if tries:
        side2 = box_def.get_lonlats(data_slice=(slice(None), max_col - 1))
        log.info(
            "Needed some data in side 2, decremented slice number "
            + str(tries)
            + " times. Now have "
            + str(np.ma.count(side2[0]))
            + " valid of "
            + str(np.ma.count(side2[0].mask))
        )

    tries = 0
    while (
        tries < 500
        and np.ma.count(box_def.get_lonlats(data_slice=(max_row, slice(None)))[0]) < 10
    ):
        max_row -= 1
        tries += 1
    if tries:
        side3 = box_def.get_lonlats(data_slice=(max_row - 1, slice(None)))
        log.info(
            "Needed some data in side 3, decremented slice number "
            + str(tries)
            + " times. Now have "
            + str(np.ma.count(side3[0]))
            + " valid of "
            + str(np.ma.count(side3[0].mask))
        )

    tries = 0
    while (
        tries < 500
        and np.ma.count(box_def.get_lonlats(data_slice=(slice(None), min_col))[1]) < 10
    ):
        min_col += 1
        tries += 1
    if tries:
        side4 = box_def.get_lonlats(data_slice=(slice(None), min_col + 1))
        log.info(
            "Needed some data in side 4, incremented slice number "
            + str(tries)
            + " times. Now have "
            + str(np.ma.count(side4[1]))
            + " valid of "
            + str(np.ma.count(side4[1].mask))
        )

    # shell()

    # These all need to maintain mask.
    selflons = np.ma.concatenate((side1[0], side2[0], side3[0], side4[0]))
    selflons = np.ma.where(selflons < 0, selflons + 360, selflons)
    # MLS use wrap_longitudes? Figure out prime meridian vs dateline...
    # if side4[0].min() > side2[0].max():
    #    selflons = np.ma.where(selflons<0,selflons+360,selflons)
    selflats = np.ma.concatenate((side1[1], side2[1], side3[1], side4[1]))

    # self_corners = self.corners
    # other_corners = other.corners
    minlon = selflons.min()
    maxlon = selflons.max()
    # MLS use wrap_longitudes?
    if minlon > 180:
        minlon -= 360
    if maxlon > 180:
        maxlon -= 360
    minlat = selflats.min()
    maxlat = selflats.max()

    # print 'IN PlanarPolygonDefinition CORNERS for '+box_def.name+\
    #    ' min/max lat min/max lon:'+\
    #    str(minlat)+' '+str(maxlat)+' '+str(minlon)+' '+str(maxlon)

    from pyresample.spherical_geometry import Coordinate

    return [
        Coordinate(minlon, maxlat),
        Coordinate(maxlon, maxlat),
        Coordinate(maxlon, minlat),
        Coordinate(minlon, minlat),
    ]


def planar_intersection_polygon(area_corners, segment_corners):
    """Get the intersection polygon between two areas."""
    # First test each
    lons = np.array([])
    lats = np.array([])
    for segment_corner in segment_corners:
        if planar_point_inside(segment_corner, area_corners):
            currlon = segment_corner.lon
            # MLS use wrap_longitudes?
            if currlon < 0:
                currlon += 2 * math.pi
            lons = np.concatenate((lons, [currlon]))
            lats = np.concatenate((lats, [segment_corner.lat]))
            log.info("Adding intersection from segment " + str(segment_corner))
    for area_corner in area_corners:
        if planar_point_inside(area_corner, segment_corners):
            currlon = area_corner.lon
            # MLS use wrap_longitudes?
            if currlon < 0:
                currlon += 2 * math.pi
            lons = np.concatenate((lons, [currlon]))
            lats = np.concatenate((lats, [area_corner.lat]))
            log.info("Adding intersection from area " + str(area_corner))

    area_line1 = Line(area_corners[0], area_corners[1])
    area_line2 = Line(area_corners[1], area_corners[2])
    area_line3 = Line(area_corners[2], area_corners[3])
    area_line4 = Line(area_corners[3], area_corners[0])

    segment_line1 = Line(segment_corners[0], segment_corners[1])
    segment_line2 = Line(segment_corners[1], segment_corners[2])
    segment_line3 = Line(segment_corners[2], segment_corners[3])
    segment_line4 = Line(segment_corners[3], segment_corners[0])

    for i in (area_line1, area_line2, area_line3, area_line4):
        for j in (segment_line1, segment_line2, segment_line3, segment_line4):
            intersect = i.intersection(j)
            if intersect:
                log.info("Adding actual intersection " + str(intersect))
                currlon = intersect.lon
                # MLS use wrap_longitudes?
                if intersect.lon < 0:
                    currlon += 2 * math.pi
                lons = np.concatenate((lons, [currlon]))
                lats = np.concatenate((lats, [intersect.lat]))

    minlon = math.degrees(lons.min())
    maxlon = math.degrees(lons.max())
    minlat = math.degrees(lats.min())
    maxlat = math.degrees(lats.max())
    # Coordinate MUST be between -180 and 180
    # MLS use wrap_longitudes?
    if minlon > 180:
        minlon -= 180
    if maxlon > 180:
        maxlon -= 180
    from pyresample.spherical_geometry import Coordinate

    return [
        Coordinate(minlon, maxlat),
        Coordinate(maxlon, maxlat),
        Coordinate(maxlon, minlat),
        Coordinate(minlon, minlat),
    ]


#    for seg_pt in seg_pts_in_area:
#
#
#
#
#
# def planar_point_inside(point, boxdef):
def planar_point_inside(point, corners):
    """Identify point inside 4 corners.

    This DOES NOT USE great circle arcs as area
    boundaries.
    """
    #    lons = boxdef.get_lonlats()[0]
    lons = np.ma.array([corn.lon for corn in corners])
    lats = np.ma.array([corn.lat for corn in corners])
    # MLS use wrap_longitudes?
    lons = np.ma.where(lons < 0, lons + 2 * math.pi, lons)

    #    lats = boxdef.get_lonlats()[1]
    #    corners = boxdef.corners
    minlon = lons.min()
    maxlon = lons.max()
    minlat = lats.min()
    maxlat = lats.max()
    # MLS use wrap_longitudes?
    if point.lon < 0:
        point.lon += 2 * math.pi
    #    print '    IN PlanarPolygonDefinition point_inside!!! '+\
    #        ' point: '+str(point)+' '+str(math.degrees(minlat))+' '+str(math.degrees(maxlat))+' '+str(math.degrees(minlon))+' '+str(math.degrees(maxlon))
    #        ' point: '+str(point)+'\n'+\
    #        'c0 '+str(corners[0])+'\n'+\
    #        'c1 '+str(corners[1])+'\n'+\
    #        'c2 '+str(corners[2])+'\n'+\
    #        'c3 '+str(corners[3])+'\n'+\
    #        str(minlat)+' '+str(maxlat)+' '+str(minlon)+' '+str(maxlon)
    # MLS 20160405 NOTE point prints degrees for str, but point.lon and point.lat are stored as radians.
    # minlon/maxlon also radians. This is why big sectors were failing, after fixing the
    # "other side of the world" problem.
    # Also, Coordinate takes degrees when passing it a lat lon
    if minlon < point.lon < maxlon and minlat < point.lat < maxlat:
        return True
    return False


def _get_slice(segments, shape):
    """Segment a 1D or 2D array."""
    if not (1 <= len(shape) <= 2):
        raise ValueError("Cannot segment array of shape: %s" % str(shape))
    else:
        size = shape[0]
        slice_length = np.ceil(float(size) / segments)
        start_idx = 0
        end_idx = slice_length
        while start_idx < size:
            if len(shape) == 1:
                yield slice(start_idx, end_idx)
            else:
                yield (slice(start_idx, end_idx), slice(None))
            start_idx = end_idx
            end_idx = min(start_idx + slice_length, size)


def _flatten_cartesian_coords(cartesian_coords):
    """Flatten array to (n, 3) shape."""
    shape = cartesian_coords.shape
    if len(shape) > 2:
        cartesian_coords = cartesian_coords.reshape(shape[0] * shape[1], 3)
    return cartesian_coords


def _get_highest_level_class(obj1, obj2):
<<<<<<< HEAD
=======
    """Get highest level class."""
>>>>>>> f48f6cd8
    if not issubclass(obj1.__class__, obj2.__class__) or not issubclass(
        obj2.__class__, obj1.__class__
    ):
        raise TypeError(
            "No common superclass for %s and %s" % (obj1.__class__, obj2.__class__)
        )

    if obj1.__class__ == obj2.__class__:
        klass = obj1.__class__
    elif issubclass(obj1.__class__, obj2.__class__):
        klass = obj2.__class__
    else:
        klass = obj1.__class__
    return klass<|MERGE_RESOLUTION|>--- conflicted
+++ resolved
@@ -10,12 +10,8 @@
 # # # for more details. If you did not receive the license, for more information see:
 # # # https://github.com/U-S-NRL-Marine-Meteorology-Division/
 
-<<<<<<< HEAD
-"""Classes for geometry operations that allow for masked data in the corners of a swath.
-=======
 """Classes for geometry operations allowing masked data in swath corners.
 
->>>>>>> f48f6cd8
 This package uses the pyresample geometry package as base classes:
 
 # pyresample, Resampling of remote sensing image data in python
@@ -172,16 +168,10 @@
         return retcorners
 
     def overlaps_minmaxlatlon(self, other):
-<<<<<<< HEAD
-        """Tests if the current area overlaps the *other* area. This is based
-        solely on the min/max lat/lon of areas, assuming the boundaries to be
-        along lat/lon lines.
-=======
         """Test current area overlaps *other* area.
 
         This is based solely on the min/max lat/lon of areas, assuming the
          boundaries to be along lat/lon lines.
->>>>>>> f48f6cd8
 
         Parameters
         ----------
@@ -207,11 +197,7 @@
 
     @property
     def corners(self):
-<<<<<<< HEAD
-        """Returns the corners of the current area."""
-=======
         """Return current area corners."""
->>>>>>> f48f6cd8
         try:
             # Try to just set normal CoordinateDefinition corners
             #    (Which doesn't work with bad vals in corners)
@@ -262,12 +248,8 @@
         good = np.where(~lons[min_row, :].mask)[0]
         tries = 0
         while tries < 20 and good.min() == good.max():
-<<<<<<< HEAD
-            # print 'good.min() can\'t equal good.max() for top side, incrementing min_row! Would have failed with ZeroDivisionError before!'
-=======
             # print 'good.min() can\'t equal good.max() for top side, incrementing
             # min_row! Would have failed with ZeroDivisionError before!'
->>>>>>> f48f6cd8
             min_row += 1
             tries += 1
             good = np.where(~lons[min_row, :].mask)[0]
@@ -281,12 +263,8 @@
         good = np.where(~lons[max_row, :].mask)[0]
         tries = 0
         while tries < 20 and good.min() == good.max():
-<<<<<<< HEAD
-            # print 'good.min() can\'t equal good.max() for bottom side, decrementing max_row! Would have failed with ZeroDivisionError before!'
-=======
             # print 'good.min() can\'t equal good.max() for bottom side, decrementing
             # max_row! Would have failed with ZeroDivisionError before!'
->>>>>>> f48f6cd8
             max_row -= 1
             tries += 1
             good = np.where(~lons[max_row, :].mask)[0]
@@ -300,12 +278,8 @@
         good = np.where(~lons[:, min_col].mask)[0]
         tries = 0
         while tries < 20 and good.min() == good.max():
-<<<<<<< HEAD
-            # print 'good.min() can\'t equal good.max() for left side, incrementing min_col! Would have failed with ZeroDivisionError before!'
-=======
             # print 'good.min() can\'t equal good.max() for left side, incrementing
             # min_col! Would have failed with ZeroDivisionError before!'
->>>>>>> f48f6cd8
             min_col += 1
             tries += 1
             good = np.where(~lons[:, min_col].mask)[0]
@@ -319,12 +293,8 @@
         good = np.where(~lons[:, max_col].mask)[0]
         tries = 0
         while tries < 20 and good.min() == good.max():
-<<<<<<< HEAD
-            # print 'good.min() can\'t equal good.max() for right side, decrementing max_col! Would have failed with ZeroDivisionError before!'
-=======
             # print 'good.min() can\'t equal good.max() for right side, decrementing
             # max_col! Would have failed with ZeroDivisionError before!'
->>>>>>> f48f6cd8
             max_col -= 1
             tries += 1
             good = np.where(~lons[:, max_col].mask)[0]
@@ -367,23 +337,15 @@
         return _corners
 
     def get_bounding_box_lonlats(self, npts=100):
-<<<<<<< HEAD
-        """Returns array of lon/lats along the bounding Arcs
-=======
         """Return lon/lats along bounding Arcs.
->>>>>>> f48f6cd8
 
         Parameters
         ----------
         npts: int
             Number of points to return along each line
 
-<<<<<<< HEAD
-        :Returns:
-=======
         Returns
         -------
->>>>>>> f48f6cd8
         (top, right, bottom, left) : 4 tuples containing lists
                                     of len npts of lons/lats
         retval = (list(tplons),list(tplats)),
@@ -462,11 +424,8 @@
 
 
 class PlanarPolygonDefinition(CoordinateDefinition):
-<<<<<<< HEAD
-=======
     """Planar polygon definition."""
 
->>>>>>> f48f6cd8
     def __init__(self, lons, lats, nprocs=1):
         if lons.shape != lats.shape:
             raise ValueError("lon and lat arrays must have same shape")
@@ -518,24 +477,15 @@
         self.cartesian_coords = None
 
     def get_bounding_box_lonlats(self, npts=100):
-<<<<<<< HEAD
-        """Returns array of lon/lats along the bounding
-            lat/lon lines
-=======
         """Return array of lon/lats along the bounding lat/lon lines.
->>>>>>> f48f6cd8
 
         Parameters
         ----------
         npts: int
             Number of points to return along each line
 
-<<<<<<< HEAD
-        :Returns:
-=======
         Returns
         -------
->>>>>>> f48f6cd8
         (top, right, bottom, left) : 4 tuples containing lists
                                     of len npts of lons/lats
         retval = (list(tplons),list(tplats)),
@@ -572,10 +522,7 @@
 
     @property
     def corners(self):
-<<<<<<< HEAD
-=======
         """Return corners."""
->>>>>>> f48f6cd8
         # print '    In 2D false corners for: '+str(self.name)
         try:
             # print '        Corners already set, returning'
@@ -586,14 +533,9 @@
         return get_2d_false_corners(self)
 
     def __contains__(self, point):
-<<<<<<< HEAD
-        """Is a point inside the 4 corners of the current area? This
-        DOES NOT use spherical geometry / great circle arcs.
-=======
         """Idenfity if point inside the 4 corners of the current area.
 
         This DOES NOT use spherical geometry / great circle arcs.
->>>>>>> f48f6cd8
         """
         corners = self.corners
 
@@ -620,10 +562,6 @@
         -------
         (corner1, corner2, corner3, corner4) : tuple of points
         """
-<<<<<<< HEAD
-
-=======
->>>>>>> f48f6cd8
         self_corners = self.corners
 
         other_corners = get_2d_false_corners(other)
@@ -633,10 +571,7 @@
         return planar_intersection_polygon(self_corners, other_corners)
 
     def overlaps_minmaxlatlon(self, other):
-<<<<<<< HEAD
-=======
         """Determine if overlaps."""
->>>>>>> f48f6cd8
         log.info("PlanarPolygonDefinition overlaps_minmaxlatlon")
         return self.overlaps(other)
 
@@ -698,11 +633,6 @@
 class Line(object):
     """A Line between two lat/lon points."""
 
-<<<<<<< HEAD
-    """A Line between two lat/lon points."""
-
-=======
->>>>>>> f48f6cd8
     start = None
     end = None
 
@@ -711,10 +641,7 @@
         self.start, self.end = start, end
 
     def __eq__(self, other):
-<<<<<<< HEAD
-=======
         """Test two lines equal."""
->>>>>>> f48f6cd8
         if (
             abs(self.start.lon - other.start.lon) < EPSILON
             and abs(self.end.lon - other.end.lon) < EPSILON
@@ -729,17 +656,11 @@
         return not self.__eq__(other)
 
     def __str__(self):
-<<<<<<< HEAD
-        return str(self.start) + " -> " + str(self.end)
-
-    def __repr__(self):
-=======
         """Return string."""
         return str(self.start) + " -> " + str(self.end)
 
     def __repr__(self):
         """Return representation."""
->>>>>>> f48f6cd8
         return str(self.start) + " -> " + str(self.end)
 
     def intersects(self, other_line):
@@ -752,13 +673,9 @@
         return bool(intpt)
 
     def intersection(self, other):
-<<<<<<< HEAD
-        """Says where, if two lines defined by the current line and the
-=======
         """Identify intersection between two lines.
 
         Says where, if two lines defined by the current line and the
->>>>>>> f48f6cd8
         *other_line* intersect.
         """
         log.info("self: " + str(self) + " other: " + str(other))
@@ -905,10 +822,7 @@
 
 
 def get_2d_false_corners(box_def):
-<<<<<<< HEAD
-=======
     """Identify false corners."""
->>>>>>> f48f6cd8
     # print '    In 2D false corners for: '+str(box_def.name)
 
     min_row = 0
@@ -1166,10 +1080,7 @@
 
 
 def _get_highest_level_class(obj1, obj2):
-<<<<<<< HEAD
-=======
     """Get highest level class."""
->>>>>>> f48f6cd8
     if not issubclass(obj1.__class__, obj2.__class__) or not issubclass(
         obj2.__class__, obj1.__class__
     ):

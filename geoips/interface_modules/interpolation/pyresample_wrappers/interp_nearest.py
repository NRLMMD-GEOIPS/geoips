--- conflicted
+++ resolved
@@ -10,11 +10,7 @@
 # # # for more details. If you did not receive the license, for more information see:
 # # # https://github.com/U-S-NRL-Marine-Meteorology-Division/
 
-<<<<<<< HEAD
-""" Xarray wrapper for driving the interpolation routines with basic Python inputs and outputs"""
-=======
 """Geoips plugin for driving pyresample Nearest Neighbor interpolation."""
->>>>>>> f48f6cd8
 import logging
 
 import xarray
@@ -51,14 +47,7 @@
 
 
 def interp_nearest(area_def, input_xarray, output_xarray, varlist, array_num=None):
-<<<<<<< HEAD
-    """Set up the call to interp_kd_tree using standard attributes and variables in a given xarray object.
-    Returns:
-        list of numpy.ma.MaskedArray"""
-
-=======
     """Pyresample interp_kd_tree nearest neighbor GeoIPS plugin."""
->>>>>>> f48f6cd8
     LOG.info(
         "Interpolating nearest using standard scifile register method: kd_tree nearest"
     )

--- conflicted
+++ resolved
@@ -10,11 +10,7 @@
 # # # for more details. If you did not receive the license, for more information see:
 # # # https://github.com/U-S-NRL-Marine-Meteorology-Division/
 
-<<<<<<< HEAD
-""" Xarray wrapper for driving the interpolation routines with basic Python inputs and outputs"""
-=======
 """Geoips plugin for driving pyresample Gaussian interpolation."""
->>>>>>> f48f6cd8
 import logging
 
 import xarray
@@ -39,11 +35,7 @@
     sigmaval=None,
     drop_nan=False,
 ):
-<<<<<<< HEAD
-    """Use pyresample gaussian interpolation from interp_kd_tree:  return of list of numpy.ma.MaskedArray"""
-=======
     """Pyresample interp_kd_tree gaussian interpolation GeoIPS plugin."""
->>>>>>> f48f6cd8
     LOG.info(
         "Interpolating using standard scifile register method: kd_tree gauss sigmaval %s",
         sigmaval,

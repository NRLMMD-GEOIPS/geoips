# # # Distribution Statement A. Approved for public release. Distribution unlimited.
# # #
# # # Author:
# # # Naval Research Laboratory, Marine Meteorology Division
# # #
# # # This program is free software: you can redistribute it and/or modify it under
# # # the terms of the NRLMMD License included with this program. This program is
# # # distributed WITHOUT ANY WARRANTY; without even the implied warranty of
# # # MERCHANTABILITY or FITNESS FOR A PARTICULAR PURPOSE. See the included license
# # # for more details. If you did not receive the license, for more information see:
# # # https://github.com/U-S-NRL-Marine-Meteorology-Division/

<<<<<<< HEAD
"""Standard TC filename production"""
=======
"""Standard GeoIPS NetCDF filename production."""
>>>>>>> f48f6cd8

# Python Standard Libraries
import logging

from geoips.filenames.base_paths import PATHS as gpaths
from os.path import join as pathjoin

LOG = logging.getLogger(__name__)

filename_type = "data"


def geoips_netcdf_fname(
    area_def,
    xarray_obj,
    product_names,
    coverage=None,
    output_type="nc",
    output_type_dir=None,
    product_dir=None,
    product_subdir=None,
    source_dir=None,
    basedir=None,
):
<<<<<<< HEAD
=======
    """Filename formatting for standard GeoIPS-style NetCDF outputs.
>>>>>>> f48f6cd8

    This uses the "assemble_geoips_netcdf_fname" function to appropriately
    assemble the filename from a base directory, product name, source
    name, platform nae, sector name, and product time, to allow reuse
    of this basic filename format from multiple filename formatter
    plugins.
    """
    if basedir is None:
        basedir = gpaths["PRECALCULATED_DATA_PATH"]
    ncdf_fname = assemble_geoips_netcdf_fname(
        basedir=basedir,
        product_name="_".join(product_names),
        source_name=xarray_obj.source_name,
        platform_name=xarray_obj.platform_name,
        sector_name=xarray_obj.area_definition.area_id,
        product_datetime=xarray_obj.start_datetime,
    )

    return ncdf_fname


def assemble_geoips_netcdf_fname(
    basedir,
    product_name,
    source_name=None,
    platform_name=None,
    sector_name=None,
    product_datetime=None,
    set_subpath=None,
    time_format="%H%M%S",
):
    """Produce full output product path from product / sensor specifications.
<<<<<<< HEAD
        netcdf paths are of the format:
          <basedir>/<product_name>/<source_name>/<platform_name>/<sector_name>/date{%Y%m%d}
        netcdf filenames are of the format:
          <date{%Y%m%d>.<time{%H%M%S}>.<platform_name>.<product_name>.<sector_name>.nc
    +------------------+-----------+---------------------------------------------------+
    | Parameters:      | Type:     | Description:                                      |
    +==============----+===========+===================================================+
    | basedir:         | *str*     |                                                   |
    +------------------+-----------+---------------------------------------------------+
    | product_name:    | *str*     | Name of product                                   |
    +------------------+-----------+---------------------------------------------------+
    | source_name:     | *str*     | Name of data source (sensor)                      |
    +------------------+-----------+---------------------------------------------------+
    | platform_name:   | *str*     | Name of platform (satellite)                      |
    +------------------+-----------+---------------------------------------------------+
    | coverage:        | *float*   | Image coverage, float between 0.0 and 100.0       |
    +------------------+-----------+---------------------------------------------------+
    | product_datetime:| *datetime*| Datetime object - start time of data used to      |
    |                  |           |     generate product                              |
    +------------------+-----------+---------------------------------------------------+
    """
=======

    netcdf paths are of the format:
        <basedir>/<product_name>/<source_name>/<platform_name>/
          <sector_name>/date{%Y%m%d}
    netcdf filenames are of the format:
        <date{%Y%m%d>.<time{%H%M%S}>.<platform_name>.<product_name>.
          <sector_name>.nc
>>>>>>> f48f6cd8

    Parameters
    ----------
    basedir : str
        Base directory (additional subdirectories assembled below basedir)
    product_name : str
        Name of product, used in path and filename
    source_name : str
        Name of data source (sensor), used in path and filename
    platform_name : str
        Name of platform (satellite), used in path and filename
    coverage : float
        Image coverage, float between 0.0 and 100.0, used in filename
    product_datetime : datetime
        Datetime object - start time of data used to generate product, used
        in filename
    """
    if set_subpath:
        path = pathjoin(basedir, set_subpath)
    else:
        path = basedir
        if product_name is not None:
            path = pathjoin(path, product_name)
        if source_name is not None:
            path = pathjoin(path, source_name)
        if platform_name is not None:
            path = pathjoin(path, platform_name)
        if sector_name is not None:
            path = pathjoin(path, sector_name)
        if product_datetime is not None:
            path = pathjoin(path, product_datetime.strftime("%Y%m%d"))
    fname = ""
    path_parts = []
    if product_datetime is not None:
        path_parts.extend(
            [
                product_datetime.strftime("%Y%m%d"),
                product_datetime.strftime(time_format),
            ]
        )
    if platform_name is not None:
        path_parts.extend([platform_name])
    if product_name is not None:
        path_parts.extend([product_name])
    if sector_name is not None:
        path_parts.extend([sector_name])
    fname = ".".join(path_parts + ["nc"])

    return pathjoin(path, fname)<|MERGE_RESOLUTION|>--- conflicted
+++ resolved
@@ -10,11 +10,7 @@
 # # # for more details. If you did not receive the license, for more information see:
 # # # https://github.com/U-S-NRL-Marine-Meteorology-Division/
 
-<<<<<<< HEAD
-"""Standard TC filename production"""
-=======
 """Standard GeoIPS NetCDF filename production."""
->>>>>>> f48f6cd8
 
 # Python Standard Libraries
 import logging
@@ -39,10 +35,7 @@
     source_dir=None,
     basedir=None,
 ):
-<<<<<<< HEAD
-=======
     """Filename formatting for standard GeoIPS-style NetCDF outputs.
->>>>>>> f48f6cd8
 
     This uses the "assemble_geoips_netcdf_fname" function to appropriately
     assemble the filename from a base directory, product name, source
@@ -75,29 +68,6 @@
     time_format="%H%M%S",
 ):
     """Produce full output product path from product / sensor specifications.
-<<<<<<< HEAD
-        netcdf paths are of the format:
-          <basedir>/<product_name>/<source_name>/<platform_name>/<sector_name>/date{%Y%m%d}
-        netcdf filenames are of the format:
-          <date{%Y%m%d>.<time{%H%M%S}>.<platform_name>.<product_name>.<sector_name>.nc
-    +------------------+-----------+---------------------------------------------------+
-    | Parameters:      | Type:     | Description:                                      |
-    +==============----+===========+===================================================+
-    | basedir:         | *str*     |                                                   |
-    +------------------+-----------+---------------------------------------------------+
-    | product_name:    | *str*     | Name of product                                   |
-    +------------------+-----------+---------------------------------------------------+
-    | source_name:     | *str*     | Name of data source (sensor)                      |
-    +------------------+-----------+---------------------------------------------------+
-    | platform_name:   | *str*     | Name of platform (satellite)                      |
-    +------------------+-----------+---------------------------------------------------+
-    | coverage:        | *float*   | Image coverage, float between 0.0 and 100.0       |
-    +------------------+-----------+---------------------------------------------------+
-    | product_datetime:| *datetime*| Datetime object - start time of data used to      |
-    |                  |           |     generate product                              |
-    +------------------+-----------+---------------------------------------------------+
-    """
-=======
 
     netcdf paths are of the format:
         <basedir>/<product_name>/<source_name>/<platform_name>/
@@ -105,7 +75,6 @@
     netcdf filenames are of the format:
         <date{%Y%m%d>.<time{%H%M%S}>.<platform_name>.<product_name>.
           <sector_name>.nc
->>>>>>> f48f6cd8
 
     Parameters
     ----------

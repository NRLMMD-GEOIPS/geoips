--- conflicted
+++ resolved
@@ -9,11 +9,6 @@
 # # # MERCHANTABILITY or FITNESS FOR A PARTICULAR PURPOSE. See the included license
 # # # for more details. If you did not receive the license, for more information see:
 # # # https://github.com/U-S-NRL-Marine-Meteorology-Division/
-<<<<<<< HEAD
-
-"""Clean TC filename production"""
-=======
->>>>>>> f48f6cd8
 
 """Clean TC filename production (no backgrounds or overlays)."""
 from geoips.filenames.base_paths import PATHS as gpaths
@@ -34,30 +29,6 @@
     basedir=gpaths["TCWWW"],
     output_dict=None,
 ):
-<<<<<<< HEAD
-    """Standard type filename module to produce output filenames for "clean" TC products (no gridlines, titles, etc)
-    This ensures output ends up in "png_clean" directory, with "-clean" appended to the extra field, to
-    avoid conflict with tc_fname based annotated imagery.  Uses "tc_fname" module as a base.
-
-    Args:
-        area_def (pyresample AreaDefinition) : Contains metadata regarding sector
-        xarray_obj (xarray Dataset) : Contains metadata regarding dataset
-        product_name (str) : String product_name specification for use in filename
-        coverage (float) : Percent coverage, for use in filename
-        output_type (str) : DEFAULT png. Requested output format, ie png, jpg, tif, etc.
-        output_type_dir (str) : DEFAULT None. Directory name for given output type (ie png_clean, png, etc)
-        product_dir (str) : DEFAULT None. Directory name for given product, defaults to product_name if not specified.
-        product_subdir (str) : DEFAULT None. Subdir name for given product, if any.
-        source_dir (str) : DEFAULT None. Directory name for given source, xarray_obj.source_name if not specified.
-        basedir (str) : DEFAULT $TCWWW. Base directory.
-    Returns:
-        (str) : Full path to output "clean" filename - with "-clean" appended to extra field,
-                and "_clean" appended to output_type_dir.
-    """
-    from geoips.interfaces import filename_formatters
-
-    return filename_formatters.get("tc_fname")(
-=======
     """Clean TC product filename formatter (no gridlines, titles, etc).
 
     This ensures output ends up in "png_clean" directory, with "-clean"
@@ -94,10 +65,9 @@
         Full path to output "clean" filename - with "-clean" appended to
         extra field, and "_clean" appended to output_type_dir.
     """
-    from geoips.dev.filename import get_filenamer, get_filenamer_type
+    from geoips.interfaces import filename_formatters
 
-    return get_filenamer("tc_fname")(
->>>>>>> f48f6cd8
+    return filename_formatters.get("tc_fname")(
         area_def,
         xarray_obj,
         product_name,

--- conflicted
+++ resolved
@@ -8,10 +8,6 @@
 # # # distributed WITHOUT ANY WARRANTY; without even the implied warranty of
 # # # MERCHANTABILITY or FITNESS FOR A PARTICULAR PURPOSE. See the included license
 # # # for more details. If you did not receive the license, for more information see:
-<<<<<<< HEAD
-# # # https://github.com/U-S-NRL-Marine-Meteorology-Division/
-=======
 # # # https://github.com/U-S-NRL-Marine-Meteorology-Division/
 
-"""geoips filename formatters utils package init file."""
->>>>>>> f48f6cd8
+"""geoips filename formatters utils package init file."""
# # # Distribution Statement A. Approved for public release. Distribution unlimited.
# # #
# # # Author:
# # # Naval Research Laboratory, Marine Meteorology Division
# # #
# # # This program is free software: you can redistribute it and/or modify it under
# # # the terms of the NRLMMD License included with this program. This program is
# # # distributed WITHOUT ANY WARRANTY; without even the implied warranty of
# # # MERCHANTABILITY or FITNESS FOR A PARTICULAR PURPOSE. See the included license
# # # for more details. If you did not receive the license, for more information see:
# # # https://github.com/U-S-NRL-Marine-Meteorology-Division/

"""Read derived surface winds from REMSS SMAP, WINDSAT, and AMSR netcdf data."""
import logging

LOG = logging.getLogger(__name__)

MS_TO_KTS = 1.94384
DEG_TO_KM = 111.321


def read_remss_data(wind_xarray, data_type):
<<<<<<< HEAD
    """Reformat SMAP or WindSat xarray object appropriately
    variables: latitude, longitude, timestamp, wind_speed_kts
    attributes: source_name, platform_name, data_provider, interpolation_radius_of_influence"""
=======
    """
    Reformat SMAP or WindSat xarray object appropriately.

    variables: latitude, longitude, timestamp, wind_speed_kts
    attributes: source_name, platform_name, data_provider,
    interpolation_radius_of_influence
    """
>>>>>>> f48f6cd8
    import xarray
    import numpy
    from datetime import datetime

    # Set attributes appropriately
    if data_type == "smap":
        LOG.info("Reading SMAP data")
        wind_varname = "wind"
        day_of_month_varname = "day_of_month_of observation"
        minute_varname = "minute"
    elif data_type == "windsat":
        LOG.info("Reading WindSat data")
        wind_varname = "wind_speed_TC"
        day_of_month_varname = "day_of_month_of_observation"
        minute_varname = "time"
    elif data_type == "amsr2":
        LOG.info("Reading AMSR2 data")
        wind_varname = "wind_speed_TC"
        day_of_month_varname = "day_of_month_of_observation"
        minute_varname = "time"
    wind_xarray.attrs["full_day_file"] = True

    wind_xarray_1 = xarray.Dataset()
    wind_xarray_1.attrs = wind_xarray.attrs.copy()
    wind_xarray_1.attrs["current_node_dimension"] = "node_dimension = 1"

    wind_xarray_2 = xarray.Dataset()
    wind_xarray_2.attrs = wind_xarray.attrs.copy()
    wind_xarray_2.attrs["current_node_dimension"] = "node_dimension = 2"

    # Set wind_speed_kts appropriately
    winds_1 = numpy.flipud(wind_xarray[wind_varname].values[:, :, 0])
    winds_2 = numpy.flipud(wind_xarray[wind_varname].values[:, :, 1])

    # Full dataset is 720x1440x2, break that up into ascending and descending nodes.
    wind_xarray_1["wind_speed_kts"] = xarray.DataArray(
        winds_1 * MS_TO_KTS, name="wind_speed_kts"
    )
    wind_xarray_1["wind_speed_kts"].attrs = wind_xarray[wind_varname].attrs
    wind_xarray_1["wind_speed_kts"].attrs["units"] = "kts"

    wind_xarray_2["wind_speed_kts"] = xarray.DataArray(
        winds_2 * MS_TO_KTS, name="wind_speed_kts"
    )
    wind_xarray_2["wind_speed_kts"].attrs = wind_xarray[wind_varname].attrs
    wind_xarray_2["wind_speed_kts"].attrs["units"] = "kts"

    # Set lat/lons appropriately
    # These are (1440x720)
    lats2d, lons2d = numpy.meshgrid(wind_xarray.lat, wind_xarray.lon)
    # lats2d = numpy.dstack([lats2d.transpose(), lats2d.transpose()])
    # lons2d = numpy.dstack([lons2d.transpose(), lons2d.transpose()])
    lats2d = lats2d.transpose()
    lons2d = lons2d.transpose()
    wind_xarray_1["latitude"] = xarray.DataArray(data=numpy.flipud(lats2d))
    wind_xarray_1["longitude"] = xarray.DataArray(data=lons2d)
    wind_xarray_2["latitude"] = xarray.DataArray(data=numpy.flipud(lats2d))
    wind_xarray_2["longitude"] = xarray.DataArray(data=lons2d)
    wind_xarray_1 = wind_xarray_1.set_coords(["latitude", "longitude"])
    wind_xarray_2 = wind_xarray_2.set_coords(["latitude", "longitude"])

    from numpy import datetime64

    # Set timestamp appropriately
    year = wind_xarray.year_of_observation
    month = wind_xarray.month_of_observation
    day = wind_xarray.attrs[day_of_month_varname]
    basedt = datetime.strptime(
        "{0:04d}{1:02d}{2:02d}".format(year, month, day), "%Y%m%d"
    )
    # minarr = wind_xarray.minute
    minarr = numpy.flipud(wind_xarray[minute_varname])
<<<<<<< HEAD
    # This is a hack to get latest version of numpy to work with masked datetime64 arrays.
=======
    # This is a hack to get latest version of numpy to work with masked
    # datetime64 arrays.
>>>>>>> f48f6cd8
    if hasattr(numpy, "isnat") and numpy.isnat(minarr.max()):
        minarr = (minarr.astype(numpy.int64) / 1000).astype(numpy.int64)
        minarr = numpy.ma.where(minarr < 0, numpy.nan, minarr)
        minarr = minarr.astype("timedelta64[us]")
    timearr = datetime64(basedt) + minarr
    wind_xarray_1["timestamp"] = xarray.DataArray(timearr[:, :, 0])
    wind_xarray_2["timestamp"] = xarray.DataArray(timearr[:, :, 1])
    wind_xarray_1 = wind_xarray_1.set_coords(["timestamp"])
    wind_xarray_2 = wind_xarray_2.set_coords(["timestamp"])
    return {"WINDSPEED_1": wind_xarray_1, "WINDSPEED_2": wind_xarray_2}<|MERGE_RESOLUTION|>--- conflicted
+++ resolved
@@ -20,11 +20,6 @@
 
 
 def read_remss_data(wind_xarray, data_type):
-<<<<<<< HEAD
-    """Reformat SMAP or WindSat xarray object appropriately
-    variables: latitude, longitude, timestamp, wind_speed_kts
-    attributes: source_name, platform_name, data_provider, interpolation_radius_of_influence"""
-=======
     """
     Reformat SMAP or WindSat xarray object appropriately.
 
@@ -32,7 +27,6 @@
     attributes: source_name, platform_name, data_provider,
     interpolation_radius_of_influence
     """
->>>>>>> f48f6cd8
     import xarray
     import numpy
     from datetime import datetime
@@ -105,12 +99,8 @@
     )
     # minarr = wind_xarray.minute
     minarr = numpy.flipud(wind_xarray[minute_varname])
-<<<<<<< HEAD
-    # This is a hack to get latest version of numpy to work with masked datetime64 arrays.
-=======
     # This is a hack to get latest version of numpy to work with masked
     # datetime64 arrays.
->>>>>>> f48f6cd8
     if hasattr(numpy, "isnat") and numpy.isnat(minarr.max()):
         minarr = (minarr.astype(numpy.int64) / 1000).astype(numpy.int64)
         minarr = numpy.ma.where(minarr < 0, numpy.nan, minarr)

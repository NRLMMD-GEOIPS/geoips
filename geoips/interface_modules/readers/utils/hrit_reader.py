# # # Distribution Statement A. Approved for public release. Distribution unlimited.
# # #
# # # Author:
# # # Naval Research Laboratory, Marine Meteorology Division
# # #
# # # This program is free software: you can redistribute it and/or modify it under
# # # the terms of the NRLMMD License included with this program. This program is
# # # distributed WITHOUT ANY WARRANTY; without even the implied warranty of
# # # MERCHANTABILITY or FITNESS FOR A PARTICULAR PURPOSE. See the included license
# # # for more details. If you did not receive the license, for more information see:
# # # https://github.com/U-S-NRL-Marine-Meteorology-Division/

"""Utility for reading HRIT datasets."""
import os
import re
import codecs
import logging
import shutil
import operator
from functools import reduce
from copy import copy
from struct import unpack
from datetime import datetime, timedelta
from subprocess import Popen, PIPE
import numpy as np


log = logging.getLogger(__name__)

# Variables for xRIT decompression
XRIT_ENV = "XRIT_DECOMPRESS_PATH"
XRIT_PATH = os.getenv(XRIT_ENV)
XRIT_URL = "http://www.eumetsat.int/website/home/Data/DataDeliver/SupportSoftwareandTools/index.html"


class HritDtype(object):
<<<<<<< HEAD
=======
    """HRIT data type."""

>>>>>>> f48f6cd8
    types = {
        "uint8": "u1",
        "uint16": ">u2",
        "uint32": ">u4",
        "uint64": ">u8",
        "int8": "i1",
        "int16": ">i2",
        "int32": ">i4",
        "int64": ">i8",
        "byte": "B",
        "unicode": "U",
    }

    def __getattr__(self, type_name):
        """Get hritdtype attr."""
        try:
            return np.dtype(self.types[type_name])
        except KeyError:
            if type_name[0:4] == "char":
                if len(type_name) > 4:
                    return np.dtype(">S{}".format(type_name[4:]))
                else:
                    return np.dtype(">S")
            raise HritError("Unknown data type: {}".format(type_name))


dtype = HritDtype()


def read10bit(buff):
<<<<<<< HEAD
    """
    Read 10 bit little endian data from a buffer and return 16 bit
    unsigned integer data.
=======
    """Read 10 bit little endian data from a buffer.

    Returns
    -------
    int
        16 bit unsigned int.
>>>>>>> f48f6cd8
    """
    while True:
        b = buff.read(5)
        if not len(b):
            break
        n = int(codecs.encode(b, "hex"), 16)
        p3 = n & 0x3FF
        n >>= 10
        p2 = n & 0x3FF
        n >>= 10
        p1 = n & 0x3FF
        n >>= 10
        p0 = n & 0x3FF
        yield p0
        yield p1
        yield p2
        yield p3


class HritError(Exception):
<<<<<<< HEAD
    """
    Error raised when errors occur in reading xRIT data files.
    """
=======
    """Raise exception when errors occur in reading xRIT data files."""
>>>>>>> f48f6cd8

    def __init__(self, msg, code=None):
        """Initialize HritError."""
        self.code = code
        self.value = msg

    def __str__(self):
        """Hriterror str method."""
        if self.code:
            return "{}: {}".format(self.code, self.value)
        else:
            return self.value


def check_for_hrit():
    """Check for HRIT file."""
    if XRIT_PATH is None:
        raise HritError(
            "No path to xRIT decompression software "
            "Please set XRIT_DECOMPRESS_PATH environment variable."
        )
    elif not os.path.isfile(XRIT_PATH):
        raise HritError(
            "xRITDecompress software not found. "
            "Must install and set XRIT_DECOMPRESS_PATH to the absolute path to the executable. See "
            "http://www.eumetsat.int/website/home/Data/DataDelivery/SupportSoftwareandTools/index.html"
            " for Public Wavelet Transform Decompression Library Software (license required)"
        )
    return True


class HritFile(object):
<<<<<<< HEAD
=======
    """Hrit File class."""

>>>>>>> f48f6cd8
    _file_type_map = {
        0: "image",
        1: "gts",
        2: "text",
        3: "encryptionKey",
        128: "prologue",
        129: "epilogue",
    }

    def __init__(self, fname):
        """Initialize HRIT File object."""
        # Test for file
        if not os.path.isfile(fname):
            raise IOError("No such file or directory: {}".format(fname))

        self._name = os.path.abspath(fname)
        self._dirname = os.path.dirname(self.name)
        self._basename = os.path.basename(self.name)

        # 20201207 'rb' required for binary read in Python 3
        self._fobj = open(self._name, "rb")

        # Construct the metadata block map
        # Some of these are static, others change from file to file
        self._block_map = {
            0: [
                ("block_num", dtype.uint8, 1),
                ("block_length", dtype.uint16, 1),
                ("type_code", dtype.uint8, 1),
                ("header_length", dtype.uint32, 1),
                ("data_length", dtype.uint64, 1),
            ],
            1: [
                ("block_num", dtype.uint8, 1),
                ("block_length", dtype.uint16, 1),
                ("bits_per_pixel", dtype.uint8, 1),
                ("num_samples", dtype.uint16, 1),
                ("num_lines", dtype.uint16, 1),
                ("compression", dtype.uint8, 1),
            ],
            2: [
                ("block_num", dtype.uint8, 1),
                ("block_length", dtype.uint16, 1),
                ("projection", dtype.char32, 1),
                ("sample_scale", dtype.int32, 1),
                ("line_scale", dtype.int32, 1),
                ("sample_offset", dtype.int32, 1),
                ("line_offset", dtype.int32, 1),
            ],
            3: [
                ("block_num", dtype.uint8, 1),
                ("block_length", dtype.uint16, 1),
                (
                    "data_definition",
                    getattr(dtype, "char{}".format(self.__block_len_minus_two(3))),
                    1,
                ),
            ],
            4: [
                ("block_num", dtype.uint8, 1),
                ("block_length", dtype.uint16, 1),
                (
                    "annotation",
                    getattr(dtype, "char{}".format(self.__block_len_minus_two(4))),
                    1,
                ),
            ],
            5: [
                ("block_num", dtype.uint8, 1),
                ("block_length", dtype.uint16, 1),
                (
                    "timestamp",
                    getattr(dtype, "char{}".format(self.__block_len_minus_two(5))),
                    1,
                ),
            ],  # Unsure how to convert
            6: [
                ("block_num", dtype.uint8, 1),
                ("block_length", dtype.uint16, 1),
                (
                    "ancillary_text",
                    getattr(dtype, "char{}".format(self.__block_len_minus_two(6))),
                    1,
                ),
            ],
            7: [
                ("block_num", dtype.uint8, 1),
                ("block_length", dtype.uint16, 1),
                (
                    "key_header_info",
                    getattr(dtype, "char{}".format(self.__block_len_minus_two(7))),
                    1,
                ),
            ],
            128: [
                ("block_num", dtype.uint8, 1),
                ("block_length", dtype.uint16, 1),
                ("sc_id", dtype.uint16, 1),
                ("chan_id", dtype.uint8, 1),
                ("segment", dtype.uint16, 1),
                ("start_segment", dtype.uint16, 1),
                ("end_segment", dtype.uint16, 1),
                ("data_field_repr", dtype.uint8, 1),
            ],
            129: None,
        }

        # Read the metadata itself
        self._metadata = self.__read_metadata()

    @property
    def block_info(self):
<<<<<<< HEAD
=======
        """Block info."""
>>>>>>> f48f6cd8
        if not hasattr(self, "_block_info"):
            self._block_info = self.__read_metadata_block_info()
        return self._block_info

    def __block_len_minus_two(self, block_num):
        """
<<<<<<< HEAD
        Return the length of a header block minus 2 for reading to the end of the block.

        This may seem silly, but is mainly used to make the code above readable.
=======
        Return the length of a header block minus 2.

        This is for reading to the end of the block. This may seem silly,
        but is mainly used to make the code above readable.
>>>>>>> f48f6cd8
        """
        try:
            return self.block_info[block_num][1] - 2
        except KeyError:
            return 0

    @property
    def block_map(self):
        """Return block map."""
        return self._block_map

    @property
    def metadata(self):
<<<<<<< HEAD
=======
        """Return metadata."""
>>>>>>> f48f6cd8
        if not hasattr(self, "_metadata"):
            self._metadata = self._read_metadata()
        return self._metadata

    # @property
    # def full_disk_geolocation_metadata(self):
    #     if not hasattr(self, '_full_disk_geolocation_metadata'):
    #         geomet = {}
    #         geomet['ob_area'] = re.sub(r'\W+', '', self.metadata['block_2']['projection'])
    #         geomet['num_lines'] = self.metadata['block_1']['num_lines']
    #         geomet['num_samples'] = self.metadata['block_1']['num_samples']
    #         geomet['line_scale'] = self.metadata['block_2']['line_scale']
    #         geomet['sample_scale'] = self.metadata['block_2']['sample_scale']
    #         geomet['line_offset'] = geomet['num_lines'] / 2
    #         geomet['sample_offset'] = geomet['num_samples'] / 2
    #         geomet['projection'] = self.metadata['block_2']['projection']
    #         geomet['start_datetime'] = self.start_datetime
    #         # Grabs the sub point longitude from the projection in the form
    #         #   proj(sublon)
    #         geomet['sublon'] = float(re.search(r"\((.+)\)", self.metadata['block_2']['projection']).group(1))
    #         self._full_disk_geolocation_metadata = geomet
    #     return self._full_disk_geolocation_metadata

    @property
    def geolocation_metadata(self):
<<<<<<< HEAD
=======
        """Return geolocation metadata."""
>>>>>>> f48f6cd8
        if not hasattr(self, "_geolocation_metadata"):
            geomet = {}
            geomet["ob_area"] = re.sub(
                r"\W+", "", self.metadata["block_2"]["projection"]
            )
            geomet["num_lines"] = self.metadata["block_1"]["num_lines"]
            geomet["num_samples"] = self.metadata["block_1"]["num_samples"]
            geomet["line_scale"] = self.metadata["block_2"]["line_scale"]
            geomet["sample_scale"] = self.metadata["block_2"]["sample_scale"]
            geomet["line_offset"] = self.metadata["block_2"]["line_offset"]
            geomet["sample_offset"] = self.metadata["block_2"]["sample_offset"]
            geomet["projection"] = str(self.metadata["block_2"]["projection"])
            geomet["start_datetime"] = self.start_datetime
            # Grabs the sub point longitude from the projection in the form
            #   proj(sublon)
            geomet["sublon"] = float(
                re.search(r"\((.+)\)", self.metadata["block_2"]["projection"]).group(1)
            )
            self._geolocation_metadata = geomet
        return self._geolocation_metadata

    @property
    def prologue(self):
<<<<<<< HEAD
=======
        """Return prologue."""
>>>>>>> f48f6cd8
        if not hasattr(self, "_prologue"):
            self._prologue = None
            if self.file_type == "prologue":
                self._prologue = self._read_prologue()
        return self._prologue

    # @property
    # def data(self):
    #     if not hasattr(self, '_data'):
    #         self._data = None
    #         if self.file_type == 'image':
    #             self._data = self._read_image_data()
    #     return self._data

    @property
    def epilogue(self):
<<<<<<< HEAD
=======
        """Return epilogue."""
>>>>>>> f48f6cd8
        if not hasattr(self, "_epilogue"):
            self._epilogue = None
            if self.file_type == "epilogue":
                self._epilogue = self._read_epilogue()
        return self._epilogue

    @property
    def name(self):
        """Return name."""
        return self._name

    @property
    def dirname(self):
        """Return file dirname."""
        return self._dirname

    @property
    def basename(self):
        """Return file basename."""
        return self._basename

    @property
    def file_type(self):
<<<<<<< HEAD
=======
        """Return file_type."""
>>>>>>> f48f6cd8
        return self._file_type_map[self.metadata["block_0"]["type_code"]]

    @property
    def start_datetime(self):
<<<<<<< HEAD
=======
        """Return start_datetime."""
>>>>>>> f48f6cd8
        return self.annotation_metadata["start_datetime"]

    @property
    def band(self):
<<<<<<< HEAD
=======
        """Return band specified in block_128, if it exists."""
>>>>>>> f48f6cd8
        if "block_128" in self.metadata:
            return "B{:02d}".format(self.metadata["block_128"]["chan_id"])
        else:
            return None

    @property
    def segment(self):
<<<<<<< HEAD
=======
        """Return segment specified in block_128, if it exists."""
>>>>>>> f48f6cd8
        if "block_128" in self.metadata:
            return self.metadata["block_128"]["segment"]
        else:
            return None

    @property
    def annotation_metadata(self):
<<<<<<< HEAD
=======
        """Return annotation metadata (ie, platform, start time, etc)."""
>>>>>>> f48f6cd8
        field_names = [
            "type",
            "disseminationID",
            "_",
            "platform",
            "band",
            "segment",
            "start_datetime",
            "compression",
        ]
        fields = {
            name: part.strip("_")
            for name, part in zip(
                field_names, self.metadata["block_4"]["annotation"].split("-")
            )
            if name != "_"
        }
        fields["platform"] = fields["platform"].lower()
        fields["start_datetime"] = datetime.strptime(
            fields["start_datetime"], "%Y%m%d%H%M"
        )
        return fields

    @property
    def _parts(self):
<<<<<<< HEAD
=======
        """Return parts of filename, split on '-'."""
>>>>>>> f48f6cd8
        return self.basename.split("-")

    @property
    def compressed(self):
<<<<<<< HEAD
=======
        """Return True if compressed, False if not."""
>>>>>>> f48f6cd8
        if "C" in self._parts[-1]:
            return True
        else:
            return False

    def decompress(self, outdir):
        """
        Decompress an xRIT file to the specified output directory.

        Returns an HritFile instance for the decompressed file.
        If already decompressed, raises an HritError.
        """
        # Check for xRIT decompression software
        check_for_hrit()

        # If compressed, then decompress
        if self.compressed:
            parts = copy(self._parts)
            parts[-1] = "__"
            new_fname = os.path.join(outdir, "-".join(parts))
            log.debug("Copying file to {}".format(new_fname))
            shutil.copy(self.name, new_fname)

            cmd_args = [XRIT_PATH, self.name]
            log.debug("Decompressing {}".format(new_fname))
            proc = Popen(cmd_args, stdout=PIPE, stderr=PIPE, cwd=outdir)
            stdout, stderr = proc.communicate()

            if proc.returncode:
                log.error("Failed Decompressing {}".format(new_fname))
                raise HritError(stderr, proc.returncode)

            return HritFile(new_fname)

        else:
            raise HritError("File already decompressed.  Unable to decompress.")

    def __read_metadata_block_info(self):
        """
<<<<<<< HEAD
        Read information about metadata blocks including which blocks are present
=======
        Read information about metadata blocks.

        This includes info about metadata blocks including which blocks are present
>>>>>>> f48f6cd8
        and their lengths.  Return a dictionary whose keys are metadata block numbers
        and whose values are tuple containing the block's starting byte number and its
        length in bytes.
        """
        # Get the full header length (4 bytes starting at 4th byte)
        buff = self._fobj
        buff.seek(4)
        header_length = unpack(">I", buff.read(4))[0]

        # Start from beginning of file
        buff.seek(0)
        # First block is always 0th block and starts at first byte
        block_info = {0: (0, 0)}
        # Loop over blocks until we hit the end of the header
        while buff.tell() < header_length:
            # Read the block number and block length
            block_start = buff.tell()
            block_num = unpack("B", buff.read(1))[0]
            block_length = unpack(">H", buff.read(2))[0]

            # Add block_length for the current block
            block_info[block_num] = (block_start, block_length)

            # Seek to the end of the block
            buff.seek(block_start + block_length)

        return block_info

    def __read_metadata(self):
<<<<<<< HEAD
        """
        Read the metadata from the file and return as a dictionary.
        """
=======
        """Read the metadata from the file and return as a dictionary."""
>>>>>>> f48f6cd8
        metadata = {}
        for block_num in self.block_info.keys():
            # Get the block map for the current block number
            # If it is not found, warn
            try:
                block_map = self.block_map[block_num]
                if block_map is None:
                    log.debug(
                        "Skipping known, but undefined metadata block: {}".format(
                            block_num
                        )
                    )
                    continue
            except KeyError:
                log.warning(
                    "Unrecognized metadata block number encountered: {}".format(
                        block_num
                    )
                )
                continue

            # Create metadata dictionary for block
            block_md = {}

            # Seek to the correct starting position in the buffer
            block_start, block_len = self.block_info[block_num]
            self._fobj.seek(block_start)

            # Populate metadata dictionary based on map
            for field_name, dtype, count in block_map:
                block_md[field_name] = np.fromfile(self._fobj, dtype=dtype, count=count)
                # Strip padding from strings
                if dtype.char == "S":
                    newlist = []
                    for valnum, val in enumerate(block_md[field_name]):
                        if field_name == "timestamp":
                            newlist += [val.strip()]
                        else:
                            newlist += [val.decode("ascii").strip().replace("\x05", "")]
                    block_md[field_name] = newlist
                # If there is only one value, then return a scalar rather than an array
                if count == 1:
                    block_md[field_name] = block_md[field_name][0]

            # Add to metadata dictionary
            metadata["block_{}".format(block_num)] = block_md

        return metadata

    def _read_image_data(self, sector=None):
<<<<<<< HEAD
=======
        """Read image data."""
>>>>>>> f48f6cd8
        log.debug("Reading image file: {}".format(self.name))
        if self.file_type != "image":
            raise HritError(
                "Unable to read image data from file of type {}".format(self.file_type)
            )

        # Get to the start of the line record
        header_length = self.metadata["block_0"]["header_length"]
        self._fobj.seek(header_length)

        self._data = np.fliplr(np.array(list(read10bit(self._fobj))).reshape(464, 3712))
        return self._data

    def _read_prologue(self, sector=None):
<<<<<<< HEAD
=======
        """Read prologue file."""
>>>>>>> f48f6cd8
        log.debug("Reading prologue file: {}".format(self.name))
        if self.file_type != "prologue":
            raise HritError(
                "Unable to read prologue data from file of type {}".format(
                    self.file_type
                )
            )

        # Get to the start of the header record
        self._fobj.seek(self.metadata["block_0"]["header_length"])

        prologue = {}

        # SatelliteStatus block
        prologue["satelliteStatus"] = {}
        prologue["satelliteStatus"]["satelliteDefinition"] = {}
        satdef = prologue["satelliteStatus"]["satelliteDefinition"]
        satdef["satelliteID"] = self.__rf(">u2")
        satdef["nominalLongitude"] = self.__rf(">f4")
        satdef["satelliteStatus"] = self.__rf(">u1")

        prologue["satelliteStatus"]["satelliteOperations"] = {}
        satops = prologue["satelliteStatus"]["satelliteOperations"]
        satops["lastManeuverFlag"] = self.__rf(">u1")
        satops["lastManeuverStartTime"] = self.__read_time_cds()
        satops["lastManeuverEndTime"] = self.__read_time_cds()
        satops["lastManeuverType"] = self.__rf(">u1")
        satops["nextManeuverFlag"] = self.__rf(">u1")
        satops["nextManeuverStartTime"] = self.__read_time_cds()
        satops["nextManeuverEndTime"] = self.__read_time_cds()
        satops["nextManeuverType"] = self.__rf(">u1")

        prologue["satelliteStatus"]["orbit"] = {}
        orbit = prologue["satelliteStatus"]["orbit"]
        orbit["periodStartTime"] = self.__read_time_cds()
        orbit["periodEndTime"] = self.__read_time_cds()
        orbit["orbitPolynomial"] = self.__read_orbit_polynomial()

        prologue["satelliteStatus"]["attitude"] = {}
        attitude = prologue["satelliteStatus"]["attitude"]
        attitude["periodStartTime"] = self.__read_time_cds()
        attitude["periodEndTime"] = self.__read_time_cds()
        attitude["principleAxisOffsetAngle"] = self.__rf(">f8")
        attitude["attitudePolynomial"] = self.__read_attitude_polynomial()

        prologue["satelliteStatus"]["spinRateatRCStart"] = self.__rf(">f8")

        prologue["satelliteStatus"]["utcCorrelation"] = {}
        utcCorr = prologue["satelliteStatus"]["utcCorrelation"]
        utcCorr["periodStartTime"] = self.__read_time_cds()
        utcCorr["periodEndTime"] = self.__read_time_cds()
        utcCorr["onBoardTimeStart"] = self.__rf(">u1", shape=(7,))
        utcCorr["varOnBoardTimeStart"] = self.__rf(">f8")
        utcCorr["a1"] = self.__rf(">f8")
        utcCorr["varA1"] = self.__rf(">f8")
        utcCorr["a2"] = self.__rf(">f8")
        utcCorr["varA2"] = self.__rf(">f8")

        # ImageAcquisition block
        prologue["imageAcquisition"] = {}
        prologue["imageAcquisition"]["plannedAcquisitionTime"] = {}
        acqTime = prologue["imageAcquisition"]["plannedAcquisitionTime"]
        acqTime["trueRepeatCycleStart"] = self.__read_time_cds(True)
        acqTime["plannedForwardScanEnd"] = self.__read_time_cds(True)
        acqTime["plannedRepeatCycleEnd"] = self.__read_time_cds(True)

        prologue["imageAcquisition"]["radiometerStatus"] = {}
        radioStat = prologue["imageAcquisition"]["radiometerStatus"]
        radioStat["channelStatus"] = self.__rf(">u1", shape=(12,))
        radioStat["detectorStatus"] = self.__rf(">u1", shape=(42,))

        prologue["imageAcquisition"]["radiometerSettings"] = {}
        radioSett = prologue["imageAcquisition"]["radiometerSettings"]
        radioSett["MDUSamplingDelays"] = self.__rf(">u2", shape=(42,))

        radioSett["hrvFrameOffsets"] = {}
        frameOff = radioSett["hrvFrameOffsets"]
        frameOff["MDUNomHRVDelay1"] = self.__rf(">u2")
        frameOff["MDUNomHRVDelay2"] = self.__rf(">u2")
        frameOff["spare"] = self.__rf("|S2")
        frameOff["MDUNomHRVBreakline"] = self.__rf(">u2")
        radioSett["DHSSSyncSelection"] = self.__rf(">u1")
        radioSett["MDUOutGain"] = self.__rf(">u2", shape=(42,))
        radioSett["MDUCourseGain"] = self.__rf(">u1", shape=(42,))
        radioSett["MDUFinegain"] = self.__rf(">u2", shape=(42,))
        radioSett["MDUNumericalOffset"] = self.__rf(">u2", shape=(42,))
        radioSett["PUGain"] = self.__rf(">u2", shape=(42,))
        radioSett["PUOffset"] = self.__rf(">u2", shape=(27,))
        radioSett["PUBias"] = self.__rf(">u2", shape=(15,))

        radioSett["operationParameters"] = {}
        operParam = radioSett["operationParameters"]
        operParam["L0_LineCounter"] = self.__rf(">u2")
        operParam["K1_RetraceLines"] = self.__rf(">u2")
        operParam["K2_PauseDeciseconds"] = self.__rf(">u2")
        operParam["K3_RetraceLines"] = self.__rf(">u2")
        operParam["K4_PauseDeciseconds"] = self.__rf(">u2")
        operParam["K5_RetraceLines"] = self.__rf(">u2")
        operParam["X_DeepSpaceWindowPosition"] = self.__rf(">u1")

        radioSett["refocusingLines"] = self.__rf(">u2")
        radioSett["refocusingDirection"] = self.__rf(">u1")
        radioSett["refocusingPosition"] = self.__rf(">u2")
        radioSett["scanRefPosFlag"] = self.__rf(">u1")
        radioSett["scanRefPosNumber"] = self.__rf(">u2")
        radioSett["scanRefPotVal"] = self.__rf(">f4")
        radioSett["scanFirstLine"] = self.__rf(">u2")
        radioSett["scanLastLine"] = self.__rf(">u2")
        radioSett["retraceStartLine"] = self.__rf(">u2")

        prologue["imageAcquisition"]["radiometerOperations"] = {}
        radioOper = prologue["imageAcquisition"]["radiometerOperations"]
        radioOper["lastGainChangeFlag"] = self.__rf(">u1")
        radioOper["lastGainChangeTime"] = self.__read_time_cds()

        radioOper["decontamination"] = {}
        dcon = radioOper["decontamination"]
        dcon["decontaminationNow"] = self.__rf(">u1")
        dcon["decontaminationStart"] = self.__read_time_cds()
        dcon["decontaminationEnd"] = self.__read_time_cds()

        radioOper["bbCalScheduled"] = self.__rf(">u1")
        radioOper["bbCalibrationType"] = self.__rf(">u1")
        radioOper["bbFirstLine"] = self.__rf(">u2")
        radioOper["bbLastLine"] = self.__rf(">u2")
        radioOper["coldFocalPlaneOpTemp"] = self.__rf(">u2")
        radioOper["warmFocalPlaneOpTemp"] = self.__rf(">u2")

        # CelestialEvents block
        prologue["celestialEvents"] = {}
        prologue["celestialEvents"]["celestialBodiesPosition"] = {}
        celestBod = prologue["celestialEvents"]["celestialBodiesPosition"]
        celestBod["periodStartTime"] = self.__read_time_cds()
        celestBod["periodEndTime"] = self.__read_time_cds()
        celestBod["relatedOrbitFileTime"] = self.__rf("|S15")
        celestBod["relatedAttitudeFileTime"] = self.__rf("|S15")
        celestBod["earthEphemeris"] = self.__read_ephemeris()
        celestBod["moonEphemeris"] = self.__read_ephemeris()
        celestBod["sunEphemeris"] = self.__read_ephemeris()
        celestBod["starEphemeris"] = self.__read_starcoeff()

        prologue["celestialEvents"]["relationToImage"] = {}
        relToImg = prologue["celestialEvents"]["relationToImage"]
        relToImg["typeOfEclipse"] = self.__rf(">u1")
        relToImg["eclipseStartTime"] = self.__read_time_cds()
        relToImg["eclipseEndTime"] = self.__read_time_cds()
        relToImg["visibleBodiesInImage"] = self.__rf(">u1")
        relToImg["bodiesCloseToFOV"] = self.__rf(">u1")
        relToImg["impactOnImageQuality"] = self.__rf(">u1")

        # ImageDescription block
        prologue["imageDescription"] = {}
        prologue["imageDescription"]["projectionDescription"] = {}
        projDesc = prologue["imageDescription"]["projectionDescription"]
        projDesc["typeOfProjection"] = self.__rf(">u1")
        projDesc["longitudeOfSSP"] = self.__rf(">f4")

        prologue["imageDescription"]["referenceGridVIS_IR"] = {}
        refGrdVI = prologue["imageDescription"]["referenceGridVIS_IR"]
        refGrdVI["numberOfLines"] = self.__rf(">i4")
        refGrdVI["numberOfColumns"] = self.__rf(">i4")
        refGrdVI["lineDirGridStep"] = self.__rf(">f4")
        refGrdVI["columnDirGridStep"] = self.__rf(">f4")
        refGrdVI["gridOrigin"] = self.__rf(">u1")

        prologue["imageDescription"]["referenceGridHRV"] = {}
        refGrdHR = prologue["imageDescription"]["referenceGridHRV"]
        refGrdHR["numberOfLines"] = self.__rf(">i4")
        refGrdHR["numberOfColumns"] = self.__rf(">i4")
        refGrdHR["lineDirGridStep"] = self.__rf(">f4")
        refGrdHR["columnDirGridStep"] = self.__rf(">f4")
        refGrdHR["gridOrigin"] = self.__rf(">u1")

        prologue["imageDescription"]["plannedCoverageVIS_IR"] = {}
        pldCovVI = prologue["imageDescription"]["plannedCoverageVIS_IR"]
        pldCovVI["southernLinePlanned"] = self.__rf(">i4")
        pldCovVI["northernLinePlanned"] = self.__rf(">i4")
        pldCovVI["easternLinePlanned"] = self.__rf(">i4")
        pldCovVI["westernLinePlanned"] = self.__rf(">i4")

        prologue["imageDescription"]["plannedCoverageHRV"] = {}
        pldCovHR = prologue["imageDescription"]["plannedCoverageHRV"]
        pldCovHR["lowerSouthLinePlanned"] = self.__rf(">i4")
        pldCovHR["lowerNorthLinePlanned"] = self.__rf(">i4")
        pldCovHR["lowerEastLinePlanned"] = self.__rf(">i4")
        pldCovHR["lowerWestLinePlanned"] = self.__rf(">i4")
        pldCovHR["upperSouthLinePlanned"] = self.__rf(">i4")
        pldCovHR["upperNorthLinePlanned"] = self.__rf(">i4")
        pldCovHR["upperEastLinePlanned"] = self.__rf(">i4")
        pldCovHR["upperWestLinePlanned"] = self.__rf(">i4")

        prologue["imageDescription"]["level15ImageProduction"] = {}
        l15Proj = prologue["imageDescription"]["level15ImageProduction"]
        l15Proj["imageProcDirection"] = self.__rf(">u1")
        l15Proj["plannedGenDirection"] = self.__rf(">u1")
        l15Proj["plannedChanProcessing"] = self.__rf(">u1", shape=(12,))

        # RadiometricProcessing block
        prologue["radiometricProcessing"] = {}
        prologue["radiometricProcessing"]["rpSummary"] = {}
        rpSumm = prologue["radiometricProcessing"]["rpSummary"]
        rpSumm["radianceLinearization"] = self.__rf(">u1", shape=(12,))
        rpSumm["detectorEqualization"] = self.__rf(">u1", shape=(12,))
        rpSumm["onboardCalibrationResult"] = self.__rf(">u1", shape=(12,))
        rpSumm["mpefCalFeedback"] = self.__rf(">u1", shape=(12,))
        rpSumm["mtfAdatption"] = self.__rf(">u1", shape=(12,))
        rpSumm["straylightCorrectionFlag"] = self.__rf(">u1", shape=(12,))

        prologue["radiometricProcessing"][
            "level15ImageCalibration"
        ] = self.__read_image_calibration()

        prologue["radiometricProcessing"]["blackBodyDataUsed"] = {}
        bbUsed = prologue["radiometricProcessing"]["blackBodyDataUsed"]
        bbUsed["bbObservationUTC"] = self.__read_time_cds(True)

        bbUsed["bbRelatedData"] = {}
        bbRelDat = bbUsed["bbRelatedData"]
        bbRelDat["onBoardBBTime"] = self.__rf(">u1", shape=(7,))
        bbRelDat["mduOutGain"] = self.__rf(">u2", shape=(42,))
        bbRelDat["mduCoarseGain"] = self.__rf(">u1", shape=(42,))
        bbRelDat["mduFineGain"] = self.__rf(">u2", shape=(42,))
        bbRelDat["mduNumericalOffset"] = self.__rf(">u2", shape=(42,))
        bbRelDat["PUGain"] = self.__rf(">u2", shape=(42,))
        bbRelDat["PUOffset"] = self.__rf(">u2", shape=(27,))
        bbRelDat["PUBias"] = self.__rf(">u2", shape=(15,))
        bbRelDat["dcrValues"] = self.__rf("|S63")
        bbRelDat["xDeepSpaceWindowPosition"] = self.__rf(">u1")

        bbRelDat["coldFPTempterature"] = {}
        coldFPT = bbRelDat["coldFPTempterature"]
        coldFPT["fcuNominalColdFocalPlaneTemp"] = self.__rf(">u2")
        coldFPT["fcuRedundantColdFocalPlaneTemp"] = self.__rf(">u2")

        bbRelDat["warmFPTempterature"] = {}
        warmFPT = bbRelDat["warmFPTempterature"]
        warmFPT["fcuNominalWarmFocalPlaneVHROTemp"] = self.__rf(">u2")
        warmFPT["fcuRedundantWarmFocalPlaneVHROTemp"] = self.__rf(">u2")

        bbRelDat["scanMirrorTemperature"] = {}
        scanMT = bbRelDat["scanMirrorTemperature"]
        scanMT["fcuNominalScanMirrorSensor1Temp"] = self.__rf(">u2")
        scanMT["fcuRedundantScanMirrorSensor1Temp"] = self.__rf(">u2")
        scanMT["fcuNominalScanMirrorSensor2Temp"] = self.__rf(">u2")
        scanMT["fcuRedundantScanMirrorSensor2Temp"] = self.__rf(">u2")

        bbRelDat["m1m2m3Temperature"] = {}
        m1m2m3 = bbRelDat["m1m2m3Temperature"]
        m1m2m3["fcuNominalM1MirrorSensor1Temp"] = self.__rf(">u2")
        m1m2m3["fcuRedundantM1MirrorSensor1Temp"] = self.__rf(">u2")
        m1m2m3["fcuNominalM1MirrorSensor2Temp"] = self.__rf(">u2")
        m1m2m3["fcuRedundantM1MirrorSensor2Temp"] = self.__rf(">u2")
        m1m2m3["fcuNominalM23AssemblySensor1Temp"] = self.__rf(">u1")
        m1m2m3["fcuRedundantM23AssemblySensor1Temp"] = self.__rf(">u1")
        m1m2m3["fcuNominalM23AssemblySensor2Temp"] = self.__rf(">u1")
        m1m2m3["fcuRedundantM23AssemblySensor2Temp"] = self.__rf(">u1")

        bbRelDat["baffleTemperature"] = {}
        baffTemp = bbRelDat["baffleTemperature"]
        baffTemp["fcuNominalM1BaffleTemp"] = self.__rf(">u2")
        baffTemp["fcuRedundantM1BaffleTemp"] = self.__rf(">u2")

        bbRelDat["blackBodyTemperature"] = {}
        bbTemp = bbRelDat["blackBodyTemperature"]
        bbTemp["fcuNominalBlackBodySensorTemp"] = self.__rf(">u2")
        bbTemp["fcuRedundantBlackBodySensorTemp"] = self.__rf(">u2")

        bbRelDat["fcuMode"] = {}
        fcuMode = bbRelDat["fcuMode"]
        fcuMode["fcuNominalSMMStatus"] = self.__rf("|S2")
        fcuMode["fcuRedundantSMMStatus"] = self.__rf("|S2")

        bbRelDat["extractedBBData"] = self.__read_extracted_bb_data()

        prologue["radiometricProcessing"][
            "mpefCalFeedback"
        ] = self.__read_impf_cal_data()

        prologue["radiometricProcessing"]["radTransform"] = self.__rf(
            ">f4", shape=(42, 64)
        )

        prologue["radiometricProcessing"]["radProcMTFAdaption"] = {}
        radAdapt = prologue["radiometricProcessing"]["radProcMTFAdaption"]
        radAdapt["vis_irMTFCorrectionE_W"] = self.__rf(">f4", shape=(33, 16))
        radAdapt["vis_irMTFCorrectionN_S"] = self.__rf(">f4", shape=(33, 16))
        radAdapt["hrfMTFCorrectionE_W"] = self.__rf(">f4", shape=(9, 16))
        radAdapt["hrvMTFCorrectionN_S"] = self.__rf(">f4", shape=(9, 16))
        radAdapt["straylightCorrection"] = self.__rf(">f4", shape=(12, 8, 8))

        # GeometricProcessing block
        prologue["geometricProcessing"] = {}
        prologue["geometricProcessing"]["optAxisDistances"] = {}
        optAxDist = prologue["geometricProcessing"]["optAxisDistances"]
        optAxDist["e-wFocalPlane"] = self.__rf(">f4", shape=(42,))
        optAxDist["n-sFocalPlane"] = self.__rf(">f4", shape=(42,))

        prologue["geometricProcessing"]["earthModel"] = {}
        earthMod = prologue["geometricProcessing"]["earthModel"]
        earthMod["typeOfEarthModel"] = self.__rf(">u1")
        earthMod["equatorialRadius"] = self.__rf(">f8")
        earthMod["northPolarRadius"] = self.__rf(">f8")
        earthMod["southPolarRadius"] = self.__rf(">f8")

        prologue["geometricProcessing"]["atmosphericModel"] = self.__rf(
            ">f4", shape=(12, 360)
        )
        prologue["geometricProcessing"]["resamplingFunctions"] = self.__rf(
            ">u1", shape=(12,)
        )

        self._prologue = prologue
        return self._prologue

    def _read_epilogue(self, sector=None):
<<<<<<< HEAD
=======
        """Read epilogue file."""
>>>>>>> f48f6cd8
        log.debug("Reading epilogue file: {}".format(self.name))
        if self.file_type != "epilogue":
            raise HritError(
                "Unable to read epilogue data from file of type {}".format(
                    self.file_type
                )
            )

        return None

    # Routine for reading specific things
    def __read_field(self, dtype, shape=(1,)):
        """Read field."""
        dtype = np.dtype(dtype)
        bytes_per_elem = dtype.itemsize
        nbytes = bytes_per_elem * reduce(operator.mul, shape, 1)

        dat = np.frombuffer(self._fobj.read(nbytes), dtype=dtype).reshape(shape)
        if dat.size == 1:
            dat = dat[0]

        return dat

    __rf = __read_field

    def __read_time_cds(self, expanded=False):
<<<<<<< HEAD
        """Each self.__rf must remain, even if unused, since the reads increment the pointer."""
=======
        """
        Read time CDS.

        Each self.__rf must remain, even if unused, since the reads increment
        the pointer.
        """
>>>>>>> f48f6cd8
        epoch = datetime(1958, 1, 1, 0, 0, 0)
        days = self.__rf(">u2")
        millisec = self.__rf(">u4")
        if expanded:
            microsec = self.__rf(">u2")
            nanosec = self.__rf(">u2")
        else:
            microsec = 0
            nanosec = 0
        time = epoch + timedelta(
            days=int(days), milliseconds=int(millisec), microseconds=int(microsec)
        )
        return time

    def __read_orbit_polynomial(self):
        """Read orbit polynomial."""
        poly = []
        for elemind in range(0, 100):
            elem = {
                "startTime": self.__read_time_cds(),
                "endTime": self.__read_time_cds(),
                "X": self.__rf(">f8", shape=(8,)),
                "Y": self.__rf(">f8", shape=(8,)),
                "Z": self.__rf(">f8", shape=(8,)),
                "VX": self.__rf(">f8", shape=(8,)),
                "VY": self.__rf(">f8", shape=(8,)),
                "VZ": self.__rf(">f8", shape=(8,)),
            }
            poly.append(elem)
        return poly

    def __read_attitude_polynomial(self):
        """Read attitude polynomial."""
        poly = []
        for elemind in range(0, 100):
            elem = {
                "startTime": self.__read_time_cds(),
                "endTime": self.__read_time_cds(),
                "XofSpinAxis": self.__rf(">f8", shape=(8,)),
                "YofSpinAxis": self.__rf(">f8", shape=(8,)),
                "ZofSpinAxis": self.__rf(">f8", shape=(8,)),
            }
            poly.append(elem)
        return poly

    def __read_ephemeris(self):
        """Read ephemeris."""
        ephem = []
        for elemind in range(0, 100):
            elem = {
                "startTime": self.__read_time_cds(),
                "endTime": self.__read_time_cds(),
                "alphaCoef": self.__rf(">f8", shape=(8,)),
                "betaCoef": self.__rf(">f8", shape=(8,)),
            }
            ephem.append(elem)
        return ephem

    def __read_starcoeff(self):
        """Read star coefficient."""
        coeff = []
        for coeffind in range(0, 100):
            stars = []
            for starind in range(0, 20):
                elem = {
                    "starID": self.__rf(">u2"),
                    "startTime": self.__read_time_cds(),
                    "endTime": self.__read_time_cds(),
                    "alphaCoef": self.__rf(">f8", shape=(8,)),
                    "betaCoef": self.__rf(">f8", shape=(8,)),
                }
                stars.append(elem)
            coeff.append(stars)
        return coeff

    def __read_image_calibration(self):
        """Read image calibration."""
        cal = []
        for chind in range(0, 12):
            chcal = {}
            chcal["slope"] = self.__rf(">f8")
            chcal["offset"] = self.__rf(">f8")
            cal.append(chcal)
        return cal

    def __read_extracted_bb_data(self):
        """Read extracted BB data."""
        bb_data = []
        for chind in range(0, 12):
            dat = {}
            dat["numberOfPixelsUsed"] = self.__rf(">u4")
            dat["meanCount"] = self.__rf(">f4")
            dat["rms"] = self.__rf(">f4")
            dat["maxCount"] = self.__rf(">u2")
            dat["minCount"] = self.__rf(">u2")
            dat["bbProcessingSlope"] = self.__rf(">f8")
            dat["bbProcessingOffset"] = self.__rf(">f8")
            bb_data.append(dat)
        return bb_data

    def __read_impf_cal_data(self):
        """Read IMPF Calibration data."""
        cal_data = []
        for chind in range(0, 12):
            cal = {}
            cal["imageQualityFlag"] = self.__rf(">u1")
            cal["referenceDataFlag"] = self.__rf(">u1")
            cal["absCalMethod"] = self.__rf(">u1")
            cal["pad1"] = self.__rf("|S1")
            cal["absCalWeightVic"] = self.__rf(">f4")
            cal["absCalWeightXsat"] = self.__rf(">f4")
            cal["absCalCoeff"] = self.__rf(">f4")
            cal["absCalError"] = self.__rf(">f4")
            cal["gscisCalCoeff"] = self.__rf(">f4")
            cal["gscisCalError"] = self.__rf(">f4")
            cal["gscisOffsetCount"] = self.__rf(">f4")
            cal_data.append(cal)
        return cal_data<|MERGE_RESOLUTION|>--- conflicted
+++ resolved
@@ -34,11 +34,8 @@
 
 
 class HritDtype(object):
-<<<<<<< HEAD
-=======
     """HRIT data type."""
 
->>>>>>> f48f6cd8
     types = {
         "uint8": "u1",
         "uint16": ">u2",
@@ -69,18 +66,12 @@
 
 
 def read10bit(buff):
-<<<<<<< HEAD
-    """
-    Read 10 bit little endian data from a buffer and return 16 bit
-    unsigned integer data.
-=======
     """Read 10 bit little endian data from a buffer.
 
     Returns
     -------
     int
         16 bit unsigned int.
->>>>>>> f48f6cd8
     """
     while True:
         b = buff.read(5)
@@ -101,13 +92,7 @@
 
 
 class HritError(Exception):
-<<<<<<< HEAD
-    """
-    Error raised when errors occur in reading xRIT data files.
-    """
-=======
     """Raise exception when errors occur in reading xRIT data files."""
->>>>>>> f48f6cd8
 
     def __init__(self, msg, code=None):
         """Initialize HritError."""
@@ -140,11 +125,8 @@
 
 
 class HritFile(object):
-<<<<<<< HEAD
-=======
     """Hrit File class."""
 
->>>>>>> f48f6cd8
     _file_type_map = {
         0: "image",
         1: "gts",
@@ -257,26 +239,17 @@
 
     @property
     def block_info(self):
-<<<<<<< HEAD
-=======
         """Block info."""
->>>>>>> f48f6cd8
         if not hasattr(self, "_block_info"):
             self._block_info = self.__read_metadata_block_info()
         return self._block_info
 
     def __block_len_minus_two(self, block_num):
         """
-<<<<<<< HEAD
-        Return the length of a header block minus 2 for reading to the end of the block.
-
-        This may seem silly, but is mainly used to make the code above readable.
-=======
         Return the length of a header block minus 2.
 
         This is for reading to the end of the block. This may seem silly,
         but is mainly used to make the code above readable.
->>>>>>> f48f6cd8
         """
         try:
             return self.block_info[block_num][1] - 2
@@ -290,10 +263,7 @@
 
     @property
     def metadata(self):
-<<<<<<< HEAD
-=======
         """Return metadata."""
->>>>>>> f48f6cd8
         if not hasattr(self, "_metadata"):
             self._metadata = self._read_metadata()
         return self._metadata
@@ -319,10 +289,7 @@
 
     @property
     def geolocation_metadata(self):
-<<<<<<< HEAD
-=======
         """Return geolocation metadata."""
->>>>>>> f48f6cd8
         if not hasattr(self, "_geolocation_metadata"):
             geomet = {}
             geomet["ob_area"] = re.sub(
@@ -346,10 +313,7 @@
 
     @property
     def prologue(self):
-<<<<<<< HEAD
-=======
         """Return prologue."""
->>>>>>> f48f6cd8
         if not hasattr(self, "_prologue"):
             self._prologue = None
             if self.file_type == "prologue":
@@ -366,10 +330,7 @@
 
     @property
     def epilogue(self):
-<<<<<<< HEAD
-=======
         """Return epilogue."""
->>>>>>> f48f6cd8
         if not hasattr(self, "_epilogue"):
             self._epilogue = None
             if self.file_type == "epilogue":
@@ -393,26 +354,17 @@
 
     @property
     def file_type(self):
-<<<<<<< HEAD
-=======
         """Return file_type."""
->>>>>>> f48f6cd8
         return self._file_type_map[self.metadata["block_0"]["type_code"]]
 
     @property
     def start_datetime(self):
-<<<<<<< HEAD
-=======
         """Return start_datetime."""
->>>>>>> f48f6cd8
         return self.annotation_metadata["start_datetime"]
 
     @property
     def band(self):
-<<<<<<< HEAD
-=======
         """Return band specified in block_128, if it exists."""
->>>>>>> f48f6cd8
         if "block_128" in self.metadata:
             return "B{:02d}".format(self.metadata["block_128"]["chan_id"])
         else:
@@ -420,10 +372,7 @@
 
     @property
     def segment(self):
-<<<<<<< HEAD
-=======
         """Return segment specified in block_128, if it exists."""
->>>>>>> f48f6cd8
         if "block_128" in self.metadata:
             return self.metadata["block_128"]["segment"]
         else:
@@ -431,10 +380,7 @@
 
     @property
     def annotation_metadata(self):
-<<<<<<< HEAD
-=======
         """Return annotation metadata (ie, platform, start time, etc)."""
->>>>>>> f48f6cd8
         field_names = [
             "type",
             "disseminationID",
@@ -460,18 +406,12 @@
 
     @property
     def _parts(self):
-<<<<<<< HEAD
-=======
         """Return parts of filename, split on '-'."""
->>>>>>> f48f6cd8
         return self.basename.split("-")
 
     @property
     def compressed(self):
-<<<<<<< HEAD
-=======
         """Return True if compressed, False if not."""
->>>>>>> f48f6cd8
         if "C" in self._parts[-1]:
             return True
         else:
@@ -511,13 +451,9 @@
 
     def __read_metadata_block_info(self):
         """
-<<<<<<< HEAD
-        Read information about metadata blocks including which blocks are present
-=======
         Read information about metadata blocks.
 
         This includes info about metadata blocks including which blocks are present
->>>>>>> f48f6cd8
         and their lengths.  Return a dictionary whose keys are metadata block numbers
         and whose values are tuple containing the block's starting byte number and its
         length in bytes.
@@ -547,13 +483,7 @@
         return block_info
 
     def __read_metadata(self):
-<<<<<<< HEAD
-        """
-        Read the metadata from the file and return as a dictionary.
-        """
-=======
         """Read the metadata from the file and return as a dictionary."""
->>>>>>> f48f6cd8
         metadata = {}
         for block_num in self.block_info.keys():
             # Get the block map for the current block number
@@ -604,10 +534,7 @@
         return metadata
 
     def _read_image_data(self, sector=None):
-<<<<<<< HEAD
-=======
         """Read image data."""
->>>>>>> f48f6cd8
         log.debug("Reading image file: {}".format(self.name))
         if self.file_type != "image":
             raise HritError(
@@ -622,10 +549,7 @@
         return self._data
 
     def _read_prologue(self, sector=None):
-<<<<<<< HEAD
-=======
         """Read prologue file."""
->>>>>>> f48f6cd8
         log.debug("Reading prologue file: {}".format(self.name))
         if self.file_type != "prologue":
             raise HritError(
@@ -941,10 +865,7 @@
         return self._prologue
 
     def _read_epilogue(self, sector=None):
-<<<<<<< HEAD
-=======
         """Read epilogue file."""
->>>>>>> f48f6cd8
         log.debug("Reading epilogue file: {}".format(self.name))
         if self.file_type != "epilogue":
             raise HritError(
@@ -971,16 +892,12 @@
     __rf = __read_field
 
     def __read_time_cds(self, expanded=False):
-<<<<<<< HEAD
-        """Each self.__rf must remain, even if unused, since the reads increment the pointer."""
-=======
         """
         Read time CDS.
 
         Each self.__rf must remain, even if unused, since the reads increment
         the pointer.
         """
->>>>>>> f48f6cd8
         epoch = datetime(1958, 1, 1, 0, 0, 0)
         days = self.__rf(">u2")
         millisec = self.__rf(">u4")

--- conflicted
+++ resolved
@@ -9,11 +9,8 @@
 # # # MERCHANTABILITY or FITNESS FOR A PARTICULAR PURPOSE. See the included license
 # # # for more details. If you did not receive the license, for more information see:
 # # # https://github.com/U-S-NRL-Marine-Meteorology-Division/
-<<<<<<< HEAD
-=======
 
 """ABI Level 2 NetCDF reader."""
->>>>>>> f48f6cd8
 
 # Python Standard Libraries
 from datetime import datetime
@@ -63,8 +60,6 @@
 def abi_l2_netcdf(
     fnames, area_def=None, metadata_only=False, chans=False, self_register=False
 ):
-<<<<<<< HEAD
-=======
     """
     Read ABI Level 2 NetCDF data from a list of filenames.
 
@@ -98,7 +93,6 @@
         Additional information regarding required attributes and variables
         for GeoIPS-formatted xarray Datasets.
     """
->>>>>>> f48f6cd8
     # Start with pulling metadata from the first and last files
     metadata = get_metadata(fnames[0])
     end_metadata = get_metadata(fnames[-1])

# # # Distribution Statement A. Approved for public release. Distribution unlimited.
# # #
# # # Author:
# # # Naval Research Laboratory, Marine Meteorology Division
# # #
# # # This program is free software: you can redistribute it and/or modify it under
# # # the terms of the NRLMMD License included with this program. This program is
# # # distributed WITHOUT ANY WARRANTY; without even the implied warranty of
# # # MERCHANTABILITY or FITNESS FOR A PARTICULAR PURPOSE. See the included license
# # # for more details. If you did not receive the license, for more information see:
# # # https://github.com/U-S-NRL-Marine-Meteorology-Division/

<<<<<<< HEAD
"""A reader is designed to import IMERG rainfall data for GeoIPS using only python libraries
    Aug 17, 2020 
   for a IMERG 30min data file, the time is the start time of a 30min interval: 0000-0030-0100-0130-0200 .... 
    Spatial resolution is 0.1 deg. 1st grid is at (-179.95, -89.95).  Last grid is at (175.95, 89.95)
    variable array is (3600,1800)
    
    metadata['top']['dataprovider'] = 'NASA-GPM'

    dataset_info = { 'Grid': {'MWtime': 'HQobservationTime',
                              'MWid': 'HQprecipSource',
                              'MWrr': 'HQprecipitation',
                              'IRweight': 'IRkalmanFilterWeight',
                              'IRrr': 'IRprecipitation',
                              'rain': 'precipitationCal',
                              'rrQC': 'precipitationQualityIndex',
                              'rrUncal': 'precipitationUncal',
                              'rrProb': 'probabilityLiquidPrecipitation',
                              'rrErr': 'randomError',},
             }
"""

=======
"""Read IMERG rainfall data.

A reader is designed to import IMERG rainfall data for GeoIPS using only
python libraries

Aug 17, 2020

for a IMERG 30min data file, the time is the start time of a 30min interval:
    0000-0030-0100-0130-0200 ....

Dataset information::

    Spatial resolution is 0.1 deg.
    1st grid is at (-179.95, -89.95).
    Last grid is at (175.95, 89.95)
    variable array is (3600,1800)

     metadata['top']['dataprovider'] = 'NASA-GPM'

     dataset_info = { 'Grid': {'MWtime': 'HQobservationTime',
                               'MWid': 'HQprecipSource',
                               'MWrr': 'HQprecipitation',
                               'IRweight': 'IRkalmanFilterWeight',
                               'IRrr': 'IRprecipitation',
                               'rain': 'precipitationCal',
                               'rrQC': 'precipitationQualityIndex',
                               'rrUncal': 'precipitationUncal',
                               'rrProb': 'probabilityLiquidPrecipitation',
                               'rrErr': 'randomError',},
              }
"""
>>>>>>> f48f6cd8
# Python Standard Libraries
import logging
from os.path import basename

# Installed Libraries
import h5py
import numpy as np
import matplotlib

matplotlib.use("agg")
import matplotlib.pyplot as plt

LOG = logging.getLogger(__name__)

reader_type = "standard"


def imerg_hdf5(
    fnames, metadata_only=False, chans=None, area_def=None, self_register=False
):
    """Read IMERG hdf5 rain rate data products.

<<<<<<< HEAD
    All GeoIPS 2.0 readers read data into xarray Datasets - a separate
    dataset for each shape/resolution of data - and contain standard metadata information.

    Args:
        fnames (list): List of strings, full paths to files
        metadata_only (Optional[bool]):
            * DEFAULT False
            * return before actually reading data if True
        chans (Optional[list of str]):
            * NOT IMPLEMENTED
                * DEFAULT None (include all channels)
                * List of desired channels (skip unneeded variables as needed)
        area_def (Optional[pyresample.AreaDefinition]):
            * NOT YET IMPLEMENTED
                * DEFAULT None (read all data)
                * Specify region to read
        self_register (Optional[str]):
            * NOT YET IMPLEMENTED
                * DEFAULT False (read multiple resolutions of data)
                * register all data to the specified resolution.

    Returns:
        list of xarray.Datasets: list of xarray.Dataset objects with required
            Variables and Attributes: (See geoips/docs :doc:`xarray_standards`)

    """

=======
    Parameters
    ----------
    fnames : list
        * List of strings, full paths to files
    metadata_only : bool, default=False
        * NOT YET IMPLEMENTED
        * Return before actually reading data if True
    chans : list of str, default=None
        * NOT YET IMPLEMENTED
        * List of desired channels (skip unneeded variables as needed).
        * Include all channels if None.
    area_def : pyresample.AreaDefinition, default=None
        * NOT YET IMPLEMENTED
        * Specify region to read
        * Read all data if None.
    self_register : str or bool, default=False
        * NOT YET IMPLEMENTED
        * register all data to the specified dataset id (as specified in the
          return dictionary keys).
        * Read multiple resolutions of data if False.

    Returns
    -------
    dict of xarray.Datasets
        * dictionary of xarray.Dataset objects with required Variables and
          Attributes.
        * Dictionary keys can be any descriptive dataset ids.

    See Also
    --------
    :ref:`xarray_standards`
        Additional information regarding required attributes and variables
        for GeoIPS-formatted xarray Datasets.
    """
>>>>>>> f48f6cd8
    from datetime import datetime, timedelta
    import pandas as pd
    import xarray as xr

    # from IPython import embed as shell
    fname = fnames[0]

    LOG.info("Reading file %s", fname)

    def get_header_info(header, field):
        head = header.split(";\n")
        for ii in head:
            if field in ii:
                fld, val = ii.split("=")
                return val
        return None

    # open one input imerg hdf5 file

    fileobj = h5py.File(str(fname), mode="r")

    # header = fileobj.attrs['FileHeader']
<<<<<<< HEAD
    # start_time =get_header_info(header,'StartGranuleDateTime')     # '2011-07-18T01:00:00.000Z'
    # end_time   =get_header_info(header,'StopGranuleDateTime')      # '2011-07-18T01:29:59.999Z'
=======
    # start_time =get_header_info(header,'StartGranuleDateTime')
    #             '2011-07-18T01:00:00.000Z'
    # end_time   =get_header_info(header,'StopGranuleDateTime')
    #             '2011-07-18T01:29:59.999Z'
>>>>>>> f48f6cd8

    # get the time info from inport file name
    # date_yrmody       = os.path.basename(fname).split('-')[1].split('.')[-1]
    # date_hhmmse_start = os.path.basename(fname).split('-')[2][1:7]
    # date_hhmmse_end   = os.path.basename(fname).split('-')[3][1:7]

    # start_time = date_yrmody + date_hhmmse_start
    # end_time   = date_yrmody + date_hhmmse_end

    # get imerg variables
    if hasattr(fileobj["Grid"]["lat"], "value"):
        # Older versions of h5py - 2.10.0
        lat = fileobj["Grid"]["lat"].value  # (1800)
        lon = fileobj["Grid"]["lon"].value  # (3600)

        rain = fileobj["Grid"]["precipitationCal"].value  # (1,3600,1800)
        rrProb = fileobj["Grid"][
            "probabilityLiquidPrecipitation"
        ].value  # (1,3600,1800)
        rrErr = fileobj["Grid"]["randomError"].value  # (1,3600,1800)
        IRrr = fileobj["Grid"]["IRprecipitation"].value  # (1,3600,1800)
    else:
        # Newer versions of h5py - 3.2.1
        lat = fileobj["Grid"]["lat"][:]  # (1800)
        lon = fileobj["Grid"]["lon"][:]  # (3600)

        rain = fileobj["Grid"]["precipitationCal"][:]  # (1,3600,1800)
        rrProb = fileobj["Grid"]["probabilityLiquidPrecipitation"][:]  # (1,3600,1800)
        rrErr = fileobj["Grid"]["randomError"][:]  # (1,3600,1800)
        IRrr = fileobj["Grid"]["IRprecipitation"][:]  # (1,3600,1800)

    lat_2d, lon_2d = np.meshgrid(lat, lon)  # (3600,1800)

<<<<<<< HEAD
    # take out the fake additional array of 3d_array (actually 2D array), i.e., delete the "1" array of above variables
=======
    # take out the fake additional array of 3d_array (actually 2D array),
    # i.e., delete the "1" array of above variables
>>>>>>> f48f6cd8
    rain = np.squeeze(rain)
    rrProb = np.squeeze(rrProb)
    rrErr = np.squeeze(rrErr)
    IRrr = np.squeeze(IRrr)

    start_dt = datetime.utcfromtimestamp(fileobj["Grid"]["time"][...][0])
    end_dt = start_dt + timedelta(
        minutes=int(fileobj["Grid"]["HQobservationTime"][...].max())
    )

    # close the h5 object
    fileobj.close()

    #          ------  setup xarray variables   ------
    # since IMERG time is fixed for 30 minutes, timestamp is not needed. only
    # start_time and end_time needed.

    # namelist_gmi  = ['latitude', 'longitude', 'rain', 'rrProb', 'rrErr','IRrr']

    # setup xarray for IMERG fields
    xarray_imerg = xr.Dataset()
    xarray_imerg["latitude"] = xr.DataArray(lat_2d)
    xarray_imerg["longitude"] = xr.DataArray(lon_2d)
    xarray_imerg["rain"] = xr.DataArray(rain)
    xarray_imerg["rrProb"] = xr.DataArray(rrProb)
    xarray_imerg["rrErr"] = xr.DataArray(rrErr)
    xarray_imerg["IRrr"] = xr.DataArray(IRrr)

    # setup attributors
<<<<<<< HEAD
    # xarray_imerg.attrs['start_datetime'] = datetime.strptime(start_time,'%Y%m%d%H%M%S')
=======
    # xarray_imerg.attrs['start_datetime'] = datetime.strptime(start_time,
    #                                                          '%Y%m%d%H%M%S')
>>>>>>> f48f6cd8
    xarray_imerg.attrs["start_datetime"] = start_dt
    # xarray_imerg.attrs['end_datetime']   = datetime.strptime(end_time,'%Y%m%d%H%M%S')
    xarray_imerg.attrs["end_datetime"] = end_dt
    xarray_imerg.attrs["source_name"] = "imerg"
    xarray_imerg.attrs["platform_name"] = "GPM"
    xarray_imerg.attrs["data_provider"] = "NASA"
    xarray_imerg.attrs["original_source_filenames"] = [basename(fname)]

    # MTIFs need to be "prettier" for PMW products, so 2km resolution for final image
    xarray_imerg.attrs["sample_distance_km"] = 2
    xarray_imerg.attrs["interpolation_radius_of_influence"] = 15000

    return {"IMERG": xarray_imerg, "METADATA": xarray_imerg[[]]}<|MERGE_RESOLUTION|>--- conflicted
+++ resolved
@@ -10,29 +10,6 @@
 # # # for more details. If you did not receive the license, for more information see:
 # # # https://github.com/U-S-NRL-Marine-Meteorology-Division/
 
-<<<<<<< HEAD
-"""A reader is designed to import IMERG rainfall data for GeoIPS using only python libraries
-    Aug 17, 2020 
-   for a IMERG 30min data file, the time is the start time of a 30min interval: 0000-0030-0100-0130-0200 .... 
-    Spatial resolution is 0.1 deg. 1st grid is at (-179.95, -89.95).  Last grid is at (175.95, 89.95)
-    variable array is (3600,1800)
-    
-    metadata['top']['dataprovider'] = 'NASA-GPM'
-
-    dataset_info = { 'Grid': {'MWtime': 'HQobservationTime',
-                              'MWid': 'HQprecipSource',
-                              'MWrr': 'HQprecipitation',
-                              'IRweight': 'IRkalmanFilterWeight',
-                              'IRrr': 'IRprecipitation',
-                              'rain': 'precipitationCal',
-                              'rrQC': 'precipitationQualityIndex',
-                              'rrUncal': 'precipitationUncal',
-                              'rrProb': 'probabilityLiquidPrecipitation',
-                              'rrErr': 'randomError',},
-             }
-"""
-
-=======
 """Read IMERG rainfall data.
 
 A reader is designed to import IMERG rainfall data for GeoIPS using only
@@ -64,7 +41,6 @@
                                'rrErr': 'randomError',},
               }
 """
->>>>>>> f48f6cd8
 # Python Standard Libraries
 import logging
 from os.path import basename
@@ -87,35 +63,6 @@
 ):
     """Read IMERG hdf5 rain rate data products.
 
-<<<<<<< HEAD
-    All GeoIPS 2.0 readers read data into xarray Datasets - a separate
-    dataset for each shape/resolution of data - and contain standard metadata information.
-
-    Args:
-        fnames (list): List of strings, full paths to files
-        metadata_only (Optional[bool]):
-            * DEFAULT False
-            * return before actually reading data if True
-        chans (Optional[list of str]):
-            * NOT IMPLEMENTED
-                * DEFAULT None (include all channels)
-                * List of desired channels (skip unneeded variables as needed)
-        area_def (Optional[pyresample.AreaDefinition]):
-            * NOT YET IMPLEMENTED
-                * DEFAULT None (read all data)
-                * Specify region to read
-        self_register (Optional[str]):
-            * NOT YET IMPLEMENTED
-                * DEFAULT False (read multiple resolutions of data)
-                * register all data to the specified resolution.
-
-    Returns:
-        list of xarray.Datasets: list of xarray.Dataset objects with required
-            Variables and Attributes: (See geoips/docs :doc:`xarray_standards`)
-
-    """
-
-=======
     Parameters
     ----------
     fnames : list
@@ -150,7 +97,6 @@
         Additional information regarding required attributes and variables
         for GeoIPS-formatted xarray Datasets.
     """
->>>>>>> f48f6cd8
     from datetime import datetime, timedelta
     import pandas as pd
     import xarray as xr
@@ -173,15 +119,10 @@
     fileobj = h5py.File(str(fname), mode="r")
 
     # header = fileobj.attrs['FileHeader']
-<<<<<<< HEAD
-    # start_time =get_header_info(header,'StartGranuleDateTime')     # '2011-07-18T01:00:00.000Z'
-    # end_time   =get_header_info(header,'StopGranuleDateTime')      # '2011-07-18T01:29:59.999Z'
-=======
     # start_time =get_header_info(header,'StartGranuleDateTime')
     #             '2011-07-18T01:00:00.000Z'
     # end_time   =get_header_info(header,'StopGranuleDateTime')
     #             '2011-07-18T01:29:59.999Z'
->>>>>>> f48f6cd8
 
     # get the time info from inport file name
     # date_yrmody       = os.path.basename(fname).split('-')[1].split('.')[-1]
@@ -215,12 +156,8 @@
 
     lat_2d, lon_2d = np.meshgrid(lat, lon)  # (3600,1800)
 
-<<<<<<< HEAD
-    # take out the fake additional array of 3d_array (actually 2D array), i.e., delete the "1" array of above variables
-=======
     # take out the fake additional array of 3d_array (actually 2D array),
     # i.e., delete the "1" array of above variables
->>>>>>> f48f6cd8
     rain = np.squeeze(rain)
     rrProb = np.squeeze(rrProb)
     rrErr = np.squeeze(rrErr)
@@ -250,12 +187,8 @@
     xarray_imerg["IRrr"] = xr.DataArray(IRrr)
 
     # setup attributors
-<<<<<<< HEAD
-    # xarray_imerg.attrs['start_datetime'] = datetime.strptime(start_time,'%Y%m%d%H%M%S')
-=======
     # xarray_imerg.attrs['start_datetime'] = datetime.strptime(start_time,
     #                                                          '%Y%m%d%H%M%S')
->>>>>>> f48f6cd8
     xarray_imerg.attrs["start_datetime"] = start_dt
     # xarray_imerg.attrs['end_datetime']   = datetime.strptime(end_time,'%Y%m%d%H%M%S')
     xarray_imerg.attrs["end_datetime"] = end_dt

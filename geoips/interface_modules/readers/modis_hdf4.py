--- conflicted
+++ resolved
@@ -9,27 +9,6 @@
 # # # MERCHANTABILITY or FITNESS FOR A PARTICULAR PURPOSE. See the included license
 # # # for more details. If you did not receive the license, for more information see:
 # # # https://github.com/U-S-NRL-Marine-Meteorology-Division/
-<<<<<<< HEAD
-
-"""
-This reader is designed for geoips for importing MODIS data files in hdf4 format.  Example files are:
-AQUA:      MYD files
-     MYD021KM.A2021004.2005.061.NRT.hdf
-     MYD03.A2021004.2005.061.NRT.hdf
-     MYD14.A2021004.2005.006.NRT.hdf
-Terra:     MOD files
-     MOD021KM.A2021004.2005.061.NRT.hdf
-     MOD02HKM.A2021004.2005.061.NRT.hdf
-     MOD02QKM.A2021004.2005.061.NRT.hdf
-     MOD03.A2021004.2005.061.NRT.hdf
-     MOD14.A2021004.2005.006.NRT.hdf
-
-The MOD03 and MOD14 files have the geolocation (lat/lon) and sensor geoometry infomation, while other files 
-    have values at each channels.
-
-"""
-=======
->>>>>>> f48f6cd8
 
 """MODIS HDF4 reader.
 
@@ -159,10 +138,7 @@
 
 
 def parse_archive_metadata(metadata, metadatastr):
-<<<<<<< HEAD
-=======
     """Parse archive metadata."""
->>>>>>> f48f6cd8
     lines = metadatastr.split("\n")
     ii = 0
 
@@ -213,37 +189,6 @@
 def modis_hdf4(
     fnames, metadata_only=False, chans=None, area_def=None, self_register=False
 ):
-<<<<<<< HEAD
-
-    """
-             Read the MODIS Aqua and Terra hdf data files
-
-    All GeoIPS 2.0 readers read data into xarray Datasets - a separate
-    dataset for each shape/resolution of data - and contain standard metadata information.
-
-    Args:
-        fnames (list): List of strings, full paths to files
-        metadata_only (Optional[bool]):
-            * DEFAULT False
-            * return before actually reading data if True
-        chans (Optional[list of str]):
-            * NOT IMPLEMENTED
-                * DEFAULT None (include all channels)
-                * List of desired channels (skip unneeded variables as needed)
-        area_def (Optional[pyresample.AreaDefinition]):
-            * NOT YET IMPLEMENTED
-                * DEFAULT None (read all data)
-                * Specify region to read
-        self_register (Optional[str]):
-            * NOT YET IMPLEMENTED
-                * DEFAULT False (read multiple resolutions of data)
-                * register all data to the specified resolution.
-    Returns:
-        list of xarray.Datasets: list of xarray.Dataset objects with required Variables and Attributes:
-            * See geoips/docs :doc:`xarray_standards`
-    """
-
-=======
     """Read MODIS Aqua and Terra hdf data files.
 
     Parameters
@@ -278,7 +223,6 @@
         Additional information regarding required attributes and variables
         for GeoIPS-formatted xarray Datasets.
     """
->>>>>>> f48f6cd8
     dataset_info = {
         "1KM": [
             "chan20.0Rad",  # emissive 3.750 sfc/cld temp
@@ -761,12 +705,8 @@
                         )
                         data2 = h * c / (bc * cor[0] * 1.0e-6) / data1
                         # masked_data = ((data2-cor[2])/cor[1]) - 273.15
-<<<<<<< HEAD
-                        # By default, GeoIPS readers should store BT data internally in Kelvin.
-=======
                         # By default, GeoIPS readers should store BT data internally in
                         # Kelvin.
->>>>>>> f48f6cd8
                         masked_data = (data2 - cor[2]) / cor[1]
 
                         LOG.info(

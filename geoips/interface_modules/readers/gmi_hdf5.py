# # # Distribution Statement A. Approved for public release. Distribution unlimited.
# # #
# # # Author:
# # # Naval Research Laboratory, Marine Meteorology Division
# # #
# # # This program is free software: you can redistribute it and/or modify it under
# # # the terms of the NRLMMD License included with this program. This program is
# # # distributed WITHOUT ANY WARRANTY; without even the implied warranty of
# # # MERCHANTABILITY or FITNESS FOR A PARTICULAR PURPOSE. See the included license
# # # for more details. If you did not receive the license, for more information see:
# # # https://github.com/U-S-NRL-Marine-Meteorology-Division/

<<<<<<< HEAD
""" Reader to read a grannual NASA GPM GMI TBs in h5 format (each grannual file is about 5 minutes GPM GMI data)  
    Output variables in xarray object for geoips processing system
 V0:   August 4, 2020
=======
"""Read NASA GPM GMI hdf5 data files.

Read a grannual NASA GPM GMI TBs in h5 format (each grannual file is about
5 minutes GPM GMI data)

Output variables in xarray object for geoips processing system

V0:   August 4, 2020

Dataset information::
>>>>>>> f48f6cd8

    variables in original TBs structure format
    tb_info = { 'S1': {  'tb10v': 0,
                         'tb10h': 1,
                         'tb19v': 2,
                         'tb19h': 3,
                         'tb23v': 4,
                         'tb37v': 5,
                         'tb37h': 6,
                         'tb89v': 7,
                         'tb89h': 8,},
                 'S2': { 'tb166v': 0,
                         'tb166h': 1,
                         'tb183_3v': 2,
                         'tb183_7v': 3}
             }
"""
<<<<<<< HEAD

=======
>>>>>>> f48f6cd8
# Python Standard Libraries
from os.path import basename

import h5py
import numpy as np

import logging

LOG = logging.getLogger(__name__)
import matplotlib

matplotlib.use("agg")
import matplotlib.pyplot as plt

reader_type = "standard"


def read_gmi_file(fname, xarray_gmi):
<<<<<<< HEAD
=======
    """Read a single GMI file fname."""
>>>>>>> f48f6cd8
    fileobj = h5py.File(fname, mode="r")
    import pandas as pd
    import xarray as xr
    import numpy

    # get the variables ( tbt/lon(nscan,npix), tb(nscan,npix,nChan),....., time(ns))

    lon = fileobj["S1"]["Longitude"][()]
    lat = fileobj["S1"]["Latitude"][()]
    tb = fileobj["S1"]["Tb"][()]
    tb_hi = fileobj["S2"]["Tb"][()]  # for 166 and 183-7 GHz

    # time info for each scan
    yy = fileobj["S1"]["ScanTime"]["Year"][()]
    mo = fileobj["S1"]["ScanTime"]["Month"][()]
    dd = fileobj["S1"]["ScanTime"]["DayOfMonth"][()]
    hh = fileobj["S1"]["ScanTime"]["Hour"][()]
    mm = fileobj["S1"]["ScanTime"]["Minute"][()]
    ss = fileobj["S1"]["ScanTime"]["Second"][()]

    # setup time in datetime64 format required by geoips

    nscan = lat.shape[0]
    npix = lat.shape[1]  # 221 pixels per scan
    time_scan = np.zeros((nscan, npix))

    for i in range(nscan):
        time_scan[i:] = "%04d%02d%02d%02d%02d%02d" % (
            yy[i],
            mo[i],
            dd[i],
            hh[i],
            mm[i],
            ss[i],
        )

    # assignment of TB at each channel
    V10 = tb[:, :, 0]
    H10 = tb[:, :, 1]
    V19 = tb[:, :, 2]
    H19 = tb[:, :, 3]
    V23 = tb[:, :, 4]
    V37 = tb[:, :, 5]
    H37 = tb[:, :, 6]
    V89 = tb[:, :, 7]
    H89 = tb[:, :, 8]

    V166 = tb_hi[:, :, 0]
    H166 = tb_hi[:, :, 1]
    V183_3 = tb_hi[:, :, 2]
    V183_7 = tb_hi[:, :, 3]

    # close the h5 object
    fileobj.close()

    #          ------  setup xarray variables   ------

    # namelist_gmi  = ['latitude', 'longitude', 'V10', 'H10', 'V19','H19','V23', 'V37', 'H37', 'V89' ,'H89',
    #                   'V166', 'H166', 'V183-3','V183-7', 'timestamp']

    final_xarray = xr.Dataset()
    if "latitude" not in xarray_gmi.variables.keys():
        # setup GMI xarray
        final_xarray["latitude"] = xr.DataArray(lat)
        final_xarray["longitude"] = xr.DataArray(lon)
        final_xarray["V10"] = xr.DataArray(V10)
        final_xarray["H10"] = xr.DataArray(H10)
        final_xarray["V19"] = xr.DataArray(V19)
        final_xarray["H19"] = xr.DataArray(H19)
        final_xarray["V23"] = xr.DataArray(V23)
        final_xarray["V37"] = xr.DataArray(V37)
        final_xarray["H37"] = xr.DataArray(H37)
        final_xarray["V89"] = xr.DataArray(V89)
        final_xarray["H89"] = xr.DataArray(H89)
        final_xarray["V166"] = xr.DataArray(V166)
        final_xarray["H166"] = xr.DataArray(H166)
        final_xarray["V183-3"] = xr.DataArray(V183_3)
        final_xarray["V183-7"] = xr.DataArray(V183_7)
        final_xarray["timestamp"] = xr.DataArray(
            pd.DataFrame(time_scan)
            .astype(int)
            .apply(pd.to_datetime, format="%Y%m%d%H%M%S")
        )
    else:
        final_xarray["latitude"] = xr.DataArray(
            numpy.vstack([xarray_gmi["latitude"].to_masked_array(), lat])
        )
        final_xarray["longitude"] = xr.DataArray(
            numpy.vstack([xarray_gmi["longitude"].to_masked_array(), lon])
        )
        final_xarray["V10"] = xr.DataArray(
            numpy.vstack([xarray_gmi["V10"].to_masked_array(), V10])
        )
        final_xarray["H10"] = xr.DataArray(
            numpy.vstack([xarray_gmi["H10"].to_masked_array(), H10])
        )
        final_xarray["V19"] = xr.DataArray(
            numpy.vstack([xarray_gmi["V19"].to_masked_array(), V19])
        )
        final_xarray["H19"] = xr.DataArray(
            numpy.vstack([xarray_gmi["H19"].to_masked_array(), H19])
        )
        final_xarray["V23"] = xr.DataArray(
            numpy.vstack([xarray_gmi["V23"].to_masked_array(), V23])
        )
        final_xarray["V37"] = xr.DataArray(
            numpy.vstack([xarray_gmi["V37"].to_masked_array(), V37])
        )
        final_xarray["H37"] = xr.DataArray(
            numpy.vstack([xarray_gmi["H37"].to_masked_array(), H37])
        )
        final_xarray["V89"] = xr.DataArray(
            numpy.vstack([xarray_gmi["V89"].to_masked_array(), V89])
        )
        final_xarray["H89"] = xr.DataArray(
            numpy.vstack([xarray_gmi["H89"].to_masked_array(), H89])
        )
        final_xarray["V166"] = xr.DataArray(
            numpy.vstack([xarray_gmi["V166"].to_masked_array(), V166])
        )
        final_xarray["H166"] = xr.DataArray(
            numpy.vstack([xarray_gmi["H166"].to_masked_array(), H166])
        )
        final_xarray["V183-3"] = xr.DataArray(
            numpy.vstack([xarray_gmi["V183-3"].to_masked_array(), V183_3])
        )
        final_xarray["V183-7"] = xr.DataArray(
            numpy.vstack([xarray_gmi["V183-7"].to_masked_array(), V183_7])
        )
        new_timestamp = xr.DataArray(
            pd.DataFrame(time_scan)
            .astype(int)
            .apply(pd.to_datetime, format="%Y%m%d%H%M%S")
        )
        final_xarray["timestamp"] = xr.DataArray(
            numpy.vstack(
                [
                    xarray_gmi["timestamp"].to_masked_array(),
                    new_timestamp.to_masked_array(),
                ]
            )
        )
    return final_xarray


def gmi_hdf5(
    fnames, metadata_only=False, chans=None, area_def=None, self_register=False
):
    """Read GMI hdf5 data products.

<<<<<<< HEAD
    All GeoIPS 2.0 readers read data into xarray Datasets - a separate
    dataset for each shape/resolution of data - and contain standard metadata information.

    Args:
        fnames (list): List of strings, full paths to files
        metadata_only (Optional[bool]):
            * DEFAULT False
            * return before actually reading data if True
        chans (Optional[list of str]):
            * NOT YET IMPLEMENTED
                * DEFAULT None (include all channels)
                * List of desired channels (skip unneeded variables as needed)
        area_def (Optional[pyresample.AreaDefinition]):
            * NOT YET IMPLEMENTED
                * DEFAULT None (read all data)
                * Specify region to read
        self_register (Optional[str]):
            * NOT YET IMPLEMENTED
                * DEFAULT False (read multiple resolutions of data)
                * register all data to the specified resolution.

    Returns:
        list of xarray.Datasets: list of xarray.Dataset objects with required
            Variables and Attributes: (See geoips/docs :doc:`xarray_standards`)

    """

=======
    Parameters
    ----------
    fnames : list
        * List of strings, full paths to files
    metadata_only : bool, default=False
        * NOT YET IMPLEMENTED
        * Return before actually reading data if True
    chans : list of str, default=None
        * NOT YET IMPLEMENTED
        * List of desired channels (skip unneeded variables as needed).
        * Include all channels if None.
    area_def : pyresample.AreaDefinition, default=None
        * NOT YET IMPLEMENTED
        * Specify region to read
        * Read all data if None.
    self_register : str or bool, default=False
        * NOT YET IMPLEMENTED
        * register all data to the specified dataset id (as specified in the
          return dictionary keys).
        * Read multiple resolutions of data if False.

    Returns
    -------
    dict of xarray.Datasets
        * dictionary of xarray.Dataset objects with required Variables and
          Attributes.
        * Dictionary keys can be any descriptive dataset ids.

    See Also
    --------
    :ref:`xarray_standards`
        Additional information regarding required attributes and variables
        for GeoIPS-formatted xarray Datasets.
    """
>>>>>>> f48f6cd8
    import os
    from datetime import datetime
    import numpy as np
    import xarray as xr

    # from IPython import embed as shell

    # fname='data_gmi/20200518.203639.gpm.gmi.gpm_pps.x.gmi.TB2016.x.TB2016_1b_v05a.h5'

    LOG.info("Reading files %s", fnames)

    xarray_gmi = xr.Dataset()
    original_source_filenames = []
    for fname in fnames:
        original_source_filenames += [basename(fname)]
        xarray_gmi = read_gmi_file(fname, xarray_gmi)

    # setup attributors
    from geoips.xarray_utils.timestamp import get_datetime_from_datetime64
    from geoips.xarray_utils.timestamp import (
        get_max_from_xarray_timestamp,
        get_min_from_xarray_timestamp,
    )

    xarray_gmi.attrs["original_source_filenames"] = sorted(original_source_filenames)
    xarray_gmi.attrs["start_datetime"] = get_min_from_xarray_timestamp(
        xarray_gmi, "timestamp"
    )
    xarray_gmi.attrs["end_datetime"] = get_max_from_xarray_timestamp(
        xarray_gmi, "timestamp"
    )
    xarray_gmi.attrs["source_name"] = "gmi"
    xarray_gmi.attrs["platform_name"] = "GPM"
    xarray_gmi.attrs["data_provider"] = "NASA"
    xarray_gmi.attrs["granule_minutes"] = 5

    # MTIFs need to be "prettier" for PMW products, so 2km resolution for final image
    xarray_gmi.attrs["sample_distance_km"] = 2
    xarray_gmi.attrs["interpolation_radius_of_influence"] = 12500

    return {"GMI": xarray_gmi, "METADATA": xarray_gmi[[]]}<|MERGE_RESOLUTION|>--- conflicted
+++ resolved
@@ -10,11 +10,6 @@
 # # # for more details. If you did not receive the license, for more information see:
 # # # https://github.com/U-S-NRL-Marine-Meteorology-Division/
 
-<<<<<<< HEAD
-""" Reader to read a grannual NASA GPM GMI TBs in h5 format (each grannual file is about 5 minutes GPM GMI data)  
-    Output variables in xarray object for geoips processing system
- V0:   August 4, 2020
-=======
 """Read NASA GPM GMI hdf5 data files.
 
 Read a grannual NASA GPM GMI TBs in h5 format (each grannual file is about
@@ -25,7 +20,6 @@
 V0:   August 4, 2020
 
 Dataset information::
->>>>>>> f48f6cd8
 
     variables in original TBs structure format
     tb_info = { 'S1': {  'tb10v': 0,
@@ -43,10 +37,6 @@
                          'tb183_7v': 3}
              }
 """
-<<<<<<< HEAD
-
-=======
->>>>>>> f48f6cd8
 # Python Standard Libraries
 from os.path import basename
 
@@ -65,10 +55,7 @@
 
 
 def read_gmi_file(fname, xarray_gmi):
-<<<<<<< HEAD
-=======
     """Read a single GMI file fname."""
->>>>>>> f48f6cd8
     fileobj = h5py.File(fname, mode="r")
     import pandas as pd
     import xarray as xr
@@ -219,35 +206,6 @@
 ):
     """Read GMI hdf5 data products.
 
-<<<<<<< HEAD
-    All GeoIPS 2.0 readers read data into xarray Datasets - a separate
-    dataset for each shape/resolution of data - and contain standard metadata information.
-
-    Args:
-        fnames (list): List of strings, full paths to files
-        metadata_only (Optional[bool]):
-            * DEFAULT False
-            * return before actually reading data if True
-        chans (Optional[list of str]):
-            * NOT YET IMPLEMENTED
-                * DEFAULT None (include all channels)
-                * List of desired channels (skip unneeded variables as needed)
-        area_def (Optional[pyresample.AreaDefinition]):
-            * NOT YET IMPLEMENTED
-                * DEFAULT None (read all data)
-                * Specify region to read
-        self_register (Optional[str]):
-            * NOT YET IMPLEMENTED
-                * DEFAULT False (read multiple resolutions of data)
-                * register all data to the specified resolution.
-
-    Returns:
-        list of xarray.Datasets: list of xarray.Dataset objects with required
-            Variables and Attributes: (See geoips/docs :doc:`xarray_standards`)
-
-    """
-
-=======
     Parameters
     ----------
     fnames : list
@@ -282,7 +240,6 @@
         Additional information regarding required attributes and variables
         for GeoIPS-formatted xarray Datasets.
     """
->>>>>>> f48f6cd8
     import os
     from datetime import datetime
     import numpy as np

# # # Distribution Statement A. Approved for public release. Distribution unlimited.
# # #
# # # Author:
# # # Naval Research Laboratory, Marine Meteorology Division
# # #
# # # This program is free software: you can redistribute it and/or modify it under
# # # the terms of the NRLMMD License included with this program. This program is
# # # distributed WITHOUT ANY WARRANTY; without even the implied warranty of
# # # MERCHANTABILITY or FITNESS FOR A PARTICULAR PURPOSE. See the included license
# # # for more details. If you did not receive the license, for more information see:
# # # https://github.com/U-S-NRL-Marine-Meteorology-Division/

"""Advanced Himawari Imager Data Reader."""
# Python Standard Libraries
import os
import logging
from glob import glob
from struct import unpack
from datetime import datetime, timedelta
from collections import Hashable
import socket

# Installed Libraries
import numpy as np
import xarray
from scipy.ndimage.interpolation import zoom

from geoips.utils.memusg import print_mem_usage

try:
    import numexpr as ne
except Exception:
    print(
        "Failed numexpr import in scifile/readers/ahi_hsd_reader_new.py. If you need it, install it."
    )

from geoips.filenames.base_paths import PATHS as gpaths
from geoips.interface_modules.readers.utils.geostationary_geolocation import (
    get_geolocation_cache_filename,
    get_geolocation,
    AutoGenError,
)

log = logging.getLogger(__name__)

try:
    nprocs = 6
    ne.set_num_threads(nprocs)
except Exception:
    print(
        "Failed numexpr.set_num_threads in {}. If numexpr is not installed and you need it, install it.".format(
            __file__
        )
    )

DONT_AUTOGEN_GEOLOCATION = False
if os.getenv("DONT_AUTOGEN_GEOLOCATION"):
    DONT_AUTOGEN_GEOLOCATION = True

# These should be added to the data file object
BADVALS = {
    "Off_Of_Disk": -999.9,
    "Error": -999.8,
    "Out_Of_Valid_Range": -999.7,
    "Root_Test": -999.6,
    "Unitialized": -9999.9,
}

DATASET_INFO = {
    "LOW": [
        "B05",
        "B06",
        "B07",
        "B08",
        "B09",
        "B10",
        "B11",
        "B12",
        "B13",
        "B14",
        "B15",
        "B16",
    ],
    "MED": ["B01", "B02", "B04"],
    "HIGH": ["B03"],
}
ROIS = {"LOW": 3000, "MED": 2000, "HIGH": 1000}
SAMPLE_DISTANCE_KM = {"LOW": 2, "MED": 1, "HIGH": 0.5}
ALL_CHANS = {
    "LOW": [
        "B05Rad",
        "B05Ref",  # 1.61um
        "B06Rad",
        "B06Ref",  # 2.267um
        "B07Rad",
        "B07BT",  # 3.8853um
        "B08Rad",
        "B08BT",  # 6.2429um
        "B09Rad",
        "B09BT",  # 6.9410um
        "B10Rad",
        "B10BT",  # 7.3467um
        "B11Rad",
        "B11BT",  # 8.5926um
        "B12Rad",
        "B12BT",  # 9.6372um
        "B13Rad",
        "B13BT",  # 10.4073um
        "B14Rad",
        "B14BT",  # 11.2395um
        "B15Rad",
        "B15BT",  # 12.3806um
        "B16Rad",
        "B16BT",
    ],  # 13.2807um
    "MED": [
        "B01Rad",
        "B01Ref",  # 0.47063um
        "B02Rad",
        "B02Ref",  # 0.51000um
        "B04Rad",
        "B04Ref",
    ],  # 0.85670um
    "HIGH": ["B03Rad", "B03Ref"],  # 0.63914um
}

ALL_GVARS = {
    "LOW": [
        "latitude",
        "longitude",
        "SunZenith",
        "SunAzimuth",
        "SatZenith",
        "SatAzimuth",
    ],
    "MED": [
        "latitude",
        "longitude",
        "SunZenith",
        "SunAzimuth",
        "SatZenith",
        "SatAzimuth",
    ],
    "HIGH": [
        "latitude",
        "longitude",
        "SunZenith",
        "SunAzimuth",
        "SatZenith",
        "SatAzimuth",
    ],
}

reader_type = "standard"


class AutoGenError(Exception):
    """Raise exception on geolocation autogeneration error."""

    pass


def findDiff(d1, d2, path=""):
    """Find diff."""
    for k in d1.keys():
        if k not in d2:
            print(path, ":")
            print(k + " as key not in d2", "\n")
        else:
            if type(d1[k]) is dict:
                if path == "":
                    path = k
                else:
                    path = path + "->" + k
                findDiff(d1[k], d2[k], path)
            else:
                if np.all(d1[k] != d2[k]):
                    print(path, ":")
                    print(" - ", k, " : ", d1[k])
                    print(" + ", k, " : ", d2[k])


def metadata_to_datetime(metadata, time_var="ob_start_time"):
<<<<<<< HEAD
    """
    Use information from block_01 to get the image datetime.
    """
=======
    """Use information from block_01 to get the image datetime."""
>>>>>>> f48f6cd8
    ost = metadata["block_01"][time_var]
    otl = metadata["block_01"]["ob_timeline"]
    dt = datetime(1858, 11, 17, 00, 00, 00)
    dt += timedelta(days=np.floor(ost))
    dt += timedelta(hours=int(otl // 100), minutes=int(otl % 100))
    return dt


def _get_geolocation_metadata(metadata):
    """
<<<<<<< HEAD
    Gather all of the metadata used in creating geolocation data for the input filename.
    This is split out so we can easily create a hash of the data for creation of a unique filename.
    This allows us to avoid recalculation of angles that have already been calculated.
=======
    Gather all of the metadata used in creating geolocation data for input file.

    This is split out so we can easily create a hash of the data for creation
    of a unique filename. This allows us to avoid recalculation of angles that
    have already been calculated.
>>>>>>> f48f6cd8
    """
    geomet = {}
    # Used for cached file paths
    geomet["platform_name"] = metadata["block_01"]["satellite_name"].lower()
    geomet["ob_area"] = metadata["block_01"]["ob_area"]
    # Used for cached filenames
    geomet["scene"] = geomet["ob_area"]
    geomet["num_lines"] = int(
        metadata["block_02"]["num_lines"] * metadata["block_07"]["num_segments"]
    )
    geomet["num_samples"] = int(metadata["block_02"]["num_samples"])
    geomet["lfac"] = float(metadata["block_03"]["LFAC"])
    geomet["loff"] = float(metadata["block_03"]["LOFF"])
    geomet["cfac"] = float(metadata["block_03"]["CFAC"])
    geomet["res_km"] = np.ceil(2.0 * 40000000.0 / geomet["cfac"]) / 2.0
    geomet["roi_factor"] = 5  # roi = res * roi_factor, was 10
    geomet["coff"] = float(metadata["block_03"]["COFF"])
    geomet["Rs"] = float(metadata["block_03"]["earth_to_sat_radius"])
    geomet["H_m"] = float(geomet["Rs"] * 1000.0)
    geomet["Sd_coeff"] = float(metadata["block_03"]["Sd_coeff"])
    geomet["ecc"] = float(metadata["block_03"]["r3"])
    geomet["sub_lon"] = float(metadata["block_03"]["sub_lon"])
    geomet["lon0"] = geomet["sub_lon"]
    return geomet


def get_latitude_longitude(metadata, BADVALS, area_def=None):
    """
<<<<<<< HEAD
    This routine accepts a dictionary containing metadata as read from an HSD format file
    and returns latitudes and longitudes for a full disk image.

    Note: This code has been adapted from Dan Lindsey's Fortran90 code.  This was done in three steps
    that ultimately culminated in faster, but more difficult to understand code.  If you plan to edit
    this, I recommend that you return to Dan's original code, then explore the commented code here,
    then finally, look at the single-command statements that are currently being used.
=======
    Get latitudes and longitudes.

    This routine accepts a dictionary containing metadata as read from an HSD
    format file and returns latitudes and longitudes for a full disk image.

    Note: This code has been adapted from Dan Lindsey's Fortran90 code.
    This was done in three steps that ultimately culminated in faster, but more
    difficult to understand code.  If you plan to edit this, I recommend that
    you return to Dan's original code, then explore the commented code here,
    then finally, look at the single-command statements that are currently being
    used.
>>>>>>> f48f6cd8
    """
    # If the filename format needs to change for the pre-generated geolocation
    # files, please discuss prior to changing.  It will force recreation of all
    # files, which can be problematic for large numbers of sectors
    fname = get_geolocation_cache_filename("GEOLL", metadata)
    if not os.path.isfile(fname):
        if (
            area_def is not None
            and DONT_AUTOGEN_GEOLOCATION
            and "tc2019" not in area_def.area_id
        ):
            msg = (
                "GETGEO Requested NO AUTOGEN GEOLOCATION. "
                + "Could not create latlonfile for ad {}: {}"
            ).format(metadata["ob_area"], fname)
            log.error(msg)
            raise AutoGenError(msg)

        log.debug("Calculating latitudes and longitudes.")

        sclunit = 1.525878906250000e-05  # NOQA

        # Constants
        log.info("    LATLONCALC Building constants.")
        pi = np.pi
        rad2deg = 180.0 / pi  # NOQA
        deg2rad = pi / 180.0  # NOQA
        num_lines = metadata["num_lines"]
        num_samples = metadata["num_samples"]
        lfac = metadata["lfac"]  # NOQA
        loff = metadata["loff"]  # NOQA
        cfac = metadata["cfac"]  # NOQA
        coff = metadata["coff"]  # NOQA
        Rs = metadata["Rs"]  # NOQA
        Sd_coeff = metadata["Sd_coeff"]  # NOQA
        ecc = metadata["ecc"]  # NOQA
        sub_lon = metadata["sub_lon"]  # NOQA

        # first_line = df.metadata['block_07']['segment_first_line'][0]
        first_line = 0
        # last_line = first_line + num_lines
        last_line = num_lines
        line_step = 1

        first_sample = 0
        last_sample = num_samples
        sample_step = 1

        # Create cartesian grid
        log.info("    LATLONCALC Creating cartesian grid")
        x, y = np.meshgrid(
            np.arange(first_sample, last_sample, sample_step),
            np.arange(first_line, last_line, line_step),
        )
        # Changing to use numexpr rather than numpy.  Appears to speed up each statement by about five times.
        #
        # In [8]: timeit -n100 deg2rad * (np.array(x, dtype=np.float) - coff)/(sclunit * cfac)
        # 100 loops, best of 3: 96.6 ms per loop
        #
        # In [9]: timeit -n100 ne.evaluate('deg2rad*(x-coff)/(sclunit*cfac)')
        # 100 loops, best of 3: 20 ms per loop
        x = ne.evaluate("deg2rad * (x - coff) / (sclunit * cfac)")  # NOQA
        y = ne.evaluate("deg2rad*(y - loff)/(sclunit * lfac)")  # NOQA
        # # Improvement here is from 132ms for np.sin(x) to 23.5ms for ne.evaluate('sin(x)')
        log.info("    LATLONCALC Calculating sines and cosines")
        # sin_x = ne.evaluate('sin(x)')  # NOQA
        # sin_y = ne.evaluate('sin(y)')  # NOQA
        # cos_x = ne.evaluate('cos(x)')  # NOQA
        # cos_y = ne.evaluate('cos(y)')  # NOQA

        # Calculate surface distance (I think)
        # Improvement here is from 200ms for numpy to 16.9ms for ne
        log.debug("Calculating Sd")
        Sd = ne.evaluate(
            "(Rs * cos(x) * cos(y))**2 - (cos(y)**2 + ecc * sin(y)**2) * Sd_coeff"
        )
        # No real savings on these lines.  Leave alone.
        Sd[Sd < 0.0] = 0.0
        Sd **= 0.5

        # # Good data mask
        # good = Sd != 0

        # # Now I'm lost, but it seems to work.  Comes from the Himawari-8 users's guide.
        # # Original version with excess calculations
        log.debug("Calculating Sn")
        # Sn = ne.evaluate('(Rs * cos_x * cos_y-Sd)/(cos_y**2 + ecc * sin_y**2)')  # NOQA
        log.debug("Calculating S1")
        # S1 = ne.evaluate('Rs - (Sn * cos_x * cos_y)')  # NOQA
        log.debug("Calculating S2")
        # S2 = ne.evaluate('Sn * sin_x * cos_y')  # NOQA
        log.debug("Calculating S3")
        # S3 = ne.evaluate('-Sn * sin_y')  # NOQA
        log.debug("Calculating Sxy")
        # Sxy = ne.evaluate('(S1**2 + S2**2)**0.5')  # NOQA

        # # if hasattr(self, '_temp_latitudes_arr'):
        # #     lats = self._temp_latitudes_arr
        # # else:
        log.debug("    LATLONCALC Allocating latitudes")
        # lats = np.full((num_lines, num_samples), df.BADVALS['Off_Of_Disk'])
        # # if hasattr(self, '_temp_longitudes_arr'):
        # #     lons = self._temp_longitudes_arr
        # # else:
        log.debug("    LATLONCALC Allocating longitudes")
        # lons = np.full((num_lines, num_samples), df.BADVALS['Off_Of_Disk'])

        # # It may help to figure out how to index into an array in numeval
        # # Improves from 663ms for numpy to 329ms for numeval
        # log.debug('Calculating latitudes')
        # lats[good] = ne.evaluate('rad2deg*arctan(ecc*S3/Sxy)')[good]
        # # Improves from 669ms for numpy to 301ms for numeval
        # log.debug('Calculating longitudes')
        # lons[good] = ne.evaluate('rad2deg*arctan(S2/S1)+sub_lon')[good]
        # # No real savings on these lines.  Leave alone.
        # lons[lons > 180.0] -= 360
        # # self._latitudes = lats
        # # self._longitudes = lons

        # The following equations have been combined from above.
        # The more we can fit into a single equation, the faster things will be.
<<<<<<< HEAD
        # I know this makes things ugly, but hopefully this will never have to be edited.
=======
        # I know this makes things ugly, but hopefully this will never have to be
        # edited.
>>>>>>> f48f6cd8
        log.info("    LATLONCALC Calculating latitudes")
        bad = Sd == 0
        lats = ne.evaluate(
            "rad2deg*arctan(-ecc*(Rs*cos(x)*cos(y)-Sd)/(cos(y)**2+ecc*sin(y)**2) * sin(y)"
            + "/ ((Rs-(Rs*cos(x)*cos(y)-Sd)/(cos(y)**2+ecc*sin(y)**2)*cos(x)*cos(y))**2"
            "+ ((Rs*cos(x)*cos(y)-Sd)/(cos(y)**2+ecc*sin(y)**2)*sin(x)*cos(y))**2)**0.5)"
        )
        lats[bad] = BADVALS["Off_Of_Disk"]
        log.info("    LATLONCALC Calculating longitudes")
        lons = ne.evaluate(
            "rad2deg*arctan(((Rs*cos(x)*cos(y)-Sd)/(cos(y)**2 + ecc*sin(y)**2))*sin(x)*cos(y)"
            + "/ (Rs-((Rs*cos(x)*cos(y)-Sd)/(cos(y)**2 + ecc*sin(y)**2))*cos(x)*cos(y))) + sub_lon"
        )
        lons[bad] = BADVALS["Off_Of_Disk"]
        lons[lons > 180.0] -= 360
        log.debug("Done calculating latitudes and longitudes")

        with open(fname, "w") as df:
            lats.tofile(df)
            lons.tofile(df)
        # Switch to xarray based geolocation files
        # ds = xarray.Dataset({'latitude':(['x','y'],lats),'longitude':(['x','y'],lons)})
        # ds.to_netcdf(fname)

    # Create a memmap to the lat/lon file
    # Nothing will be read until explicitly requested
<<<<<<< HEAD
    # We are mapping this here so that the lats and lons are available when calculating satlelite angles
=======
    # We are mapping this here so that the lats and lons are available when
    # calculating satlelite angles
>>>>>>> f48f6cd8
    log.info(
        "GETGEO memmap to {} : lat/lon file for {}".format(fname, metadata["ob_area"])
    )

    shape = (metadata["num_lines"], metadata["num_samples"])
    offset = 8 * metadata["num_samples"] * metadata["num_lines"]
    lats = np.memmap(fname, mode="r", dtype=np.float64, offset=0, shape=shape)
    lons = np.memmap(fname, mode="r", dtype=np.float64, offset=offset, shape=shape)
    # Switch to xarray based geolocation files
    # saved_xarray = xarray.load_dataset(fname)
    # lons = saved_xarray['longitude'].to_masked_array()
    # lats = saved_xarray['latitude'].to_masked_array()

    return lats, lons


def _get_metadata_block_info(df):
    """
<<<<<<< HEAD
    Returns a dictionary whose keys represent metadata block numbers and whose values are tuples
    containing the block's starting byte number and the block's length in bytes.
=======
    Get metadata block info.

    Returns a dictionary whose keys represent metadata block numbers and whose
    values are tuples containing the block's starting byte number and the
    block's length in bytes.
>>>>>>> f48f6cd8
    """
    # Initialize the first block's data
    block_info = {1: (0, 0)}
    print(df.name)

    # Loop over blocks and determine their sizes
    for blockind in range(1, 12):
        # Make sure we are at the start of the block
        block_start = block_info[blockind][0]
        df.seek(block_start)

        # Read the block number and block length
        block_num = unpack("B", df.read(1))[0]
        if block_num != blockind:
            raise IOError(
                "Unexpected block number encountered.  Expected %s, but got %s. File %s"
                % (blockind, block_num, df.name)
            )
        block_length = unpack("H", df.read(2))[0]

        # Add block_length for the current block
        block_info[blockind] = (block_start, block_length)

        # Add entry for the NEXT block
        if blockind < 11:
            block_info[blockind + 1] = (block_start + block_length, 0)

    return block_info


def _get_metadata_block_01(df, block_info):
    """
<<<<<<< HEAD
    Parse the first metadata block from an AHI data file and return a dictionary containing
    that metadata.
=======
    Get metadata block 01.

    Parse the first metadata block from an AHI data file and return a dictionary
    containing that metadata.
>>>>>>> f48f6cd8
    """
    # Get the block start and length in bytes
    block_start, block_length = block_info[1]

    # Seek to the start of the block and read the block in its entirety
    df.seek(block_start)
    data = df.read(block_length)

    # Create dictionary for this block
    block_data = {}
    block_data["block_name"] = "basic_information"
    block_data["block_num"] = np.fromstring(data[0:1], dtype="uint8")[0]
    block_data["block_length"] = np.fromstring(data[1:3], dtype="uint16")[0]
    block_data["num_headers"] = np.fromstring(data[3:5], dtype="uint16")[0]
    block_data["byte_order"] = np.fromstring(data[5:6], dtype="uint8")[0]
    block_data["satellite_name"] = data[6:22].decode("ascii").replace("\x00", "")
    block_data["processing_center"] = data[22:38].decode("ascii").replace("\x00", "")
    block_data["ob_area"] = data[38:42].decode("ascii").replace("\x00", "")
    block_data["other_ob_info"] = data[42:44].decode("ascii").replace("\x00", "")
    block_data["ob_timeline"] = np.fromstring(data[44:46], dtype="uint16")[0]
    block_data["ob_start_time"] = np.fromstring(data[46:54], dtype="float64")[0]
    block_data["ob_end_time"] = np.fromstring(data[54:62], dtype="float64")[0]
    block_data["creation_time"] = np.fromstring(data[62:70], dtype="float64")[0]
    block_data["total_header_length"] = np.fromstring(data[70:74], dtype="uint32")[0]
    block_data["total_data_length"] = np.fromstring(data[74:78], dtype="uint32")[0]
    block_data["quality_flag_1"] = np.fromstring(data[78:79], dtype="uint8")[0]
    block_data["quality_flag_2"] = np.fromstring(data[79:80], dtype="uint8")[0]
    block_data["quality_flag_3"] = np.fromstring(data[80:81], dtype="uint8")[0]
    block_data["quality_flag_4"] = np.fromstring(data[81:82], dtype="uint8")[0]
    block_data["file_format_version"] = data[82:114].decode("ascii").replace("\x00", "")
    block_data["file_name"] = data[114:242].decode("ascii").replace("\x00", "")
    block_data["spare"] = data[242:282].decode("ascii").replace("\x00", "")

    return block_data


def _get_metadata_block_02(df, block_info):
    """
<<<<<<< HEAD
    Parse the second metadata block from an AHI data file and return a dictionary containing
    that metadata.
=======
    Get metadata block 02.

    Parse the second metadata block from an AHI data file and return a
    dictionary containing that metadata.
>>>>>>> f48f6cd8
    """
    # Get the block start and length in bytes
    block_start, block_length = block_info[2]

    # Seek to the start of the block and read the block in its entirety
    df.seek(block_start)
    data = df.read(block_length)

    # Create dictionary for this block
    block_data = {}
    block_data["block_name"] = "data_information"
    block_data["block_num"] = np.fromstring(data[0:1], dtype="uint8")[0]
    block_data["block_length"] = np.fromstring(data[1:3], dtype="uint16")[0]
    block_data["bits_per_pixel"] = np.fromstring(data[3:5], dtype="uint16")[0]
    block_data["num_samples"] = np.fromstring(data[5:7], dtype="uint16")[0]
    block_data["num_lines"] = np.fromstring(data[7:9], dtype="uint16")[0]
    block_data["compression_flag"] = np.fromstring(data[9:10], dtype="uint8")[0]
    block_data["spare"] = data[10:50].decode("ascii").replace("\x00", "")

    return block_data


def _get_metadata_block_03(df, block_info):
    """
<<<<<<< HEAD
    Parse the third metadata block from an AHI data file and return a dictionary containing
    that metadata.
=======
    Get metadata block 03.

    Parse the third metadata block from an AHI data file and return a
    dictionary containing that metadata.
>>>>>>> f48f6cd8
    """
    # Get the block start and length in bytes
    block_start, block_length = block_info[3]

    # Seek to the start of the block and read the block in its entirety
    df.seek(block_start)
    data = df.read(block_length)

    # Create dictionary for this block
    block_data = {}
    block_data["block_name"] = "projection_information"
    block_data["block_num"] = np.fromstring(data[0:1], dtype="uint8")[0]
    block_data["block_length"] = np.fromstring(data[1:3], dtype="uint16")[0]
    block_data["sub_lon"] = np.fromstring(data[3:11], dtype="float64")[0]
    # Column sclaing factor
    block_data["CFAC"] = np.fromstring(data[11:15], dtype="uint32")[0]
    # Line scaling factor
    block_data["LFAC"] = np.fromstring(data[15:19], dtype="uint32")[0]
    # Column offset
    block_data["COFF"] = np.fromstring(data[19:23], dtype="float32")[0]
    # Line offset
    block_data["LOFF"] = np.fromstring(data[23:27], dtype="float32")[0]
    # Distance to earth's center
    block_data["earth_to_sat_radius"] = np.fromstring(data[27:35], dtype="float64")[0]
    # Radius of earth at equator
    block_data["equator_radius"] = np.fromstring(data[35:43], dtype="float64")[0]
    # Radius of earth at pole
    block_data["pole_radius"] = np.fromstring(data[43:51], dtype="float64")[0]
    # (R_eq**2 - R_pol**2)/R_eq**2
    block_data["r1"] = np.fromstring(data[51:59], dtype="float64")[0]
    # R_pol**2/R_eq**2
    block_data["r2"] = np.fromstring(data[59:67], dtype="float64")[0]
    # R_eq**2/R_pol**2
    block_data["r3"] = np.fromstring(data[67:75], dtype="float64")[0]
    # Coefficient for S_d(R_s**2 - R_eq**2)
    block_data["Sd_coeff"] = np.fromstring(data[75:83], dtype="float64")[0]
    block_data["resampling_types"] = np.fromstring(data[83:85], dtype="uint16")[0]
    block_data["resampling_size"] = np.fromstring(data[85:87], dtype="uint16")[0]
    block_data["spare"] = np.fromstring(data[87:127], dtype="uint16")

    return block_data


def _get_metadata_block_04(df, block_info):
    """
<<<<<<< HEAD
    Parse the third metadata block from an AHI data file and return a dictionary containing
    that metadata.
=======
    Get metadata block 04.

    Parse the 4th metadata block from an AHI data file and return a
    dictionary containing that metadata.
>>>>>>> f48f6cd8
    """
    # Get the block start and length in bytes
    block_start, block_length = block_info[4]

    # Seek to the start of the block and read the block in its entirety
    df.seek(block_start)
    data = df.read(block_length)

    # Create dictionary for this block
    block_data = {}
    block_data["block_name"] = "navigation_information"
    block_data["block_num"] = np.fromstring(data[0:1], dtype="uint8")[0]
    block_data["block_length"] = np.fromstring(data[1:3], dtype="uint16")[0]
    block_data["nav_info_time"] = np.fromstring(data[3:11], dtype="float64")[0]
    block_data["SSP_lon"] = np.fromstring(data[11:19], dtype="float64")[0]
    block_data["SSP_lat"] = np.fromstring(data[19:27], dtype="float64")[0]
    block_data["earthcenter_to_sat_dist"] = np.fromstring(data[27:35], dtype="float64")[
        0
    ]
    block_data["nadir_lon"] = np.fromstring(data[35:43], dtype="float64")[0]
    block_data["nadir_lat"] = np.fromstring(data[43:51], dtype="float64")[0]
    block_data["sun_pos"] = np.fromstring(data[51:75], dtype="float64")
    block_data["moon_pos"] = np.fromstring(data[75:99], dtype="float64")
    block_data["spare"] = np.fromstring(data[99:139], dtype="float64")

    return block_data


def _get_metadata_block_05(df, block_info):
    """
<<<<<<< HEAD
    Parse the third metadata block from an AHI data file and return a dictionary containing
    that metadata.
=======
    Get metadata block 05.

    Parse the 5th metadata block from an AHI data file and return a
    dictionary containing that metadata.
>>>>>>> f48f6cd8
    """
    # Get the block start and length in bytes
    block_start, block_length = block_info[5]

    # Seek to the start of the block and read the block in its entirety
    df.seek(block_start)
    data = df.read(block_length)

    # Create dictionary for this block
    block_data = {}
    block_data["block_name"] = "calibration_information"
    block_data["block_num"] = np.fromstring(data[0:1], dtype="uint8")[0]
    block_data["block_length"] = np.fromstring(data[1:3], dtype="uint16")[0]
    block_data["band_number"] = np.fromstring(data[3:5], dtype="uint16")[0]
    block_data["cent_wavelenth"] = np.fromstring(data[5:13], dtype="float64")[0]
    block_data["valid_bits_per_pixel"] = np.fromstring(data[13:15], dtype="uint16")[0]
    block_data["count_badval"] = np.fromstring(data[15:17], dtype="uint16")[0]
    block_data["count_outside_scan"] = np.fromstring(data[17:19], dtype="uint16")[0]
    block_data["gain"] = np.fromstring(data[19:27], dtype="float64")[0]
    block_data["offset"] = np.fromstring(data[27:35], dtype="float64")[0]
    if block_data["band_number"] in range(7, 17):
        block_data["c0"] = np.fromstring(data[35:43], dtype="float64")[0]
        block_data["c1"] = np.fromstring(data[43:51], dtype="float64")[0]
        block_data["c2"] = np.fromstring(data[51:59], dtype="float64")[0]
        block_data["C0"] = np.fromstring(data[59:67], dtype="float64")[0]
        block_data["C1"] = np.fromstring(data[67:75], dtype="float64")[0]
        block_data["C2"] = np.fromstring(data[75:83], dtype="float64")[0]
        block_data["speed_of_light"] = np.fromstring(data[83:91], dtype="float64")[0]
        block_data["planck_const"] = np.fromstring(data[91:99], dtype="float64")[0]
        block_data["boltz_const"] = np.fromstring(data[99:107], dtype="float64")[0]
        # block_data['spare'] = np.fromstring(data[107:147], dtype='float64')
    else:
        block_data["c_prime"] = np.fromstring(data[35:43], dtype="float64")[0]
        block_data["spare"] = np.fromstring(data[43:147], dtype="float64")

    return block_data


def _get_metadata_block_06(df, block_info):
    """
<<<<<<< HEAD
    Parse the third metadata block from an AHI data file and return a dictionary containing
    that metadata.
=======
    Get metadata block 06.

    Parse the 6th metadata block from an AHI data file and return a
    dictionary containing that metadata.
>>>>>>> f48f6cd8
    """
    # Get the block start and length in bytes
    block_start, block_length = block_info[6]

    # Seek to the start of the block and read the block in its entirety
    df.seek(block_start)
    data = df.read(block_length)

    # Create dictionary for this block
    block_data = {}
    block_data["block_name"] = "intercalibration_information"
    block_data["block_num"] = np.fromstring(data[0:1], dtype="uint8")[0]
    block_data["block_length"] = np.fromstring(data[1:3], dtype="uint16")[0]
    # Global Space-based Inter-Calibration System (GSICS) calibration coefficients
    block_data["GSICS_intercept"] = np.fromstring(data[3:11], dtype="float64")[0]
    block_data["GSICS_slope"] = np.fromstring(data[11:19], dtype="float64")[0]
    block_data["GSICS_quadratic"] = np.fromstring(data[19:27], dtype="float64")[0]
    block_data["radiance_bias"] = np.fromstring(data[27:35], dtype="float64")[0]
    block_data["bias_uncert"] = np.fromstring(data[35:43], dtype="float64")[0]
    block_data["standard_radiance"] = np.fromstring(data[43:51], dtype="float64")[0]
    block_data["GSICS_valid_start"] = np.fromstring(data[51:59], dtype="float64")[0]
    block_data["GSICS_valid_end"] = np.fromstring(data[59:67], dtype="float64")[0]
    block_data["GSICS_upper_limit"] = np.fromstring(data[67:71], dtype="float32")[0]
    block_data["GSICS_lower_limit"] = np.fromstring(data[71:75], dtype="float32")[0]
    block_data["GSICS_filename"] = data[75:203].decode("ascii").replace("\x00", "")
    block_data["spare"] = data[203:259].decode("ascii").replace("\x00", "")

    return block_data


def _get_metadata_block_07(df, block_info):
    """
<<<<<<< HEAD
    Parse the third metadata block from an AHI data file and return a dictionary containing
    that metadata.
=======
    Get metadata block 07.

    Parse the 7th metadata block from an AHI data file and return a
    dictionary containing that metadata.
>>>>>>> f48f6cd8
    """
    # Get the block start and length in bytes
    block_start, block_length = block_info[7]

    # Seek to the start of the block and read the block in its entirety
    df.seek(block_start)
    data = df.read(block_length)

    # Create dictionary for this block
    block_data = {}
    block_data["block_name"] = "segment_information"
    block_data["block_num"] = np.fromstring(data[0:1], dtype="uint8")[0]
    block_data["block_length"] = np.fromstring(data[1:3], dtype="uint16")[0]
    block_data["num_segments"] = np.fromstring(data[3:4], dtype="uint8")[0]
    block_data["segment_number"] = np.fromstring(data[4:5], dtype="uint8")[0]
    block_data["segment_first_line"] = np.fromstring(data[5:7], dtype="uint16")[0]
    block_data["spare"] = data[7:47].decode("ascii").replace("\x00", "")

    return block_data


def _get_metadata_block_08(df, block_info):
    """
<<<<<<< HEAD
    Parse the third metadata block from an AHI data file and return a dictionary containing
    that metadata.
=======
    Get metadata block 08.

    Parse the 8th metadata block from an AHI data file and return a
    dictionary containing that metadata.
>>>>>>> f48f6cd8
    """
    # Get the block start and length in bytes
    block_start, block_length = block_info[8]

    # Seek to the start of the block and read the block in its entirety
    df.seek(block_start)
    data = df.read(block_length)

    # Create dictionary for this block
    block_data = {}
    block_data["block_name"] = "navigation_correction_information"
    block_data["block_num"] = np.fromstring(data[0:1], dtype="uint8")[0]
    block_data["block_length"] = np.fromstring(data[1:3], dtype="uint16")[0]
    block_data["center_scan_of_rotation"] = np.fromstring(data[3:7], dtype="float32")[0]
    block_data["center_line_of_rotation"] = np.fromstring(data[7:11], dtype="float32")[
        0
    ]
    block_data["rotation_correction"] = np.fromstring(data[11:19], dtype="float64")[0]
    block_data["num_correction_info"] = np.fromstring(data[19:21], dtype="uint16")[0]

    start = 21
    block_data["line_num_after_rotation"] = np.empty(block_data["num_correction_info"])
    block_data["scan_shift_amount"] = np.empty(block_data["num_correction_info"])
    block_data["line_shift_amount"] = np.empty(block_data["num_correction_info"])
    for info_ind in range(0, block_data["num_correction_info"]):
        block_data["line_num_after_rotation"][info_ind] = np.fromstring(
            data[start : start + 2], dtype="uint16"
        )
        block_data["scan_shift_amount"][info_ind] = np.fromstring(
            data[start + 2 : start + 6], dtype="float32"
        )
        block_data["line_shift_amount"][info_ind] = np.fromstring(
            data[start + 6 : start + 10], dtype="float32"
        )
        start += 10
    block_data["spare"] = data[start : start + 40].decode("ascii").replace("\x00", "")

    return block_data


def _get_metadata_block_09(df, block_info):
    """
<<<<<<< HEAD
    Parse the third metadata block from an AHI data file and return a dictionary containing
    that metadata.
=======
    Get metadata block 09.

    Parse the 9th metadata block from an AHI data file and return a
    dictionary containing that metadata.
>>>>>>> f48f6cd8
    """
    # Get the block start and length in bytes
    block_start, block_length = block_info[9]

    # Seek to the start of the block and read the block in its entirety
    df.seek(block_start)
    data = df.read(block_length)

    # Create dictionary for this block
    block_data = {}
    block_data["block_name"] = "observation_time_information"
    block_data["block_num"] = np.fromstring(data[0:1], dtype="uint8")[0]
    block_data["block_length"] = np.fromstring(data[1:3], dtype="uint16")[0]
    block_data["num_ob_times"] = np.fromstring(data[3:5], dtype="uint16")[0]

    start = 5
    block_data["ob_time_line_number"] = np.empty(block_data["num_ob_times"])
    block_data["ob_time"] = np.empty(block_data["num_ob_times"])
    for info_ind in range(0, block_data["num_ob_times"]):
        block_data["ob_time_line_number"][info_ind] = np.fromstring(
            data[start : start + 2], dtype="uint16"
        )
        block_data["ob_time"][info_ind] = np.fromstring(
            data[start + 2 : start + 10], dtype="float64"
        )
        start += 10
    block_data["spare"] = data[start : start + 40].decode("ascii").replace("\x00", "")

    return block_data


def _get_metadata_block_10(df, block_info):
    """
<<<<<<< HEAD
    Parse the third metadata block from an AHI data file and return a dictionary containing
    that metadata.
=======
    Get metadata block 10.

    Parse the 10th metadata block from an AHI data file and return a
    dictionary containing that metadata.
>>>>>>> f48f6cd8
    """
    # Get the block start and length in bytes
    block_start, block_length = block_info[10]

    # Seek to the start of the block and read the block in its entirety
    df.seek(block_start)
    data = df.read(block_length)

    # Create dictionary for this block
    block_data = {}
    block_data["block_name"] = "error_information"
    block_data["block_num"] = np.fromstring(data[0:1], dtype="uint8")[0]
    block_data["block_length"] = np.fromstring(data[1:3], dtype="uint16")[0]
    block_data["num_err_info_data"] = np.fromstring(data[3:5], dtype="uint16")[0]

    start = 5
    block_data["err_line_number"] = np.array([])
    block_data["num_err_per_line"] = np.array([])
    for info_ind in range(0, block_data["num_err_info_data"]):
        block_data["err_line_number"].append(
            np.fromstring(data[start : start + 2], dtype="uint16")
        )
        block_data["num_err_per_line"].append(
            np.fromstring(data[start + 2 : start + 4], dtype="uint16")
        )
        start += 4
    block_data["spare"] = data[start : start + 40].decode("ascii").replace("\x00", "")

    return block_data


def _get_metadata_block_11(df, block_info):
    """
<<<<<<< HEAD
    Parse the third metadata block from an AHI data file and return a dictionary containing
    that metadata.
=======
    Get metadata block 11.

    Parse the 11th metadata block from an AHI data file and return a
    dictionary containing that metadata.
>>>>>>> f48f6cd8
    """
    # Get the block start and length in bytes
    block_start, block_length = block_info[11]

    # Seek to the start of the block and read the block in its entirety
    df.seek(block_start)
    data = df.read(block_length)

    # Create dictionary for this block
    block_data = {}
    block_data["block_name"] = "spare"
    block_data["block_num"] = np.fromstring(data[0:1], dtype="uint8")[0]
    block_data["block_length"] = np.fromstring(data[1:3], dtype="uint16")[0]
    block_data["spare"] = data[3:259].decode("ascii").replace("\x00", "")

    return block_data


def _get_metadata(df, **kwargs):
<<<<<<< HEAD
    """
    Gather metadata for the data file and return as a dictionary.
    """
=======
    """Gather metadata for the data file and return as a dictionary."""
>>>>>>> f48f6cd8
    metadata = {}
    # Get metadata block info
    try:
        block_info = _get_metadata_block_info(df)
    except IOError as resp:
        raise IOError(resp)

    # Read all 12 blocks
    metadata["block_01"] = _get_metadata_block_01(df, block_info)
    metadata["block_02"] = _get_metadata_block_02(df, block_info)
    metadata["block_03"] = _get_metadata_block_03(df, block_info)
    metadata["block_04"] = _get_metadata_block_04(df, block_info)
    metadata["block_05"] = _get_metadata_block_05(df, block_info)
    metadata["block_06"] = _get_metadata_block_06(df, block_info)
    metadata["block_07"] = _get_metadata_block_07(df, block_info)
    metadata["block_08"] = _get_metadata_block_08(df, block_info)
    metadata["block_09"] = _get_metadata_block_09(df, block_info)
    metadata["block_10"] = _get_metadata_block_10(df, block_info)
    metadata["block_11"] = _get_metadata_block_11(df, block_info)
    # Gather some useful info to the top level
    metadata["path"] = df.name
    # metadata['satellite'] = metadata['block_01']['satellite_name']
    metadata["satellite"] = metadata["block_01"]["satellite_name"]
    # Can this be gotten from the data?
    metadata["sensor"] = "AHI"
    # Make accessable to parent classes that don't know the structure of our metadata
    metadata["num_lines"] = metadata["block_02"]["num_lines"]
    metadata["num_samples"] = metadata["block_02"]["num_samples"]
    return metadata


def _get_files(path):
<<<<<<< HEAD
    """
    Get a list of file names from the input path.
    """
=======
    """Get a list of file names from the input path."""
>>>>>>> f48f6cd8
    if os.path.isfile(path):
        fnames = [path]
    elif os.path.isdir(path):
        # Temporarily only looking for full disk images.
        # Should change later.
        fnames = glob(path + "/*.DAT")
    else:
        raise IOError("No such file or directory: {0}".format(path))
    return fnames


def _check_file_consistency(metadata):
    """
<<<<<<< HEAD
=======
    Check file consistency.

>>>>>>> f48f6cd8
    Checks to be sure that all input metadata are from the same image time.
    Performs checks on ob_start_time (date only), ob_timeline, ob_area, and
    sub_lon.
    If these are all equal, returns True.
    If any differ, returns False.
    """
    # Checks start dates without comparing times.
    # Times are uncomparable using this field, but are compared below using ob_timeline.
    start_dates = [
        int(metadata[fname]["block_01"]["ob_start_time"]) for fname in metadata.keys()
    ]
    if start_dates[1:] != start_dates[:-1]:
        return False

    # Check the following fields for exact equality.
    #   satellite_name: Must make sure this isn't Himawari-8 and 9 mixed.
    #   ob_timeline: Provides HHMM for each image, so should be the same for all files from thes same image.
    #   ob_area: Provides the four letter code of the observation area (e.g. FLDK or JP01).
    #   sub_lon: Just a dummy check to be sure nothing REALLY weird is going on.
    members_to_check = {
        "block_01": {"satellite_name": None, "ob_timeline": None, "ob_area": None},
        "block_03": {"sub_lon": None},
    }

    for block in members_to_check.keys():
        for field in members_to_check[block].keys():
            member_vals = [metadata[fname][block][field] for fname in metadata.keys()]
            # This tests to be sure that all elemnts in member_vals are equal
            # If they aren't all equal, then return False
            if member_vals[1:] != member_vals[:-1]:
                return False
    return True


def sort_by_band_and_seg(metadata):
    """Sort by band and segment."""
    # cfac = metadata['block_03']['CFAC']
    band_number = metadata["block_05"]["band_number"]
    segment_number = metadata["block_07"]["segment_number"]
    # return '{0}_{1:02d}_{2:02d}'.format(cfac, band_number, segment_number)
    return "{0:02d}_{1:02d}".format(band_number, segment_number)


def ahi_hsd(
    fnames, metadata_only=False, chans=None, area_def=None, self_register=False
):
<<<<<<< HEAD
    """Read AHI HSD data data from a list of filenames

    All GeoIPS 2.0 readers read data into xarray Datasets - a separate
    dataset for each shape/resolution of data - and contain standard metadata information.

    Args:
        fnames (list): List of strings, full paths to files
        metadata_only (Optional[bool]):
            * DEFAULT False
            * return before actually reading data if True
        chans (Optional[list of str]):
            * DEFAULT None (include all channels)
            * List of desired channels (skip unneeded variables as needed)
        area_def (Optional[pyresample.AreaDefinition]):
            * DEFAULT None (read full disk)
            * Specify region to read from ABI data
        self_register (Optional[str]):
            * DEFAULT False (read multiple resolutions of data)
            * *MED, HIGH, LOW*: register all data to the specified resolution.

    Returns:
        dict of xarray.Datasets: dict of xarray.Dataset objects with required
            Variables and Attributes: (See geoips/docs :doc:`xarray_standards`),
            dict key can be any descriptive id
=======
    """
    Read AHI HSD data data from a list of filenames.

    Parameters
    ----------
    fnames : list
        * List of strings, full paths to files
    metadata_only : bool, default=False
        * Return before actually reading data if True
    chans : list of str, default=None
        * List of desired channels (skip unneeded variables as needed).
        * Include all channels if None.
    area_def : pyresample.AreaDefinition, default=None
        * Specify region to read
        * Read all data if None.
    self_register : str or bool, default=False
        * register all data to the specified dataset id (as specified in the
          return dictionary keys).
        * Read multiple resolutions of data if False.

    Returns
    -------
    dict of xarray.Datasets
        * dictionary of xarray.Dataset objects with required Variables and
          Attributes.
        * Dictionary keys can be any descriptive dataset ids.

    See Also
    --------
    :ref:`xarray_standards`
        Additional information regarding required attributes and variables
        for GeoIPS-formatted xarray Datasets.
>>>>>>> f48f6cd8
    """
    process_datetimes = {}
    print_mem_usage("MEMUSG", verbose=False)
    process_datetimes["overall_start"] = datetime.utcnow()
    gvars = {}
    datavars = {}
    adname = "undefined"
    if area_def and self_register:
        raise ValueError("area_def and self_register are mutually exclusive keywords")
    elif area_def:
        adname = area_def.area_id
    elif self_register:
        if self_register not in DATASET_INFO:
            raise ValueError(
                "Unrecognized resolution name requested for self registration: {}".format(
                    self_register
                )
            )
        adname = "FULL_DISK"

    # Get metadata for all input data files
    all_metadata = {}
    for fname in fnames:
        if chans:
            gotone = False
            for chan in chans:
                currchan = chan.replace("BT", "").replace("Ref", "").replace("Rad", "")
                if currchan in fname:
                    gotone = True
            if not gotone:
                log.info(
                    "SKIPPING file %s, not needed from channel list %s", fname, chans
                )
                continue
        try:
            all_metadata[fname] = _get_metadata(open(fname, "rb"))
        except IOError as resp:
            log.exception("BAD FILE %s skipping", resp)
            if ".bz2" in fname:
                log.exception("BAD FILE %s must be bunzip2ed prior to processing", resp)
            continue
        if metadata_only:
            log.info("Only need metadata from first file, skipping rest of files")
            break

    # Check to be sure that all input files are from the same image time
    if not _check_file_consistency(all_metadata):
        raise ValueError("Input files inconsistent.")

    # Now put together a dict that shows what we actually got
    # This is largely to help us read in order and only create arrays of the minimum required size
    # Dict structure is channel{segment{file}}
    # Also build sets containing all segments and channels passed
    file_info = {}
    file_segs = set()
    file_chans = set()
    import xarray

    xarray_obj = xarray.Dataset()
    for md in all_metadata.values():
        ch = "B{0:02d}".format(md["block_05"]["band_number"])
        sn = md["block_07"]["segment_number"]
        if ch not in file_info:
            file_info[ch] = {}
        file_info[ch][sn] = md
        file_segs.add(sn)
        file_chans.add(ch)

    xarray_obj.attrs["file_metadata"] = file_info.copy()

    # Most of the metadata are the same between files.
    # From here on we will just rely on the metadata from a single data file
    # for each resolution.
    res_md = {}
    for res in ["LOW", "MED", "HIGH"]:
        # Find a file file for this resolution: Any one will do
        res_chans = list(set(DATASET_INFO[res]).intersection(file_info.keys()))
        if res_chans:
            # Gets metadata for all available segments for this channel
            segment_info = file_info[res_chans[0]]
            # Get the metadata for any of the segments (doesn't matter which)
            res_md[res] = segment_info[list(segment_info.keys())[0]]

    # If we plan to self register, make sure we requested a resolution that we
    # actually plan to read
    if self_register and self_register not in res_md:
        raise ValueError(
            "Resolution requested for self registration has not been read."
        )

    if len(list(res_md.keys())) == 0:
        raise ValueError(
            "No valid files found in list, make sure .DAT.bz2 are bunzip2-ed: {0}".format(
                fnames
            )
        )

    # Gather metadata
    # Assume the same for all resolutions.   Not true, but close enough.
    highest_md = res_md[list(res_md.keys())[0]]
    start_dt = metadata_to_datetime(
        highest_md, time_var="ob_start_time"
    )  # Assume same for all
    end_dt = metadata_to_datetime(
        highest_md, time_var="ob_end_time"
    )  # Assume same for all
    # mid_dt = start_dt + (end_dt - start_dt)/2
    ob_area = highest_md["block_01"]["ob_area"]
    if ob_area == "FLDK":
        xarray_obj.attrs["sector_name"] = "Full-Disk"
    elif ob_area[0:2] == "JP":
        xarray_obj.attrs["sector_name"] = "Japan-{}".format(ob_area[2:])
    elif ob_area[0] == "R":
        xarray_obj.attrs["sector_name"] = "Regional-{}-{}".format(
            ob_area[1], ob_area[2:]
        )
    else:
        raise ValueError("Unregognized ob_area {}".format(ob_area))
    xarray_obj.attrs["start_datetime"] = start_dt
    xarray_obj.attrs["end_datetime"] = end_dt
    xarray_obj.attrs["source_name"] = "ahi"
    xarray_obj.attrs["data_provider"] = "jma"
    xarray_obj.attrs["platform_name"] = highest_md["block_01"]["satellite_name"].lower()
    xarray_obj.attrs["area_definition"] = area_def

    # If metadata_only requested, return here.
    if metadata_only:
        log.info("Only need metadata from first file, returning")
        return {"METADATA": xarray_obj}

    # If one or more channels are missing a segment that other channels have, add it in as "None"
    # This will be set to bad values in the output data
    for ch, segs in file_info.items():
        diff = file_segs.difference(segs.keys())
        if diff:
            segs.update({(sn, None) for sn in diff})

    all_chans_list = []
    for chl in list(ALL_CHANS.values()) + list(ALL_GVARS.values()):
        all_chans_list += chl

    # If specific channels were requested, check them against input data
    # If specific channels were requested, but no files exist for one of the
    # channels, then error
    if chans:
        for chan in chans:
            if chan not in all_chans_list:
                raise ValueError("Requested channel {0} not recognized.".format(chan))
            if chan[0:3] not in file_chans:
                # raise ValueError('Requested channel {0} not found in input data'.format(chan))
                log.warning("Requested channel %s not found in input data", chan)

    # If no specific channels were requested, get everything
    if not chans:
        chans = all_chans_list
    # Creates dict whose keys are band numbers in the form B## and whose values are lists
    # containing the data type(s) requested for the band (e.g. Rad, Ref, BT).
    chan_info = {}
    for ch in chans:
        chn = ch[0:3]
        typ = ch[3:]
        if chn not in chan_info:
            chan_info[chn] = []
        chan_info[chn].append(typ)

    # Gather geolocation data
    # Assume datetime the same for all resolutions.  Not true, but close enough.
    # This saves us from having very slightly different solar angles for each channel.
    # Loop over resolutions and get metadata as needed
    # for res in ['HIGH', 'MED', 'LOW']:
    if self_register:
        log.info("")
        log.info("Getting geolocation information for adname %s.", adname)
        gmd = _get_geolocation_metadata(res_md[self_register])
        fldk_lats, fldk_lons = get_latitude_longitude(gmd, BADVALS, area_def)
        gvars[adname] = get_geolocation(
            start_dt, gmd, fldk_lats, fldk_lons, BADVALS, area_def
        )
        if not gvars[adname]:
            log.error(
                "GEOLOCATION FAILED for adname %s DONT_AUTOGEN_GEOLOCATION is: %s",
                adname,
                DONT_AUTOGEN_GEOLOCATION,
            )
            gvars[adname] = {}
    else:
        for res in ["LOW", "MED", "HIGH"]:
            try:
                res_md[res]
            except KeyError:
                continue
            log.info("")
            log.info(
                "Getting geolocation information for resolution %s for %s", res, adname
            )
            try:
                gmd = _get_geolocation_metadata(res_md[res])
                fldk_lats, fldk_lons = get_latitude_longitude(gmd, BADVALS, area_def)
                gvars[res] = get_geolocation(
                    start_dt, gmd, fldk_lats, fldk_lons, BADVALS, area_def
                )
            except IndexError as resp:
                log.exception("SKIPPING apparently no coverage or bad geolocation file")
                raise IndexError(resp)

    log.info("Done with geolocation for %s", adname)
    log.info("")
    # Read the data
    # Will read all data if area_def is None
    # Will only read required data if an area_def is provided
    for chan, types in chan_info.items():
        if chan not in file_info.keys():
            continue
        log.info("Reading %s", chan)
        chan_md = file_info[chan]
        for res, res_chans in DATASET_INFO.items():
            if chan in res_chans:
                break
        if (not self_register) and (res not in gvars.keys() or not gvars[res]):
            log.info(
                "We don't have geolocation information for {} for {} skipping {}".format(
                    res, adname, chan
                )
            )
            continue
        if not area_def:
            dsname = res
        else:
            dsname = adname

        rad = ref = bt = False
        if "Rad" in types:
            rad = True
        if "Ref" in types:
            ref = True
        if "BT" in types:
            bt = True
        # zoom = 1
        # if self_register:
        #     if self_register == 'HIGH':
        #         if res == 'MED':
        #             zoom = 2
        #         if res == 'LOW':
        #             zoom = 4
        #     elif self_register == 'MED':
        #         if res == 'HIGH':
        #             zoom = 0.5
        #         if res == 'LOW':
        #             zoom = 2
        #     else:
        #         if res == 'HIGH':
        #             zoom = 0.25
        #         if res == 'MID':
        #             zoom = 0.5

        # Need to think about how to implement "zoom" to read only what is needed.
        # This is more complicated than I thought initially.
        # Mostly due to problems with ensuring that zoom produces integer dimensions
        #   and is an integer itself when inverted.
        # data = self.get_data(chan_md, gvars[res], rad, ref, bt, zoom=zoom)
        data = get_data(chan_md, gvars[res], rad, ref, bt)
        for typ, val in data.items():
            if dsname not in datavars:
                datavars[dsname] = {}
            datavars[dsname][chan + typ] = val

    # This needs to be fixed:
    #   remove any unneeded datasets from datavars and gvars
    #   also mask any values below -999.0
    if area_def:
        for res in ["HIGH", "MED", "LOW"]:
            if res not in gvars.keys():
                continue
            if adname not in gvars and "latitude" in gvars[res]:
                gvars[adname] = gvars[res]
            gvars.pop(res)

    if self_register:
        adname = "FULL_DISK"

        # Determine which resolution has geolocation
        log.info("Registering to %s", self_register)
        if self_register == "HIGH":
            datavars["FULL_DISK"] = datavars.pop("HIGH")
            for varname, var in datavars["LOW"].items():
                datavars["FULL_DISK"][varname] = zoom(var, 4, order=0)
            datavars.pop("LOW")
            for varname, var in datavars["MED"].items():
                datavars["FULL_DISK"][varname] = zoom(var, 2, order=0)
            datavars.pop("MED")

        elif self_register == "MED":
            datavars["FULL_DISK"] = datavars.pop("MED")
            for varname, var in datavars["LOW"].items():
                datavars["FULL_DISK"][varname] = zoom(var, 2, order=0)
            datavars.pop("LOW")
            for varname, var in datavars["HIGH"].items():
                datavars["FULL_DISK"][varname] = var[::2, ::2]
            datavars.pop("HIGH")

        elif self_register == "LOW":
            datavars["FULL_DISK"] = datavars.pop("LOW")
            for varname, var in datavars["MED"].items():
                datavars["FULL_DISK"][varname] = var[::2, ::2]
            datavars.pop("MED")
            for varname, var in datavars["HIGH"].items():
                datavars["FULL_DISK"][varname] = var[::4, ::4]
            datavars.pop("HIGH")

        else:
            raise ValueError("No geolocation data found.")
    print_mem_usage("MEMUSG", verbose=False)

    # basically just reformat the all_metadata dictionary to
    # reference channel names as opposed to file names..
    band_metadata = get_band_metadata(all_metadata)
    print_mem_usage("MEMUSG", verbose=False)

    # Remove lines and samples arrays.  Not needed.
    for res in gvars.keys():
        try:
            gvars[res].pop("Lines")
            gvars[res].pop("Samples")
        except KeyError:
            pass
    for ds in datavars.keys():
        if not datavars[ds]:
            datavars.pop(ds)
        else:
            for varname in datavars[ds].keys():
                set_variable_metadata(xarray_obj.attrs, band_metadata, ds, varname)
                datavars[ds][varname] = np.ma.masked_less(datavars[ds][varname], -999.1)
                if "SatZenith" in gvars[ds].keys():
                    datavars[ds][varname] = np.ma.masked_where(
                        gvars[ds]["SatZenith"] > 85, datavars[ds][varname]
                    )

    print_mem_usage("MEMUSG", verbose=False)
    xarray_objs = {}
    import re

    for dsname in datavars.keys():
        xobj = xarray.Dataset()
        xobj.attrs = xarray_obj.attrs.copy()
        for varname in datavars[dsname].keys():
            xobj[varname] = xarray.DataArray(datavars[dsname][varname])
            if re.match(r"B[0-9][0-9]", varname):
                xobj[varname].attrs["channel_number"] = int(varname[1:3])
        for varname in gvars[dsname].keys():
            xobj[varname] = xarray.DataArray(gvars[dsname][varname])
        # if hasattr(xobj, 'area_definition') and xobj.area_definition is not None:
        #     xobj.attrs['interpolation_radius_of_influence'] = max(xobj.area_definition.pixel_size_x,
        #                                                           xobj.area_definition.pixel_size_y)
        # else:
        #     xobj.attrs['interpolation_radius_of_influence'] = 2000
<<<<<<< HEAD
        # Make this a fixed 3000 (1.5 * lowest resolution data) - may want to adjust for different channels.
=======
        # Make this a fixed 3000 (1.5 * lowest resolution data) - may want to
        # adjust for different channels.
>>>>>>> f48f6cd8
        xobj.attrs["interpolation_radius_of_influence"] = 3000
        xarray_objs[dsname] = xobj
        # May need to deconflict / combine at some point, but for now just use attributes from
        # any one of the datasets as the METADATA dataset
        xarray_objs["METADATA"] = xobj[[]]
    log.info("Done reading AHI data for {}".format(adname))
    log.info("")

    print_mem_usage("MEMUSG", verbose=False)
    process_datetimes["overall_end"] = datetime.utcnow()
    from geoips.dev.utils import output_process_times

    output_process_times(process_datetimes, job_str="AHI HSD Reader")
    return xarray_objs


def set_variable_metadata(xobj_attrs, band_metadata, dsname, varname):
<<<<<<< HEAD
    """MLS 20180914
=======
    """
    Set variable metadata.

    MLS 20180914
>>>>>>> f48f6cd8
    Setting xobj_attrs at the variable level for the associated
    channel metadata pulled from the actual netcdf file.
    This will now be accessible from the scifile object.
    Additionally, pull out specifically the band_wavelength and
    attach it to the _varinfo at the variable level - this is
    automatically pulled from the xobj_attrs dictionary
    and set in the variable._varinfo dictionary in scifile/scifile.py
    and scifile/containers.py (see empty_varinfo at the beginning
    of containers.py for dictionary fields that are automatically
    pulled from the appropriate location in the  xobj_attrs
    dictionary and set on the _varinfo dictionary)
    """
    if dsname not in xobj_attrs.keys():
        xobj_attrs[dsname] = {}
    bandname = varname.replace("Rad", "").replace("Ref", "").replace("BT", "")
    if varname not in xobj_attrs[dsname].keys():
        if bandname in band_metadata.keys():
            xobj_attrs[dsname][varname] = {}
            # Store the full metadata dictionary in the scifile metadata
            xobj_attrs[dsname][varname]["all"] = band_metadata[bandname]
            # Set the actual wavelength property on the variable itself
            if (
                "calibration_information" in band_metadata[bandname].keys()
                and "cent_wavelenth"
                in band_metadata[bandname]["calibration_information"].keys()
            ):
                xobj_attrs[dsname][varname]["wavelength"] = band_metadata[bandname][
                    "calibration_information"
                ]["cent_wavelenth"]
<<<<<<< HEAD


def get_band_metadata(all_metadata):
    """This method basically just reformats the all_metadata
    dictionary that is set based on the metadata found
    in the netcdf object itself to reference channel
    names as opposed to filenames as the dictionary keys.
    """
=======

>>>>>>> f48f6cd8

def get_band_metadata(all_metadata):
    """
    Get band metadata.

    This method basically just reformats the all_metadata
    dictionary that is set based on the metadata found
    in the netcdf object itself to reference channel
    names as opposed to filenames as the dictionary keys.
    """
    bandmetadata = {}
    for fname in all_metadata.keys():
        bandnum = all_metadata[fname]["block_05"]["band_number"]
        bandmetadata["B%02d" % bandnum] = {}
        for blockname in all_metadata[fname].keys():
            newkey = blockname
            if (
                "block" in blockname
                and "block_name" in all_metadata[fname][blockname].keys()
            ):
                newkey = all_metadata[fname][blockname]["block_name"]
            bandmetadata["B%02d" % bandnum][newkey] = all_metadata[fname][blockname]
    return bandmetadata


def get_data(md, gvars, rad=False, ref=False, bt=False, zoom=1.0):
<<<<<<< HEAD
    """
    Read data for a full channel's worth of files.
    """
=======
    """Read data for a full channel's worth of files."""
>>>>>>> f48f6cd8
    # Coordinate arrays for reading
    # Unsure if Lines can ever be None, but the test below was causing an error due to testing
    #   the truth value of an entire array.  May need to implement test again here to ensure that
    #   gvars['Lines'] is actually something, but testing this method for now.
    # Test against full-disk.  Works for sectors...
<<<<<<< HEAD
    # if ('Lines' in gvars and 'Samples' in gvars) and gvars['Lines'].any() and gvars['Samples'].any():
=======
    # if ('Lines' in gvars and 'Samples' in gvars) and gvars['Lines'].any()
    # and gvars['Samples'].any():
>>>>>>> f48f6cd8
    if "Lines" in gvars and "Samples" in gvars:
        full_disk = False
        line_inds = gvars["Lines"]
        sample_inds = gvars["Samples"]
        shape = line_inds.shape

        # All required line numbers (used for determining which files to even look at)
        req_lines = set(line_inds.flatten())
    else:
        full_disk = True
        # Assume we are going to make a full-disk image
        smd = md[list(md.keys())[0]]
        nseg = smd["block_07"]["num_segments"]
        lines = smd["num_lines"] * nseg
        samples = smd["num_samples"]
        # sample_inds, line_inds = np.meshgrid(np.arange(samples), np.arange(lines))
        shape = (lines, samples)

        # # Determine dimension sizes
        # lines = []
        # samples = []
        # shell()
        # for seg, smd in md.items():
        #     lines.append(smd['num_lines'])
        #     samples.append(smd['num_samples'])
        # # Sum the nubmer of lines per segment
        # lines = np.sum(lines)
        # # Samples must be the same for all segments
        # samples = set(samples)
        # if len(samples) != 1:
        #     raise ValueError('Number of samples per segment do not match.')
        # samples = list(samples)[0]

        # sample_inds, line_inds = np.meshgrid(np.arange(samples), np.arange(lines))
        # line_inds = line_inds.astype('int32')
        # sample_inds = sample_inds.astype('int32')

        req_lines = set(range(lines))

    # Initialize empty array for channel
    valid_bits = md[list(md.keys())[0]]["block_05"]["valid_bits_per_pixel"]
    # # Ensure zoom produces an integer result
    # zoom_mod = np.mod(np.array(shape), 1/zoom)
    # if np.any(zoom_mod):
    #     raise ValueError('Zoom level does not produce integer dimensions.')
    # counts = np.full(np.int(np.array(shape) * zoom), 1 + 2**valid_bits, dtype=np.uint16)
    log.debug("Making counts array")
    counts = np.full(shape, 1 + 2**valid_bits, dtype=np.uint16)

    # Loop over segments
    for seg, smd in md.items():
        log.info("Reading segment {}".format(seg))
        # Skip if we don't have a file for this segment
        if not smd:
            continue

        # Get calibration info
        log.debug("Getting calibration info")
        calib = smd["block_05"]
        gain = calib["gain"]
        offset = calib["offset"]
        count_badval = calib["count_badval"]
        count_outbounds = calib["count_outside_scan"]
        valid_bits = smd["block_05"]["valid_bits_per_pixel"]

        # Get info for current file
        log.debug("Getting lines and samples")
        path = smd["path"]
        nl = smd["num_lines"]
        ns = smd["num_samples"]
        first_line = smd["block_07"]["segment_first_line"]
        lines = range(first_line, first_line + nl)

        # If required lines and file lines don't intersect, move on to the next file
        if not req_lines.intersection(lines):
            continue

        log.debug("Determining indicies in data array.")
        header_len = smd["block_01"]["total_header_length"]
        if not full_disk:
            data_inds = np.where(
                (line_inds >= first_line) & (line_inds < first_line + nl)
            )
            data_lines = line_inds[data_inds] - first_line
            data_samples = sample_inds[data_inds]
            counts[data_inds] = np.memmap(
                path, mode="r", dtype=np.uint16, offset=header_len, shape=(nl, ns)
            )[data_lines, data_samples]
        else:
            first_line -= 1
            last_line = first_line + nl
            counts[first_line:last_line, :] = np.memmap(
                path, mode="r", dtype=np.uint16, offset=header_len, shape=(nl, ns)
            )[:, :]

        log.info("Doing the actual read for segment {}".format(seg))

    # It appears that there are values that appear to be good outside the allowable range
    # The allowable range is set by the number of valid bits per pixel
    # This number can be 11, 12, or 14
    # These correspond to valid ranges of [0:2048], [0:4096], [0:16384]
    # Here we find all invalid pixels so we can mask later
    outrange_inds = np.where(((counts < 0) | (counts > 2**valid_bits)))
    error_inds = np.where(counts == count_badval)
    offdisk_inds = np.where(counts == count_outbounds)

    # It appears that some AHI data does not correctly set erroneous pixels to count_badval.
    # To fis this, we can find the count value at which radiances become less than or equal to zero.
    # Any counts above that value are bad.
    # Note: This is only for use when calculating brightness temperatures
    # (i.e. when gain is negative)
    if gain < 0:
        root = -offset / gain
        root_inds = np.where(counts > root)
    else:
        root_inds = []

    # Create mask for good values in order to suppress warning from log of negative values.
    # Note: This is only for use when calculating brightness temperatures
    good = np.ones(counts.shape, dtype=bool)
    good[root_inds] = 0
    good[outrange_inds] = 0
    good[error_inds] = 0
    good[offdisk_inds] = 0

    # Create data dict
    data = {}

    # Convert to radiances
    data["Rad"] = counts * gain + offset

    # If reflectance is requested
    # Note the weird memory manipulation to save memory when radiances are not requested
    band_num = calib["band_number"]
    if ref:
        log.info("Converting to Reflectance")
        if band_num not in range(1, 7):
            raise ValueError(
                "Unable to calculate reflectances for band #{0}".format(band_num)
            )

        # Get the radiance data
        # Have to do this when using ne
        rad_data = data["Rad"]  # NOQA

        # If we don't need radiances, then reuse the memory
        if not rad:
            data["Ref"] = data.pop("Rad")
        else:
            data["Ref"] = np.empty_like(data["Rad"])

        c_prime = calib["c_prime"]  # NOQA
        ne.evaluate("rad_data * c_prime", out=data["Ref"])

    # If brightness temperature is requested
    # Note the weird memory manipulation to save memory when radiances are not requested
    if bt:
        log.info("Converting to Brightness Temperature")
        if band_num not in range(7, 17):
            raise ValueError(
                "Unable to calculate brightness temperatures for band #{0}".format(
                    band_num
                )
            )

        # Get the radiance data
        # Have to do this when using ne
        rad_data = data["Rad"]  # NOQA

        # If we don't need radiances, then reuse the memory
        if not rad:
            data["BT"] = data.pop("Rad")
        else:
            data["BT"] = np.empty_like(data["Rad"])

        h = calib["planck_const"]
        k = calib["boltz_const"]
        wl = calib["cent_wavelenth"] / 1000000.0  # Initially in microns
        c = calib["speed_of_light"]
        c0 = calib["c0"]  # NOQA
        c1 = calib["c1"]  # NOQA
        c2 = calib["c2"]  # NOQA

        # Make this as in-place as possible
        # Note, rad_data are in units of W/(m**2 sr um)
        log_coeff = (2.0 * h * c**2) / (wl**5)  # NOQA
        dividend = (h * c) / (k * wl)  # NOQA
        ne.evaluate(
            "dividend/log( (log_coeff/(rad_data*1000000.0))+1 )", out=data["BT"]
        )

    for val in data.values():
        log.info("Setting badvals")
        val[root_inds] = BADVALS["Root_Test"]
        val[outrange_inds] = BADVALS["Out_Of_Valid_Range"]
        val[offdisk_inds] = BADVALS["Off_Of_Disk"]
        val[error_inds] = BADVALS["Error"]

    return data<|MERGE_RESOLUTION|>--- conflicted
+++ resolved
@@ -181,13 +181,7 @@
 
 
 def metadata_to_datetime(metadata, time_var="ob_start_time"):
-<<<<<<< HEAD
-    """
-    Use information from block_01 to get the image datetime.
-    """
-=======
     """Use information from block_01 to get the image datetime."""
->>>>>>> f48f6cd8
     ost = metadata["block_01"][time_var]
     otl = metadata["block_01"]["ob_timeline"]
     dt = datetime(1858, 11, 17, 00, 00, 00)
@@ -198,17 +192,11 @@
 
 def _get_geolocation_metadata(metadata):
     """
-<<<<<<< HEAD
-    Gather all of the metadata used in creating geolocation data for the input filename.
-    This is split out so we can easily create a hash of the data for creation of a unique filename.
-    This allows us to avoid recalculation of angles that have already been calculated.
-=======
     Gather all of the metadata used in creating geolocation data for input file.
 
     This is split out so we can easily create a hash of the data for creation
     of a unique filename. This allows us to avoid recalculation of angles that
     have already been calculated.
->>>>>>> f48f6cd8
     """
     geomet = {}
     # Used for cached file paths
@@ -237,15 +225,6 @@
 
 def get_latitude_longitude(metadata, BADVALS, area_def=None):
     """
-<<<<<<< HEAD
-    This routine accepts a dictionary containing metadata as read from an HSD format file
-    and returns latitudes and longitudes for a full disk image.
-
-    Note: This code has been adapted from Dan Lindsey's Fortran90 code.  This was done in three steps
-    that ultimately culminated in faster, but more difficult to understand code.  If you plan to edit
-    this, I recommend that you return to Dan's original code, then explore the commented code here,
-    then finally, look at the single-command statements that are currently being used.
-=======
     Get latitudes and longitudes.
 
     This routine accepts a dictionary containing metadata as read from an HSD
@@ -257,7 +236,6 @@
     you return to Dan's original code, then explore the commented code here,
     then finally, look at the single-command statements that are currently being
     used.
->>>>>>> f48f6cd8
     """
     # If the filename format needs to change for the pre-generated geolocation
     # files, please discuss prior to changing.  It will force recreation of all
@@ -379,12 +357,8 @@
 
         # The following equations have been combined from above.
         # The more we can fit into a single equation, the faster things will be.
-<<<<<<< HEAD
-        # I know this makes things ugly, but hopefully this will never have to be edited.
-=======
         # I know this makes things ugly, but hopefully this will never have to be
         # edited.
->>>>>>> f48f6cd8
         log.info("    LATLONCALC Calculating latitudes")
         bad = Sd == 0
         lats = ne.evaluate(
@@ -411,12 +385,8 @@
 
     # Create a memmap to the lat/lon file
     # Nothing will be read until explicitly requested
-<<<<<<< HEAD
-    # We are mapping this here so that the lats and lons are available when calculating satlelite angles
-=======
     # We are mapping this here so that the lats and lons are available when
     # calculating satlelite angles
->>>>>>> f48f6cd8
     log.info(
         "GETGEO memmap to {} : lat/lon file for {}".format(fname, metadata["ob_area"])
     )
@@ -435,16 +405,11 @@
 
 def _get_metadata_block_info(df):
     """
-<<<<<<< HEAD
-    Returns a dictionary whose keys represent metadata block numbers and whose values are tuples
-    containing the block's starting byte number and the block's length in bytes.
-=======
     Get metadata block info.
 
     Returns a dictionary whose keys represent metadata block numbers and whose
     values are tuples containing the block's starting byte number and the
     block's length in bytes.
->>>>>>> f48f6cd8
     """
     # Initialize the first block's data
     block_info = {1: (0, 0)}
@@ -477,15 +442,10 @@
 
 def _get_metadata_block_01(df, block_info):
     """
-<<<<<<< HEAD
-    Parse the first metadata block from an AHI data file and return a dictionary containing
-    that metadata.
-=======
     Get metadata block 01.
 
     Parse the first metadata block from an AHI data file and return a dictionary
     containing that metadata.
->>>>>>> f48f6cd8
     """
     # Get the block start and length in bytes
     block_start, block_length = block_info[1]
@@ -524,15 +484,10 @@
 
 def _get_metadata_block_02(df, block_info):
     """
-<<<<<<< HEAD
-    Parse the second metadata block from an AHI data file and return a dictionary containing
-    that metadata.
-=======
     Get metadata block 02.
 
     Parse the second metadata block from an AHI data file and return a
     dictionary containing that metadata.
->>>>>>> f48f6cd8
     """
     # Get the block start and length in bytes
     block_start, block_length = block_info[2]
@@ -557,15 +512,10 @@
 
 def _get_metadata_block_03(df, block_info):
     """
-<<<<<<< HEAD
-    Parse the third metadata block from an AHI data file and return a dictionary containing
-    that metadata.
-=======
     Get metadata block 03.
 
     Parse the third metadata block from an AHI data file and return a
     dictionary containing that metadata.
->>>>>>> f48f6cd8
     """
     # Get the block start and length in bytes
     block_start, block_length = block_info[3]
@@ -611,15 +561,10 @@
 
 def _get_metadata_block_04(df, block_info):
     """
-<<<<<<< HEAD
-    Parse the third metadata block from an AHI data file and return a dictionary containing
-    that metadata.
-=======
     Get metadata block 04.
 
     Parse the 4th metadata block from an AHI data file and return a
     dictionary containing that metadata.
->>>>>>> f48f6cd8
     """
     # Get the block start and length in bytes
     block_start, block_length = block_info[4]
@@ -650,15 +595,10 @@
 
 def _get_metadata_block_05(df, block_info):
     """
-<<<<<<< HEAD
-    Parse the third metadata block from an AHI data file and return a dictionary containing
-    that metadata.
-=======
     Get metadata block 05.
 
     Parse the 5th metadata block from an AHI data file and return a
     dictionary containing that metadata.
->>>>>>> f48f6cd8
     """
     # Get the block start and length in bytes
     block_start, block_length = block_info[5]
@@ -699,15 +639,10 @@
 
 def _get_metadata_block_06(df, block_info):
     """
-<<<<<<< HEAD
-    Parse the third metadata block from an AHI data file and return a dictionary containing
-    that metadata.
-=======
     Get metadata block 06.
 
     Parse the 6th metadata block from an AHI data file and return a
     dictionary containing that metadata.
->>>>>>> f48f6cd8
     """
     # Get the block start and length in bytes
     block_start, block_length = block_info[6]
@@ -740,15 +675,10 @@
 
 def _get_metadata_block_07(df, block_info):
     """
-<<<<<<< HEAD
-    Parse the third metadata block from an AHI data file and return a dictionary containing
-    that metadata.
-=======
     Get metadata block 07.
 
     Parse the 7th metadata block from an AHI data file and return a
     dictionary containing that metadata.
->>>>>>> f48f6cd8
     """
     # Get the block start and length in bytes
     block_start, block_length = block_info[7]
@@ -772,15 +702,10 @@
 
 def _get_metadata_block_08(df, block_info):
     """
-<<<<<<< HEAD
-    Parse the third metadata block from an AHI data file and return a dictionary containing
-    that metadata.
-=======
     Get metadata block 08.
 
     Parse the 8th metadata block from an AHI data file and return a
     dictionary containing that metadata.
->>>>>>> f48f6cd8
     """
     # Get the block start and length in bytes
     block_start, block_length = block_info[8]
@@ -823,15 +748,10 @@
 
 def _get_metadata_block_09(df, block_info):
     """
-<<<<<<< HEAD
-    Parse the third metadata block from an AHI data file and return a dictionary containing
-    that metadata.
-=======
     Get metadata block 09.
 
     Parse the 9th metadata block from an AHI data file and return a
     dictionary containing that metadata.
->>>>>>> f48f6cd8
     """
     # Get the block start and length in bytes
     block_start, block_length = block_info[9]
@@ -865,15 +785,10 @@
 
 def _get_metadata_block_10(df, block_info):
     """
-<<<<<<< HEAD
-    Parse the third metadata block from an AHI data file and return a dictionary containing
-    that metadata.
-=======
     Get metadata block 10.
 
     Parse the 10th metadata block from an AHI data file and return a
     dictionary containing that metadata.
->>>>>>> f48f6cd8
     """
     # Get the block start and length in bytes
     block_start, block_length = block_info[10]
@@ -907,15 +822,10 @@
 
 def _get_metadata_block_11(df, block_info):
     """
-<<<<<<< HEAD
-    Parse the third metadata block from an AHI data file and return a dictionary containing
-    that metadata.
-=======
     Get metadata block 11.
 
     Parse the 11th metadata block from an AHI data file and return a
     dictionary containing that metadata.
->>>>>>> f48f6cd8
     """
     # Get the block start and length in bytes
     block_start, block_length = block_info[11]
@@ -935,13 +845,7 @@
 
 
 def _get_metadata(df, **kwargs):
-<<<<<<< HEAD
-    """
-    Gather metadata for the data file and return as a dictionary.
-    """
-=======
     """Gather metadata for the data file and return as a dictionary."""
->>>>>>> f48f6cd8
     metadata = {}
     # Get metadata block info
     try:
@@ -974,13 +878,7 @@
 
 
 def _get_files(path):
-<<<<<<< HEAD
-    """
-    Get a list of file names from the input path.
-    """
-=======
     """Get a list of file names from the input path."""
->>>>>>> f48f6cd8
     if os.path.isfile(path):
         fnames = [path]
     elif os.path.isdir(path):
@@ -994,11 +892,8 @@
 
 def _check_file_consistency(metadata):
     """
-<<<<<<< HEAD
-=======
     Check file consistency.
 
->>>>>>> f48f6cd8
     Checks to be sure that all input metadata are from the same image time.
     Performs checks on ob_start_time (date only), ob_timeline, ob_area, and
     sub_lon.
@@ -1045,32 +940,6 @@
 def ahi_hsd(
     fnames, metadata_only=False, chans=None, area_def=None, self_register=False
 ):
-<<<<<<< HEAD
-    """Read AHI HSD data data from a list of filenames
-
-    All GeoIPS 2.0 readers read data into xarray Datasets - a separate
-    dataset for each shape/resolution of data - and contain standard metadata information.
-
-    Args:
-        fnames (list): List of strings, full paths to files
-        metadata_only (Optional[bool]):
-            * DEFAULT False
-            * return before actually reading data if True
-        chans (Optional[list of str]):
-            * DEFAULT None (include all channels)
-            * List of desired channels (skip unneeded variables as needed)
-        area_def (Optional[pyresample.AreaDefinition]):
-            * DEFAULT None (read full disk)
-            * Specify region to read from ABI data
-        self_register (Optional[str]):
-            * DEFAULT False (read multiple resolutions of data)
-            * *MED, HIGH, LOW*: register all data to the specified resolution.
-
-    Returns:
-        dict of xarray.Datasets: dict of xarray.Dataset objects with required
-            Variables and Attributes: (See geoips/docs :doc:`xarray_standards`),
-            dict key can be any descriptive id
-=======
     """
     Read AHI HSD data data from a list of filenames.
 
@@ -1103,7 +972,6 @@
     :ref:`xarray_standards`
         Additional information regarding required attributes and variables
         for GeoIPS-formatted xarray Datasets.
->>>>>>> f48f6cd8
     """
     process_datetimes = {}
     print_mem_usage("MEMUSG", verbose=False)
@@ -1459,12 +1327,8 @@
         #                                                           xobj.area_definition.pixel_size_y)
         # else:
         #     xobj.attrs['interpolation_radius_of_influence'] = 2000
-<<<<<<< HEAD
-        # Make this a fixed 3000 (1.5 * lowest resolution data) - may want to adjust for different channels.
-=======
         # Make this a fixed 3000 (1.5 * lowest resolution data) - may want to
         # adjust for different channels.
->>>>>>> f48f6cd8
         xobj.attrs["interpolation_radius_of_influence"] = 3000
         xarray_objs[dsname] = xobj
         # May need to deconflict / combine at some point, but for now just use attributes from
@@ -1482,14 +1346,10 @@
 
 
 def set_variable_metadata(xobj_attrs, band_metadata, dsname, varname):
-<<<<<<< HEAD
-    """MLS 20180914
-=======
     """
     Set variable metadata.
 
     MLS 20180914
->>>>>>> f48f6cd8
     Setting xobj_attrs at the variable level for the associated
     channel metadata pulled from the actual netcdf file.
     This will now be accessible from the scifile object.
@@ -1519,18 +1379,6 @@
                 xobj_attrs[dsname][varname]["wavelength"] = band_metadata[bandname][
                     "calibration_information"
                 ]["cent_wavelenth"]
-<<<<<<< HEAD
-
-
-def get_band_metadata(all_metadata):
-    """This method basically just reformats the all_metadata
-    dictionary that is set based on the metadata found
-    in the netcdf object itself to reference channel
-    names as opposed to filenames as the dictionary keys.
-    """
-=======
-
->>>>>>> f48f6cd8
 
 def get_band_metadata(all_metadata):
     """
@@ -1557,24 +1405,14 @@
 
 
 def get_data(md, gvars, rad=False, ref=False, bt=False, zoom=1.0):
-<<<<<<< HEAD
-    """
-    Read data for a full channel's worth of files.
-    """
-=======
     """Read data for a full channel's worth of files."""
->>>>>>> f48f6cd8
     # Coordinate arrays for reading
     # Unsure if Lines can ever be None, but the test below was causing an error due to testing
     #   the truth value of an entire array.  May need to implement test again here to ensure that
     #   gvars['Lines'] is actually something, but testing this method for now.
     # Test against full-disk.  Works for sectors...
-<<<<<<< HEAD
-    # if ('Lines' in gvars and 'Samples' in gvars) and gvars['Lines'].any() and gvars['Samples'].any():
-=======
     # if ('Lines' in gvars and 'Samples' in gvars) and gvars['Lines'].any()
     # and gvars['Samples'].any():
->>>>>>> f48f6cd8
     if "Lines" in gvars and "Samples" in gvars:
         full_disk = False
         line_inds = gvars["Lines"]

--- conflicted
+++ resolved
@@ -27,34 +27,6 @@
 ):
     """Read one of SMAP derived winds from netcdf data.
 
-<<<<<<< HEAD
-    All GeoIPS 2.0 readers read data into xarray Datasets - a separate
-    dataset for each shape/resolution of data - and contain standard metadata information.
-
-    Args:
-        fnames (list): List of strings, full paths to files
-        metadata_only (Optional[bool]):
-            * DEFAULT False
-            * return before actually reading data if True
-        chans (Optional[list of str]):
-            * NOT YET IMPLEMENTED
-                * DEFAULT None (include all channels)
-                * List of desired channels (skip unneeded variables as needed)
-        area_def (Optional[pyresample.AreaDefinition]):
-            * NOT YET IMPLEMENTED
-                * DEFAULT None (read all data)
-                * Specify region to read
-        self_register (Optional[str]):
-            * NOT YET IMPLEMENTED
-                * DEFAULT False (read multiple resolutions of data)
-                * register all data to the specified resolution.
-
-    Returns:
-        list of xarray.Datasets: list of xarray.Dataset objects with required
-            Variables and Attributes: (See geoips/docs :doc:`xarray_standards`)
-    """
-
-=======
     Parameters
     ----------
     fnames : list
@@ -89,7 +61,6 @@
         Additional information regarding required attributes and variables
         for GeoIPS-formatted xarray Datasets.
     """
->>>>>>> f48f6cd8
     from geoips.xarray_utils.timestamp import (
         get_min_from_xarray_timestamp,
         get_max_from_xarray_timestamp,

# # # Distribution Statement A. Approved for public release. Distribution unlimited.
# # #
# # # Author:
# # # Naval Research Laboratory, Marine Meteorology Division
# # #
# # # This program is free software: you can redistribute it and/or modify it under
# # # the terms of the NRLMMD License included with this program. This program is
# # # distributed WITHOUT ANY WARRANTY; without even the implied warranty of
# # # MERCHANTABILITY or FITNESS FOR A PARTICULAR PURPOSE. See the included license
# # # for more details. If you did not receive the license, for more information see:
# # # https://github.com/U-S-NRL-Marine-Meteorology-Division/
<<<<<<< HEAD

"""
Notes:
   1) At present, this reader does not work for High Resolution Visible data, which is ignored.
      Additionally, to ease generation of geolocation fields, datasets are assumed to be square
      and centered at their sub longitude.

20170330 MLS Try to only decompress what we need (VERY filename dependent),
              make scifile and hrit channel names match (more filename dependence),
              don't try to decompress/open file for import_metadata (more filename dependence for time).
              satpy requires time to open file, and requires standard (decompressed) filenames,
              so built in filename dependence by using satpy
"""
=======

"""Read SEVIRI hrit data.

Notes
-----
   1) At present, this reader does not work for High Resolution Visible data,
      which is ignored. Additionally, to ease generation of geolocation fields,
      datasets are assumed to be square and centered at their sub longitude.
>>>>>>> f48f6cd8

20170330 MLS Try to only decompress what we need (VERY filename dependent),
  make scifile and hrit channel names match (more filename dependence),
  don't try to decompress/open file for import_metadata (more filename
  dependence for time). satpy requires time to open file, and requires standard
  (decompressed) filenames, so built in filename dependence by using satpy.
"""
# Python Standard Libraries
import os
import logging
from glob import glob
import numpy as np
from .utils.hrit_reader import HritFile, HritError

# Installed Libraries

# GeoIPS Libraries
from geoips.filenames.base_paths import PATHS as gpaths
from geoips.interface_modules.readers.utils.geostationary_geolocation import (
    get_geolocation_cache_filename,
    get_geolocation,
    AutoGenError,
)

try:
    import numexpr as ne
except ImportError:
    print("Failed numexpr import in satnav.py. If you need it, install it.")

try:
    NPROC = 6
    ne.set_num_threads(NPROC)
except NameError:
    print("Failed ne.set_num_threads in satnav.py. If you need numexpr, install it.")

LOG = logging.getLogger(__name__)

# These should be added to the data file object
BADVALS = {
    "Off_Of_Disk": -999.9,
}

VIS_CALIB = {
    "msg1": {"B01": 65.2296, "B02": 73.0127, "B03": 62.3715, "B12": 78.7599},
    "msg2": {"B01": 65.2065, "B02": 73.1869, "B03": 61.9923, "B12": 79.0113},
    "msg3": {"B01": 65.5148, "B02": 73.1807, "B03": 62.0208, "B12": 78.9416},
    "msg4": {"B01": 65.2656, "B02": 73.1692, "B03": 61.9416, "B12": 79.0035},
}

IR_CALIB = {
    "msg1": {
        "B04": {"wn": 2567.330, "a": 0.9956, "b": 3.410},  # IR3.9 Water vapour channel
        "B05": {"wn": 1598.103, "a": 0.9962, "b": 2.218},  # IR6.2 Water vapour channel
        "B06": {"wn": 1362.081, "a": 0.9991, "b": 0.478},  # IR7.3 Water vapour channel
        "B07": {"wn": 1149.069, "a": 0.9996, "b": 0.179},  # IR8.7 Atmospheric window
        "B08": {"wn": 1034.343, "a": 0.9999, "b": 0.060},  # IR9.7 Ozone channel
        "B09": {"wn": 930.647, "a": 0.9983, "b": 0.625},  # IR10.8 Atmospheric window
        "B10": {"wn": 839.660, "a": 0.9988, "b": 0.397},  # IR12.0 Atmospheric window
        "B11": {"wn": 752.387, "a": 0.9981, "b": 0.578},
    },  # IR13.4 Carbon dioxide channel
    "msg2": {
        "B04": {"wn": 2568.832, "a": 0.9954, "b": 3.438},  # IR3.9 Water vapour channel
        "B05": {"wn": 1600.548, "a": 0.9963, "b": 2.185},  # IR6.2 Water vapour channel
        "B06": {"wn": 1360.330, "a": 0.9991, "b": 0.470},  # IR7.3 Water vapour channel
        "B07": {"wn": 1148.620, "a": 0.9996, "b": 0.179},  # IR8.7 Atmospheric window
        "B08": {"wn": 1035.289, "a": 0.9999, "b": 0.056},  # IR9.7 Ozone channel
        "B09": {"wn": 931.700, "a": 0.9983, "b": 0.640},  # IR10.8 Atmospheric window
        "B10": {"wn": 836.445, "a": 0.9988, "b": 0.408},  # IR12.0 Atmospheric window
        "B11": {"wn": 751.792, "a": 0.9981, "b": 0.561},
    },  # IR13.4 Carbon dioxide channel
    "msg3": {
        "B04": {"wn": 2547.771, "a": 0.9915, "b": 2.9002},  # IR3.9 Water vapour channel
        "B05": {"wn": 1595.621, "a": 0.9960, "b": 2.0337},  # IR6.2 Water vapour channel
        "B06": {"wn": 1360.377, "a": 0.9991, "b": 0.4340},  # IR7.3 Water vapour channel
        "B07": {"wn": 1148.130, "a": 0.9996, "b": 0.1714},  # IR8.7 Atmospheric window
        "B08": {"wn": 1034.715, "a": 0.9999, "b": 0.0527},  # IR9.7 Ozone channel
        "B09": {"wn": 929.842, "a": 0.9983, "b": 0.6084},  # IR10.8 Atmospheric window
        "B10": {"wn": 838.659, "a": 0.9988, "b": 0.3882},  # IR12.0 Atmospheric window
        "B11": {"wn": 750.653, "a": 0.9982, "b": 0.5390},
    },  # IR13.4 Carbon dioxide channel
    "msg4": {
        "B04": {"wn": 2555.280, "a": 0.9916, "b": 2.9438},  # IR3.9 Water vapour channel
        "B05": {"wn": 1596.080, "a": 0.9959, "b": 2.0780},  # IR6.2 Water vapour channel
        "B06": {"wn": 1361.748, "a": 0.9990, "b": 0.4929},  # IR7.3 Water vapour channel
        "B07": {"wn": 1148.130, "a": 0.9996, "b": 0.1731},  # IR8.7 Atmospheric window
        "B08": {"wn": 1034.851, "a": 0.9998, "b": 0.0597},  # IR9.7 Ozone channel
        "B09": {"wn": 931.122, "a": 0.9983, "b": 0.6256},  # IR10.8 Atmospheric window
        "B10": {"wn": 839.113, "a": 0.9988, "b": 0.4002},  # IR12.0 Atmospheric window
        "B11": {"wn": 748.585, "a": 0.9981, "b": 0.5635},
    },
}  # IR13.4 Carbon dioxide channel

geolocation_variable_names = [
    "latitude",
    "longitude",
    "SunZenith",
    "SatZenith",
    "SunAzimuth",
    "SatAzimuth",
]

reader_type = "standard"


def calculate_chebyshev_polynomial(coefs, start_dt, end_dt, dt):
    """Calculate Chebyshev Polynomial."""
    start_to_end = (end_dt - start_dt).seconds
    # dt_to_end = (end_dt - dt).seconds
    start_to_dt = (dt - start_dt).seconds
    t = (start_to_dt - 0.5 * (start_to_end)) / (0.5 * (start_to_end))
    t2 = 2 * t

    # I think this is what was in the documentation
    # MSG_Level_1_5_Image_Data_Format_Description.pdf
    # p 87 earth fixed coordinate frame
    # p 124 decoding chebychev polynomial function
    d = 0
    dd = 0
    for j in range(7, 1, -1):
        save = d
        d = t2 * d - dd + coefs[j]
        dd = save
    d = t * d - dd + 0.5 * coefs[0]

    # f = -0.5 * coefs[0] # First term of Chebyshev polynomial
    # f = f + coefs[0] # second term of Chebyshev polynomial
    # f = f + coefs[1]*t # third term
    # T_k_minus_3 = 1
    # T_k_minus_2 = t
    # T_k_minus_1 = t2*T_k_minus_2 - T_k_minus_3
    ## remaining terms recursively defined
    # for xcoef in coefs[3:]:
    #    f = f + xcoef * T_k_minus_1
    #    T_k_minus_3 = T_k_minus_2
    #    T_k_minus_2 = T_k_minus_1
    #    T_k_minus_1 = t2*T_k_minus_2 - T_k_minus_3
    ##from IPython import embed as shell; shell()

    return d


class XritError(Exception):
    """Raise exception on XritError."""

    def __init__(self, msg, code=None):
        """Initialize XritError."""
        self.code = code
        self.value = msg

    def __str__(self):
        """Return XritError string."""
        if self.code:
            return "{}: {}".format(self.code, self.value)
        else:
            return self.value


def compare_dicts(d1, d2, skip=None):
<<<<<<< HEAD
    """
    Compare the values in two dictionaries
=======
    """Compare the values in two dictionaries.

>>>>>>> f48f6cd8
    If they are equal, return True, otherwise False
    If skip is set and contains one of the keys, skip that key
    """
    if d1.keys() != d2.keys():
        return False

    for key in d1.keys():
        if skip and key in skip:
            continue
        if d1[key] != d2[key]:
            return False
    return True


def get_top_level_metadata(fnames, sect):
    """Get top level metadata."""
    for fname in fnames:
        df = HritFile(fname)
        if "block_2" in df.metadata.keys():
            break
    md = {}
    if "GEOS" in df.metadata["block_2"]["projection"]:
        md["sector_name"] = "Full-Disk"
    else:
        raise HritError(
            "Unknown projection encountered: {}".format(
                df.metadata["block_2"]["projection"]
            )
        )
    md["start_datetime"] = df.start_datetime
    md["end_datetime"] = df.start_datetime
    md["data_provider"] = "nesdisstar"
    # MLS Check platform_name
    # Turn msg4_iodc into msg4.  Then pull geoips satname (meteoEU/meteoIO)
    # from utils/satellite_info.py
    msg_satname = df.annotation_metadata["platform"].lower().replace("_iodc", "")
    # Save actual satellite name (msg1 / msg4) for the coefficient tables above.
    # geoips specific platform_name should be msg-1 or msg-4
    md["satellite_name"] = msg_satname
    # from geoips.utils.satellite_info import open_satinfo
    # try:
    #     satinfo = open_satinfo(msg_satname)
    #     if hasattr(satinfo, 'geoips_satname'):
    #         msg_satname = satinfo.geoips_satname
    # except KeyError:
    #     raise HritError('Unknown satname encountered: {}'.format(msg_satname))
    md["platform_name"] = msg_satname[0:3] + "-" + msg_satname[-1]  # msg-1 or msg-4
    md["source_name"] = "seviri"
    md["area_definition"] = sect
    md["sample_distance_km"] = 3.0

    return md


def get_latitude_longitude(gmd, BADVALS, area_def):
<<<<<<< HEAD
    """
    Generate full-disk latitudes and longitudes.
    """
=======
    """Generate full-disk latitudes and longitudes."""
>>>>>>> f48f6cd8
    # Constants
    pi = np.pi
    rad2deg = 180.0 / pi
    deg2rad = pi / 180.0
    Rs = 42164  # Satellite altitude (km)
    Re = 6378.1690  # Earth equatorial radius (km)
    Rp = 6356.5838  # Earth polar radius (km)
    r3 = Re**2 / Rp**2
    sd_coeff = 1737122264  # If there is a problem for MSG use 1737121856
    lon0 = gmd["lon0"]

    deg2rad = np.pi / 180.0
    x, y = np.meshgrid(
        np.arange(0, gmd["num_samples"], 1), np.arange(0, gmd["num_lines"], 1)
    )
    x = np.fliplr(x)
    y = np.fliplr(y)
    x = deg2rad * (x - gmd["sample_offset"]) / (2**-16 * gmd["sample_scale"])
    y = deg2rad * (y - gmd["line_offset"]) / (2**-16 * gmd["line_scale"])

    cos_x = np.cos(x)
    sin_x = np.sin(x)
    cos_y = np.cos(y)
    sin_y = np.sin(y)

    sd = ne.evaluate("(Rs * cos_x * cos_y)**2 - (cos_y**2 + r3 * sin_y**2) * sd_coeff")
    bad_mask = sd < 0.0
    sd[bad_mask] = 0.0
    sd **= 0.5

    # Doing inplace operations when variables are no longer needed

    # sd no longer needed
    sn = sd
    ne.evaluate("(Rs * cos_x * cos_y - sd) / (cos_y**2 + r3 * sin_y**2)", out=sn)

    # cos_x no longer needed
    s1 = cos_x
    ne.evaluate("Rs - (sn * cos_x * cos_y)", out=s1)

    # Nothing unneed, no inplace
    s2 = ne.evaluate("sn * sin_x * cos_y")

    # sin_y no longer needed
    s3 = cos_y
    ne.evaluate("-sn * sin_y", out=s3)

    # sn no longer needed
    sxy = sn
    ne.evaluate("sqrt(s1**2 + s2**2)", out=sxy)

    # s3 no longer needed
    lats = s3
    ne.evaluate("rad2deg * arctan(r3 * s3 / sxy)", out=lats)

    # s1 no longer needed
    lons = s1
    ne.evaluate("rad2deg * arctan(s2 / s1) + lon0", out=lons)
    lons[lons > 180.0] -= 360

    # Set bad values
    lats[bad_mask] = BADVALS["Off_Of_Disk"]
    lons[bad_mask] = BADVALS["Off_Of_Disk"]

    return lats, lons


# def get_low_res_geolocation_args(prologue):
def _get_geolocation_metadata(prologue, file_metadata):
    """Get geolocation metadata."""
    geomet = {}
    geomet["platform_name"] = file_metadata["platform_name"]
    geomet["source_name"] = file_metadata["source_name"]
    geomet["scan_mode"] = prologue["imageDescription"]["projectionDescription"][
        "typeOfProjection"
    ]
    # Used for cached filenames
    geomet["scene"] = geomet["scan_mode"]
    geomet["lon0"] = prologue["imageDescription"]["projectionDescription"][
        "longitudeOfSSP"
    ]
    geomet["num_lines"] = prologue["imageDescription"]["referenceGridVIS_IR"][
        "numberOfLines"
    ]
    geomet["num_samples"] = prologue["imageDescription"]["referenceGridVIS_IR"][
        "numberOfColumns"
    ]
    geomet["line_scale"] = -13642337  # This will only work for low resolution data
    geomet["sample_scale"] = -13642337
    geomet["line_offset"] = geomet["num_lines"] / 2
    geomet["sample_offset"] = geomet["num_samples"] / 2
    geomet["start_datetime"] = prologue["imageAcquisition"]["plannedAcquisitionTime"][
        "trueRepeatCycleStart"
    ]
    geomet["H_m"] = 42164 * 1000.0  # Satellite altitude (m)
    geomet["roi_factor"] = 10  # roi = res_km * 1000 * roi_factor
    return geomet


def countsToRad(counts, slope, offset):
    """Convert counts to rad."""
    rad = np.full_like(counts, -999.0)
    rad[counts > 0] = offset + (slope * counts[counts > 0])
    return rad


def radToRef(rad, sun_zen, platform, band):
    """Convert Rad to Ref."""
    irrad = VIS_CALIB[platform][band]
    ref = np.full_like(rad, -999.0)
    # 0 to 1 rather than 0 to 100
    ref[rad > 0] = rad[rad > 0] / irrad
    # DO NOT REMOVE THIS STEP ALTOGETHER!!!!  Just take out the solar zenith correction part.
    # Previously, solar zenith correction was being applied twice, then we were off by factor of pi/irrad
    # Now we should be good!
    # ref[rad > 0] = np.pi * rad[rad > 0] / (irrad * np.cos((np.pi / 180) * sun_zen[rad > 0]))
    ref[rad > 0] = np.pi * rad[rad > 0] / irrad
    ref[ref < 0] = 0
    ref[ref > 1] = 1
    ref[sun_zen > 90] = -999.0
    ref[sun_zen <= -999] = -999.0
    return ref


def radToBT(rad, platform, band):
    """Convert rad to BT."""
    c1 = 1.19104e-05
    c2 = 1.43877
    wn = IR_CALIB[platform][band]["wn"]
    a = IR_CALIB[platform][band]["a"]
    b = IR_CALIB[platform][band]["b"]
    temp = np.full_like(rad, -999.0)
    temp[rad > 0] = ((c2 * wn) / np.log(1 + wn**3 * c1 / rad[rad > 0]) - b) / a
    return temp


class Chan(object):
<<<<<<< HEAD
=======
    """Channel class."""

>>>>>>> f48f6cd8
    _good_names = [
        "B01Rad",
        "B01Ref",  # VIS0.6 Cloud mapping
        "B02Rad",
        "B02Ref",  # VIS0.8 Vegetation index
        "B03Rad",
        "B03Ref",  # NIR1.6 Cloud / snow discrimination
        "B04Rad",
        "B04BT",  # IR3.9  Atmospheric window
        "B05Rad",
        "B05BT",  # IR6.2  Water vapour channel (Upper atmosphere)
        "B06Rad",
        "B06BT",  # IR7.3  Water vapour channel (Lower atmosphere)
        "B07Rad",
        "B07BT",  # IR8.7  Atmospheric window
        "B08Rad",
        "B08BT",  # IR9.7  Ozone channel
        "B09Rad",
        "B09BT",  # IR10.8 Atmospheric window
        "B10Rad",
        "B10BT",  # IR12.0 Atmospheric window
        "B11Rad",
        "B11BT",
    ]  # IR13.4 Carbon dioxide channel

    def __init__(self, name):
<<<<<<< HEAD
=======
        """Initialize Chan object."""
>>>>>>> f48f6cd8
        if "B12" in name:
            raise HritError(
                "Channel 12 (High Resolution Visible) currently not handled."
            )
        if name not in self._good_names:
            raise ValueError("Unknown channel name: {}".format(name))
        self._name = name
        self._band = name[0:3]
        self._type = name[3:]

    @property
    def name(self):
        """Name property."""
        return self._name

    @property
    def band(self):
        """Band property."""
        return self._band

    @property
    def band_num(self):
        """Band number property."""
        return int(self._band[1:])

    @property
    def type(self):
        """Type property."""
        return self._type


class ChanList(object):
    """ChanList Class."""

    def __init__(self, chans):
        """Initialize ChanList object."""
        chans = set(chans)
        self._info = {"chans": [Chan(chan) for chan in chans]}
        self._info["names"] = list(set([chan.name for chan in self.chans]))
        self._info["bands"] = list(set([chan.band for chan in self.chans]))
        self._info["types"] = list(set([chan.type for chan in self.chans]))

    @property
    def chans(self):
<<<<<<< HEAD
=======
        """Chans property."""
>>>>>>> f48f6cd8
        return self._info["chans"]

    @property
    def names(self):
<<<<<<< HEAD
=======
        """Names property."""
>>>>>>> f48f6cd8
        return self._info["names"]

    @property
    def bands(self):
<<<<<<< HEAD
=======
        """Bands property."""
>>>>>>> f48f6cd8
        return self._info["bands"]

    @classmethod
    def _all_types_for_bands(cls, bands):
        """List all types for bands."""
        good_names = Chan._good_names
        chans = set()
        for chan in good_names:
            for band in bands:
                if band in chan:
                    chans.add(chan)
        return cls(chans)


def seviri_hrit(
    fnames, metadata_only=False, chans=None, area_def=None, self_register=False
):
    """Read SEVIRI hrit data products.

<<<<<<< HEAD
    All GeoIPS 2.0 readers read data into xarray Datasets - a separate
    dataset for each shape/resolution of data - and contain standard metadata information.

    Args:
        fnames (list): List of strings, full paths to files
        metadata_only (Optional[bool]):
            * DEFAULT False
            * return before actually reading data if True
        chans (Optional[list of str]):
            * NOT YET IMPLEMENTED
                * DEFAULT None (include all channels)
                * List of desired channels (skip unneeded variables as needed)
        area_def (Optional[pyresample.AreaDefinition]):
            * NOT YET IMPLEMENTED
                * DEFAULT None (read all data)
                * Specify region to read
        self_register (Optional[str]):
            * NOT YET IMPLEMENTED
                * DEFAULT False (read multiple resolutions of data)
                * register all data to the specified resolution.

    Returns:
        list of xarray.Datasets: list of xarray.Dataset objects with required
            Variables and Attributes: (See geoips/docs :doc:`xarray_standards`)
    """

=======
    Parameters
    ----------
    fnames : list
        * List of strings, full paths to files
    metadata_only : bool, default=False
        * Return before actually reading data if True
    chans : list of str, default=None
        * List of desired channels (skip unneeded variables as needed).
        * Include all channels if None.
    area_def : pyresample.AreaDefinition, default=None
        * Specify region to read
        * Read all data if None.
    self_register : str or bool, default=False
        * register all data to the specified dataset id (as specified in the
          return dictionary keys).
        * Read multiple resolutions of data if False.

    Returns
    -------
    dict of xarray.Datasets
        * dictionary of xarray.Dataset objects with required Variables and
          Attributes.
        * Dictionary keys can be any descriptive dataset ids.

    See Also
    --------
    :ref:`xarray_standards`
        Additional information regarding required attributes and variables
        for GeoIPS-formatted xarray Datasets.
    """
>>>>>>> f48f6cd8
    gvars = {}
    datavars = {}
    adname = "undefined"
    # Remove any HRV files from file list
    # See note 1 at top of module
    fnames = [fname for fname in fnames if not any(val in fname for val in ["HRV"])]

    # Check inputs
    if self_register and self_register != "LOW":
        raise XritError(
            "Unknown resolution supplied to self_register: {}".format(self_register)
        )
    if area_def:
        try:
            adname = area_def.name
        except AttributeError:
            TypeError("Keyword area_def must be of type Sector.")
    else:
        adname = "FULL_DISK"

    import xarray

    xarray_obj = xarray.Dataset()

    # Gather top-level metadata. MUst pass ALL fnames to make sure we
    # use a datafile, and not pro or epi (they do not contain projection
    # information)
    xarray_obj.attrs = get_top_level_metadata(fnames, area_def)

    # chans == [] specifies we don't want to read ANY data, just metadata.
    # chans == None specifies that we are not specifying a channel list,
    #               and thus want ALL channels.
    if metadata_only:
        # If NO CHANNELS were specifically requested, just return at this
        # point with the metadata fields populated. A dummy SciFile dataset
        # will be created with only metadata. This is for checking what
        # platform/source combination we are using, etc.
        return {"METADATA": xarray_obj}

    # Create file objects for each input file and organize
    dfs = {}
    pro = None
    epi = None
    sdt = None
    imgf = None
    all_segs = set()
    from struct import error as structerror

    for fname in fnames:
        try:
            df = HritFile(fname)
        except structerror:
            # Don't fail altogether if there is one bad file
            LOG.exception("FAILED reader %s, skipping", fname)
            continue
        # Ensure all files have same start datetime
        if not sdt:
            sdt = df.start_datetime
        if df.start_datetime != sdt:
            raise HritError(
                "Start date time does not match for all files: {}".format(fnames)
            )
        # Get prologue
        if df.file_type == "prologue":
            pro = df.prologue
            dt = xarray_obj.attrs["start_datetime"]
            # xarray_obj.attrs['prologue'] = pro
            for poly in df.prologue["satelliteStatus"]["orbit"]["orbitPolynomial"]:
                if dt <= poly["endTime"] and dt >= poly["startTime"]:
                    LOG.info("Calculating x/y/z satellite location")

                    st = poly["startTime"]
                    et = poly["endTime"]
                    xcoef = poly["X"]
                    ycoef = poly["Y"]
                    zcoef = poly["Z"]
                    x = calculate_chebyshev_polynomial(xcoef, st, et, dt)
                    y = calculate_chebyshev_polynomial(ycoef, st, et, dt)
                    z = calculate_chebyshev_polynomial(zcoef, st, et, dt)
                    xarray_obj.attrs["satECF_m"] = {}
                    xarray_obj.attrs["satECF_m"]["x"] = x * 1000
                    xarray_obj.attrs["satECF_m"]["y"] = y * 1000
                    xarray_obj.attrs["satECF_m"]["z"] = z * 1000

                    # from IPython import embed as shell; shell()

        # Get epilogue
        elif df.file_type == "epilogue":
            epi = df.epilogue
            xarray_obj.attrs["epilogue"] = epi
        # Store data files, organized by band, then segment
        elif df.file_type == "image":
            # Ensure all files have the same geolocation information
            if not imgf:
                imgf = df
            if not compare_dicts(
                imgf.geolocation_metadata,
                df.geolocation_metadata,
                skip=["line_offset", "sample_offset"],
            ):
                raise HritError(
                    "Geolocation metadata do not match for image files: {}".format(
                        fnames
                    )
                )
            # Initialize band info with None for eight segments
            if df.band not in dfs:
                dfs[df.band] = {num: None for num in range(1, 9)}
            dfs[df.band][df.segment] = df
            all_segs.add(df.segment)
        else:
            LOG.warning("Unhandled file type encountered: {}".format(df.file_type))
    if not pro:
        raise HritError("No prologue file found")

    # If specific channels were requested, check them against the input data
    if chans:
        chlist = ChanList(list(set(chans) - set(geolocation_variable_names)))
        for chan in chlist.chans:
            if chan.band not in dfs.keys():
                raise ValueError(
                    "Requested channel {} not found in input data.".format(chan.name)
                )
    # If no specific channels were requested, get everything
    else:
        chlist = ChanList._all_types_for_bands(dfs.keys())

    xarray_obj.attrs["datavars"] = {}
    # Gather geolocation data
    # Assume the datetime is the same for all resolution.  Not true, but close enough.
    # This saves us from having slightly different solar angles for each channel.
    gmd = _get_geolocation_metadata(pro, xarray_obj.attrs)
    fldk_lats, fldk_lons = get_latitude_longitude(gmd, BADVALS, area_def)
    gvars[adname] = get_geolocation(sdt, gmd, fldk_lats, fldk_lons, BADVALS, area_def)

    # Drop files for channels other than those requested and decompress
    outdir = os.path.join(
        gpaths["LOCALSCRATCH"],
        xarray_obj.attrs["source_name"],
        xarray_obj.attrs["platform_name"],
        xarray_obj.attrs["start_datetime"].strftime("%Y%m%d%H%M"),
    )

    from geoips.filenames.base_paths import make_dirs

    make_dirs(outdir)

    # Can not change dictionary size during iteration for Python 3
    skip_bands = []
    for band in dfs.keys():
        if band not in chlist.bands:
            skip_bands += [band]
            # dfs.pop(band)
            continue
        else:
            # dfs[band] = {seg: df.decompress(outdir) for seg, df in dfs[band].items()}
            skip_segs = []
            for seg, df in dfs[band].items():
                if df is None:
                    LOG.error(
                        "FAILED READ ABOVE, SKIPPING TRYING TO DECOMPRESS FILE %s %s",
                        band,
                        seg,
                    )
                    skip_segs += [seg]
                    # dfs[band].pop(seg)
                    continue
                try:
                    dfs[band][seg] = df.decompress(outdir)
                except HritError as resp:
                    skip_segs += [seg]
                    LOG.error(
                        "FAILED DECOMPRESSING, %s, SKIPPING FILE %s", str(resp), df.name
                    )
            for skip_seg in skip_segs:
                dfs[band].pop(skip_seg)
    for skip_band in skip_bands:
        dfs.pop(skip_band)

    # Create data arrays for requested data and read count data
    num_lines = pro["imageDescription"]["referenceGridVIS_IR"]["numberOfLines"]
    num_samples = pro["imageDescription"]["referenceGridVIS_IR"]["numberOfColumns"]
    count_data = {}
    annotation_metadata = {}
    for band in chlist.bands:
        if len(dfs[band].items()) == 0:
            LOG.error("No data in band %s, SKIPPING", band)
            continue
        # Create empty full-disk array for this channel
        data = np.full((num_lines, num_samples), -999.9, dtype=np.float)
        # Read data into data array
        for seg, df in dfs[band].items():
            seg_num_lines = df.metadata["block_1"]["num_lines"]
            start_line = seg_num_lines * (seg - 1)
            end_line = seg_num_lines * seg
            try:
                data[start_line:end_line, 0:] = df._read_image_data()
            except ValueError as resp:
                LOG.error("FAILED READING SEGMENT, SKIPPING %s" % (resp))
        LOG.info("Read band %s %s" % (band, df.annotation_metadata["band"]))
        if "Lines" in gvars[adname]:
            count_data[band] = data[gvars[adname]["Lines"], gvars[adname]["Samples"]]
        else:
            count_data[band] = data
        annotation_metadata[band] = df.annotation_metadata

    datavars[adname] = {}
    radiances = {}
    image_cal = pro["radiometricProcessing"]["level15ImageCalibration"]
    for chan in chlist.chans:
        counts = count_data[chan.band]
        if chan.band not in radiances:
            band_cal = image_cal[chan.band_num - 1]
            offset = band_cal["offset"]
            slope = band_cal["slope"]
            radiances[chan.band] = countsToRad(counts, slope, offset)
        if chan.type == "Rad":
            datavars[adname][chan.name] = radiances[chan.band]
        if chan.type == "Ref":
            LOG.info(
                "Calculating reflectances for %s, data range %f to %f",
                chan.band,
                radiances[chan.band].min(),
                radiances[chan.band].max(),
            )
            datavars[adname][chan.name] = radToRef(
                radiances[chan.band],
                gvars[adname]["SunZenith"],
                xarray_obj.attrs["satellite_name"],
                chan.band,
            )
            LOG.info(
                "Final reflectances for %s, data range %f to %f",
                chan.band,
                datavars[adname][chan.name].min(),
                datavars[adname][chan.name].max(),
            )
        if chan.type == "BT":
            LOG.info(
                "Calculating brightness temperatures for %s, data range %f to %f",
                chan.band,
                radiances[chan.band].min(),
                radiances[chan.band].max(),
            )
            datavars[adname][chan.name] = radToBT(
                radiances[chan.band], xarray_obj.attrs["satellite_name"], chan.band
            )
            LOG.info(
                "Final brightness temperatures for %s, data range %f to %f",
                chan.band,
                datavars[adname][chan.name].min(),
                datavars[adname][chan.name].max(),
            )
        if adname not in xarray_obj.attrs["datavars"].keys():
            xarray_obj.attrs["datavars"][adname] = {}
        if chan.name not in xarray_obj.attrs["datavars"].keys():
            xarray_obj.attrs["datavars"][adname][chan.name] = {}

        xarray_obj.attrs["datavars"][adname][chan.name]["wavelength"] = float(
            annotation_metadata[chan.band]["band"][3:5]
            + "."
            + annotation_metadata[chan.band]["band"][5:]
        )

    gvars[adname]["latitude"] = np.ma.masked_less_equal(gvars[adname]["latitude"], -999)
    toplat = gvars[adname]["latitude"][np.ma.where(gvars[adname]["latitude"])][0]
    bottomlat = gvars[adname]["latitude"][np.ma.where(gvars[adname]["latitude"])][-1]

    for var in gvars[adname].keys():

        if toplat < bottomlat:
            gvars[adname][var] = np.ma.masked_less_equal(
                np.flipud(gvars[adname][var]), -999
            )
        else:
            gvars[adname][var] = np.ma.masked_less_equal(gvars[adname][var], -999)

        if "SatZenith" in gvars[adname].keys():
            gvars[adname][var] = np.ma.masked_where(
                gvars[adname]["SatZenith"] > 75, gvars[adname][var]
            )

    for var in datavars[adname].keys():

        if toplat < bottomlat:
            datavars[adname][var] = np.ma.masked_less_equal(
                np.flipud(datavars[adname][var]), -999
            )
        else:
            datavars[adname][var] = np.ma.masked_less_equal(datavars[adname][var], -999)

        if "SatZenith" in gvars[adname].keys():
            datavars[adname][var] = np.ma.masked_where(
                gvars[adname]["SatZenith"] > 75, datavars[adname][var]
            )

    xarray_objs = {}
    for dsname in datavars.keys():
        xobj = xarray.Dataset()
        xobj.attrs = xarray_obj.attrs.copy()
        for varname in datavars[dsname].keys():
            xobj[varname] = xarray.DataArray(datavars[dsname][varname])
        for varname in gvars[dsname].keys():
            xobj[varname] = xarray.DataArray(gvars[dsname][varname])
        if hasattr(xobj.attrs, "area_definition") and xobj.area_definition is not None:
            xobj.attrs["interpolation_radius_of_influence"] = max(
                xobj.area_definition.pixel_size_x, xobj.area_definition.pixel_size_y
            )
        else:
            xobj.attrs["interpolation_radius_of_influence"] = 10000
        xarray_objs[dsname] = xobj

    xarray_objs["METADATA"] = list(xarray_objs.values())[0][[]]
    LOG.info("Done reading SEVIRI data for {}".format(adname))
    LOG.info("")

    return xarray_objs<|MERGE_RESOLUTION|>--- conflicted
+++ resolved
@@ -9,21 +9,6 @@
 # # # MERCHANTABILITY or FITNESS FOR A PARTICULAR PURPOSE. See the included license
 # # # for more details. If you did not receive the license, for more information see:
 # # # https://github.com/U-S-NRL-Marine-Meteorology-Division/
-<<<<<<< HEAD
-
-"""
-Notes:
-   1) At present, this reader does not work for High Resolution Visible data, which is ignored.
-      Additionally, to ease generation of geolocation fields, datasets are assumed to be square
-      and centered at their sub longitude.
-
-20170330 MLS Try to only decompress what we need (VERY filename dependent),
-              make scifile and hrit channel names match (more filename dependence),
-              don't try to decompress/open file for import_metadata (more filename dependence for time).
-              satpy requires time to open file, and requires standard (decompressed) filenames,
-              so built in filename dependence by using satpy
-"""
-=======
 
 """Read SEVIRI hrit data.
 
@@ -32,7 +17,6 @@
    1) At present, this reader does not work for High Resolution Visible data,
       which is ignored. Additionally, to ease generation of geolocation fields,
       datasets are assumed to be square and centered at their sub longitude.
->>>>>>> f48f6cd8
 
 20170330 MLS Try to only decompress what we need (VERY filename dependent),
   make scifile and hrit channel names match (more filename dependence),
@@ -191,13 +175,8 @@
 
 
 def compare_dicts(d1, d2, skip=None):
-<<<<<<< HEAD
-    """
-    Compare the values in two dictionaries
-=======
     """Compare the values in two dictionaries.
 
->>>>>>> f48f6cd8
     If they are equal, return True, otherwise False
     If skip is set and contains one of the keys, skip that key
     """
@@ -253,13 +232,7 @@
 
 
 def get_latitude_longitude(gmd, BADVALS, area_def):
-<<<<<<< HEAD
-    """
-    Generate full-disk latitudes and longitudes.
-    """
-=======
     """Generate full-disk latitudes and longitudes."""
->>>>>>> f48f6cd8
     # Constants
     pi = np.pi
     rad2deg = 180.0 / pi
@@ -397,11 +370,8 @@
 
 
 class Chan(object):
-<<<<<<< HEAD
-=======
     """Channel class."""
 
->>>>>>> f48f6cd8
     _good_names = [
         "B01Rad",
         "B01Ref",  # VIS0.6 Cloud mapping
@@ -428,10 +398,7 @@
     ]  # IR13.4 Carbon dioxide channel
 
     def __init__(self, name):
-<<<<<<< HEAD
-=======
         """Initialize Chan object."""
->>>>>>> f48f6cd8
         if "B12" in name:
             raise HritError(
                 "Channel 12 (High Resolution Visible) currently not handled."
@@ -476,26 +443,17 @@
 
     @property
     def chans(self):
-<<<<<<< HEAD
-=======
         """Chans property."""
->>>>>>> f48f6cd8
         return self._info["chans"]
 
     @property
     def names(self):
-<<<<<<< HEAD
-=======
         """Names property."""
->>>>>>> f48f6cd8
         return self._info["names"]
 
     @property
     def bands(self):
-<<<<<<< HEAD
-=======
         """Bands property."""
->>>>>>> f48f6cd8
         return self._info["bands"]
 
     @classmethod
@@ -515,34 +473,6 @@
 ):
     """Read SEVIRI hrit data products.
 
-<<<<<<< HEAD
-    All GeoIPS 2.0 readers read data into xarray Datasets - a separate
-    dataset for each shape/resolution of data - and contain standard metadata information.
-
-    Args:
-        fnames (list): List of strings, full paths to files
-        metadata_only (Optional[bool]):
-            * DEFAULT False
-            * return before actually reading data if True
-        chans (Optional[list of str]):
-            * NOT YET IMPLEMENTED
-                * DEFAULT None (include all channels)
-                * List of desired channels (skip unneeded variables as needed)
-        area_def (Optional[pyresample.AreaDefinition]):
-            * NOT YET IMPLEMENTED
-                * DEFAULT None (read all data)
-                * Specify region to read
-        self_register (Optional[str]):
-            * NOT YET IMPLEMENTED
-                * DEFAULT False (read multiple resolutions of data)
-                * register all data to the specified resolution.
-
-    Returns:
-        list of xarray.Datasets: list of xarray.Dataset objects with required
-            Variables and Attributes: (See geoips/docs :doc:`xarray_standards`)
-    """
-
-=======
     Parameters
     ----------
     fnames : list
@@ -573,7 +503,6 @@
         Additional information regarding required attributes and variables
         for GeoIPS-formatted xarray Datasets.
     """
->>>>>>> f48f6cd8
     gvars = {}
     datavars = {}
     adname = "undefined"

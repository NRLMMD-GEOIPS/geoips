# # # Distribution Statement A. Approved for public release. Distribution unlimited.
# # #
# # # Author:
# # # Naval Research Laboratory, Marine Meteorology Division
# # #
# # # This program is free software: you can redistribute it and/or modify it under
# # # the terms of the NRLMMD License included with this program. This program is
# # # distributed WITHOUT ANY WARRANTY; without even the implied warranty of
# # # MERCHANTABILITY or FITNESS FOR A PARTICULAR PURPOSE. See the included license
# # # for more details. If you did not receive the license, for more information see:
# # # https://github.com/U-S-NRL-Marine-Meteorology-Division/

<<<<<<< HEAD
""" This EWS-G(Electro-Optical Infrared Weather System - Geostationary) reader is designed for reading the
    EWS-G data files (EWS-G is renamed from GOES-13).  The reader is only using the python functions and 
    xarray variables.  The reader is based on EWS-G data in netcdf4 format.
=======
"""Read EWS-G data.
>>>>>>> f48f6cd8

This EWS-G(Electro-Optical Infrared Weather System - Geostationary) reader is
designed for reading theEWS-G data files (EWS-G is renamed from GOES-13).
The reader is only using the python functions and xarray variables.
The reader is based on EWS-G data in netcdf4 format.

 V1.0:  NRL-Monterey, 02/25/2021

EWS-G file information::

    Example of the gvar filename:   2020.1212.0012.goes-13.gvar.nc

    Note that channel-3 is not available for EWS-G.
      gvar_Ch3(TIR=5.8-7.3um, ctr=6.48um,4km): unit=temp-deg(C), scale_factor=0.01

    variables:
      gvar_Ch1(VIS=0.55-0.75um, ctr=0.65um,1km): unit=albedo*100,  scale_factor=0.01
      gvar_Ch2(MWIR=3.8-4.0um,  ctr=3.9um, 4km): unit=temp-deg(C), scale_factor=0.01
      gvar_Ch4(TIR=10.2-11.2um, ctr=10.7um,4km): unit=temp-deg(C), scale_factor=0.01
      gvar_Ch6(TIR=12.9-13.7um, ctr=13.3um 4km): unit=temp-deg(C), scale_factor=0.01
      latitude: unit=degree
      longitude:unit=degree
      sat_zenith: unit=degree
      sun_zenith: unit=degree
      rel_azimuth:unit=degree

<<<<<<< HEAD
"""
=======
      variable array definition:  var(scan,pix); scan-->lines, pix-->samples
>>>>>>> f48f6cd8

    attributes: many
"""
# Python Standard Libraries
import logging
import os

# Installed Libraries
import numpy as np
import xarray as xr
import calendar
import pandas as pd


# If this reader is not installed on the system, don't fail altogether, just skip this import. This reader will
# not work if the import fails, and the package will have to be installed
# to process data of this type.

try:
    import netCDF4 as ncdf
except:
    print("Failed import netCDF4. If you need it, install it.")


# @staticmethod                                     # not sure where it is uwas used?

LOG = logging.getLogger(__name__)

# gvar_ch6 has only half scanlines of other channels (1,2,4),we temporally do not read the ch6 in.
#   we will modify this reader if gvar_ch6 is needed in the future.
VARLIST = [
    "gvar_ch1",
    "gvar_ch2",
    "gvar_ch4",
    "latitude",
    "longitude",
    "sun_zenith",
    "sat_zenith",
    "rel_azimuth",
]

<<<<<<< HEAD
# setup needed to convert var_name used in geoips: i.e., SunZenith (not sun_zenith) is used.
=======
# setup needed to convert var_name used in geoips: i.e., SunZenith (not
# sun_zenith) is used.
>>>>>>> f48f6cd8
xvarnames = {
    "sun_zenith": "SunZenith",
    "sat_zenith": "SatZenith",
    "rel_azimuth": "SatAzimuth",
}

reader_type = "standard"


def ewsg_netcdf(
    fnames, metadata_only=False, chans=None, area_def=None, self_register=False
):
<<<<<<< HEAD

    """Read EWS-G data in netcdf4 format.

    All GeoIPS 2.0 readers read data into xarray Datasets - a separate
    dataset for each shape/resolution of data - and contain standard metadata information.

    Args:
        fnames (list): List of strings, full paths to files
        metadata_only (Optional[bool]):
            * DEFAULT False
            * return before actually reading data if True
        chans (Optional[list of str]):
            * NOT YET IMPLEMENTED
                * DEFAULT None (include all channels)
                * List of desired channels (skip unneeded variables as needed)
        area_def (Optional[pyresample.AreaDefinition]):
            * NOT YET IMPLEMENTED
                * DEFAULT None (read all data)
                * Specify region to read
        self_register (Optional[str]):
            * NOT YET IMPLEMENTED
                * DEFAULT False (read multiple resolutions of data)
                * register all data to the specified resolution.

    Returns:
        dict of xarray.Datasets: dict of xarray.Dataset objects with required
            Variables and Attributes: (See geoips/docs :doc:`xarray_standards`),
            dict key can be any descriptive dataset id
    """

=======
    """Read EWS-G data in netcdf4 format.

    Parameters
    ----------
    fnames : list
        * List of strings, full paths to files
    metadata_only : bool, default=False
        * NOT YET IMPLEMENTED
        * Return before actually reading data if True
    chans : list of str, default=None
        * NOT YET IMPLEMENTED
        * List of desired channels (skip unneeded variables as needed).
        * Include all channels if None.
    area_def : pyresample.AreaDefinition, default=None
        * NOT YET IMPLEMENTED
        * Specify region to read
        * Read all data if None.
    self_register : str or bool, default=False
        * NOT YET IMPLEMENTED
        * register all data to the specified dataset id (as specified in the
          return dictionary keys).
        * Read multiple resolutions of data if False.

    Returns
    -------
    dict of xarray.Datasets
        * dictionary of xarray.Dataset objects with required Variables and
          Attributes.
        * Dictionary keys can be any descriptive dataset ids.

    See Also
    --------
    :ref:`xarray_standards`
        Additional information regarding required attributes and variables
        for GeoIPS-formatted xarray Datasets.
    """
>>>>>>> f48f6cd8
    # from IPython import embed as shell
    from datetime import datetime
    import pandas as pd

    # --------------- loop input files ---------------
    xarray_ewsg = xr.Dataset()
    xarray_ewsg.attrs["original_source_filenames"] = []
    # LOG.info('Requested Channels: %s', chans)

    for fname in fnames:

        # check for a correct goes-13 data file

        data_name = os.path.basename(fname).split("_")[-1].split(".")[-1]

        if data_name != "nc":
            print("Warning: EWS-G data type:  data_type=", data_name)
            raise

        # open the paired input files
        ncdf_file = ncdf.Dataset(str(fname), "r")
        LOG.info("    Trying file %s", fname)

        if ncdf_file.satellite == "goes-13":
            print("found a NOAA EWS-G data file")
        else:
            print("not a NOAA EWS-G data file: skip it")
            raise

<<<<<<< HEAD
        # *************** input VIRRS variables  and output xarray required by geoips *****************
=======
        # *************** input VIRRS variables  and output xarray required by geo
>>>>>>> f48f6cd8

        # for varname in ncdf_file.variables.keys():
        for var in VARLIST:
            varname = var
            data = ncdf_file[varname]
            # masked_data=np.ma.masked_equal(ncdf_file[varname],ncdf_file[varname].missing_value)
            masked_data = np.ma.masked_equal(data, data.missing_value)

            if var in xvarnames:
                varname = xvarnames[var]  # rename zenith/azimuth-related variables

            xarray_ewsg[varname] = xr.DataArray(masked_data)
            """
            # scale_factor should not be applied
            if 'scale_factor' in data.ncattrs():
                # apply scale_factor correction 
                #xarray_ewsg[varname]=xarray_ewsg[varname]*ncdf_file[varname].scale_factor
                xarray_ewsg[varname]=xarray_ewsg[varname]*data.scale_factor
            """
<<<<<<< HEAD
            # convert unit from degree to Kelvin for ch2, ch4, and ch6 (ch1 is in unit of albedo)
=======
            # convert unit from degree to Kelvin for ch2, ch4, and ch6 (ch1 is in unit
            # of albedo)
>>>>>>> f48f6cd8
            if varname in ["gvar_ch2", "gvar_ch4", "gvar_ch6"]:
                xarray_ewsg[varname] = xarray_ewsg[varname] + 273.15
                xarray_ewsg[varname].attrs["units"] = "Kelvin"

        # setup attributes
        # use fname to get an initial info of  year, month, day
        # test hour/minute/second of "start_datetime" info from start_time (second of the day)
        # add scan_time info to determine the "end_datetime". scan_time has time of scans for
        #     this input data file(one obs).  If end_time of this data >24 hr, modify value of "day"
<<<<<<< HEAD
        #     from fname.  Note: scan_time units are seconds from (start_time + time_adjust)
=======
        # from fname.  Note: scan_time units are seconds from (start_time +
        # time_adjust)
>>>>>>> f48f6cd8

        # date info from fname
        #        1  2  3  4  5  6  7  8  9  10 11 12
        days_mo = [31, 28, 31, 30, 31, 30, 31, 31, 30, 31, 30, 31]
        days_mo_lp = [31, 29, 31, 30, 31, 30, 31, 31, 30, 31, 30, 31]  # Leap year

<<<<<<< HEAD
        # date information is not contained in the data so we have to get it from filename
=======
        # date information is not contained in the data so we have to get it from
        # filename
>>>>>>> f48f6cd8
        data_name = os.path.basename(fname)
        yr = int(data_name.split(".")[0])
        mo = int(data_name.split(".")[1][0:2])
        dy = int(data_name.split(".")[1][2:4])
        hr = int(data_name.split(".")[2][0:2])
        mm = int(data_name.split(".")[2][2:4])

        # determine a Leap Year?
        if calendar.isleap(yr):
            days = days_mo_lp[mo - 1]
        else:
            days = days_mo[mo - 1]

        # second of the date for this file
        start_time = (
            ncdf_file.start_time + ncdf_file.time_adjust + ncdf_file.scan_time[0]
        )
        end_time = (
            ncdf_file.start_time + ncdf_file.time_adjust + ncdf_file.scan_time[29]
        )

        yr_s = yr
        yr_e = yr
        mo_s = mo
        mo_e = mo
        dy_s = dy
        dy_e = dy
        hr_s = int(start_time / 3600)
        mm_s = int((start_time - hr_s * 3600) / 60)
        ss_s = int(start_time - (hr_s * 3600 + mm_s * 60))
        hr_e = int(end_time / 3600)
        mm_e = int((end_time - hr_e * 3600) / 60)
        ss_e = int(end_time - (hr_e * 3600 + mm_e * 60))

        if hr_s >= 24:
            dy_s_ = dy + 1  # forward to the next date
            hr_s = hr_s - 24
            if dy_s > days:  # move to next mon
                mo_s = mo + 1
                if mo_s > 12:  # move to near year
                    yr_s = yr + 1
        if hr_e >= 24:
            dy_e_ = dy + 1  # forward to the next date
            hr_e = hr_e - 24
            if dy_e > days:  # move to next mon
                mo_e = mo + 1
                if mo_e > 12:  # move to near year
                    yr_e = yr + 1

        start_scan = "%04d%02d%02d%02d%02d%02d" % (yr_s, mo_s, dy_s, hr_s, mm_s, ss_s)
        end_scan = "%04d%02d%02d%02d%02d%02d" % (yr_e, mo_e, dy_e, hr_e, mm_e, ss_e)

        # convert date in required format
        Start_date = pd.to_datetime(start_scan, format="%Y%m%d%H%M%S")
        End_date = pd.to_datetime(end_scan, format="%Y%m%d%H%M%S")

        xarray_ewsg.attrs["start_datetime"] = Start_date
        xarray_ewsg.attrs["end_datetime"] = End_date
        # Goes VARiable (gvar) data is on GOES-12/13 - older GOES satellites were gvissr
<<<<<<< HEAD
        # ncdf_file.sensor_name is gvissr - I think that is a mistake on Terascan's part - hold out from years ago
=======
        # ncdf_file.sensor_name is gvissr - I think that is a mistake on
        # Terascan's part - hold out from years ago
>>>>>>> f48f6cd8
        xarray_ewsg.attrs["source_name"] = "gvar"
        if ncdf_file.satellite == "goes-13":
            xarray_ewsg.attrs["platform_name"] = "ews-g"
        xarray_ewsg.attrs["data_provider"] = "noaa"
        xarray_ewsg.attrs["original_source_filenames"] += [os.path.basename(fname)]

<<<<<<< HEAD
        # MTIFs need to be "prettier" for PMW products, so 2km resolution for final image
=======
        # MTIFs need to be "prettier" for PMW products, so 2km resolution for
        # final image
>>>>>>> f48f6cd8
        xarray_ewsg.attrs["sample_distance_km"] = 2
        xarray_ewsg.attrs["interpolation_radius_of_influence"] = 3000

        # close the files
        ncdf_file.close()

    return {"LOW": xarray_ewsg, "METADATA": xarray_ewsg[[]]}<|MERGE_RESOLUTION|>--- conflicted
+++ resolved
@@ -10,13 +10,7 @@
 # # # for more details. If you did not receive the license, for more information see:
 # # # https://github.com/U-S-NRL-Marine-Meteorology-Division/
 
-<<<<<<< HEAD
-""" This EWS-G(Electro-Optical Infrared Weather System - Geostationary) reader is designed for reading the
-    EWS-G data files (EWS-G is renamed from GOES-13).  The reader is only using the python functions and 
-    xarray variables.  The reader is based on EWS-G data in netcdf4 format.
-=======
 """Read EWS-G data.
->>>>>>> f48f6cd8
 
 This EWS-G(Electro-Optical Infrared Weather System - Geostationary) reader is
 designed for reading theEWS-G data files (EWS-G is renamed from GOES-13).
@@ -43,11 +37,7 @@
       sun_zenith: unit=degree
       rel_azimuth:unit=degree
 
-<<<<<<< HEAD
-"""
-=======
       variable array definition:  var(scan,pix); scan-->lines, pix-->samples
->>>>>>> f48f6cd8
 
     attributes: many
 """
@@ -89,12 +79,8 @@
     "rel_azimuth",
 ]
 
-<<<<<<< HEAD
-# setup needed to convert var_name used in geoips: i.e., SunZenith (not sun_zenith) is used.
-=======
 # setup needed to convert var_name used in geoips: i.e., SunZenith (not
 # sun_zenith) is used.
->>>>>>> f48f6cd8
 xvarnames = {
     "sun_zenith": "SunZenith",
     "sat_zenith": "SatZenith",
@@ -107,38 +93,6 @@
 def ewsg_netcdf(
     fnames, metadata_only=False, chans=None, area_def=None, self_register=False
 ):
-<<<<<<< HEAD
-
-    """Read EWS-G data in netcdf4 format.
-
-    All GeoIPS 2.0 readers read data into xarray Datasets - a separate
-    dataset for each shape/resolution of data - and contain standard metadata information.
-
-    Args:
-        fnames (list): List of strings, full paths to files
-        metadata_only (Optional[bool]):
-            * DEFAULT False
-            * return before actually reading data if True
-        chans (Optional[list of str]):
-            * NOT YET IMPLEMENTED
-                * DEFAULT None (include all channels)
-                * List of desired channels (skip unneeded variables as needed)
-        area_def (Optional[pyresample.AreaDefinition]):
-            * NOT YET IMPLEMENTED
-                * DEFAULT None (read all data)
-                * Specify region to read
-        self_register (Optional[str]):
-            * NOT YET IMPLEMENTED
-                * DEFAULT False (read multiple resolutions of data)
-                * register all data to the specified resolution.
-
-    Returns:
-        dict of xarray.Datasets: dict of xarray.Dataset objects with required
-            Variables and Attributes: (See geoips/docs :doc:`xarray_standards`),
-            dict key can be any descriptive dataset id
-    """
-
-=======
     """Read EWS-G data in netcdf4 format.
 
     Parameters
@@ -175,7 +129,6 @@
         Additional information regarding required attributes and variables
         for GeoIPS-formatted xarray Datasets.
     """
->>>>>>> f48f6cd8
     # from IPython import embed as shell
     from datetime import datetime
     import pandas as pd
@@ -205,11 +158,7 @@
             print("not a NOAA EWS-G data file: skip it")
             raise
 
-<<<<<<< HEAD
-        # *************** input VIRRS variables  and output xarray required by geoips *****************
-=======
         # *************** input VIRRS variables  and output xarray required by geo
->>>>>>> f48f6cd8
 
         # for varname in ncdf_file.variables.keys():
         for var in VARLIST:
@@ -225,16 +174,12 @@
             """
             # scale_factor should not be applied
             if 'scale_factor' in data.ncattrs():
-                # apply scale_factor correction 
+                # apply scale_factor correction
                 #xarray_ewsg[varname]=xarray_ewsg[varname]*ncdf_file[varname].scale_factor
                 xarray_ewsg[varname]=xarray_ewsg[varname]*data.scale_factor
             """
-<<<<<<< HEAD
-            # convert unit from degree to Kelvin for ch2, ch4, and ch6 (ch1 is in unit of albedo)
-=======
             # convert unit from degree to Kelvin for ch2, ch4, and ch6 (ch1 is in unit
             # of albedo)
->>>>>>> f48f6cd8
             if varname in ["gvar_ch2", "gvar_ch4", "gvar_ch6"]:
                 xarray_ewsg[varname] = xarray_ewsg[varname] + 273.15
                 xarray_ewsg[varname].attrs["units"] = "Kelvin"
@@ -244,24 +189,16 @@
         # test hour/minute/second of "start_datetime" info from start_time (second of the day)
         # add scan_time info to determine the "end_datetime". scan_time has time of scans for
         #     this input data file(one obs).  If end_time of this data >24 hr, modify value of "day"
-<<<<<<< HEAD
-        #     from fname.  Note: scan_time units are seconds from (start_time + time_adjust)
-=======
         # from fname.  Note: scan_time units are seconds from (start_time +
         # time_adjust)
->>>>>>> f48f6cd8
 
         # date info from fname
         #        1  2  3  4  5  6  7  8  9  10 11 12
         days_mo = [31, 28, 31, 30, 31, 30, 31, 31, 30, 31, 30, 31]
         days_mo_lp = [31, 29, 31, 30, 31, 30, 31, 31, 30, 31, 30, 31]  # Leap year
 
-<<<<<<< HEAD
-        # date information is not contained in the data so we have to get it from filename
-=======
         # date information is not contained in the data so we have to get it from
         # filename
->>>>>>> f48f6cd8
         data_name = os.path.basename(fname)
         yr = int(data_name.split(".")[0])
         mo = int(data_name.split(".")[1][0:2])
@@ -321,24 +258,16 @@
         xarray_ewsg.attrs["start_datetime"] = Start_date
         xarray_ewsg.attrs["end_datetime"] = End_date
         # Goes VARiable (gvar) data is on GOES-12/13 - older GOES satellites were gvissr
-<<<<<<< HEAD
-        # ncdf_file.sensor_name is gvissr - I think that is a mistake on Terascan's part - hold out from years ago
-=======
         # ncdf_file.sensor_name is gvissr - I think that is a mistake on
         # Terascan's part - hold out from years ago
->>>>>>> f48f6cd8
         xarray_ewsg.attrs["source_name"] = "gvar"
         if ncdf_file.satellite == "goes-13":
             xarray_ewsg.attrs["platform_name"] = "ews-g"
         xarray_ewsg.attrs["data_provider"] = "noaa"
         xarray_ewsg.attrs["original_source_filenames"] += [os.path.basename(fname)]
 
-<<<<<<< HEAD
-        # MTIFs need to be "prettier" for PMW products, so 2km resolution for final image
-=======
         # MTIFs need to be "prettier" for PMW products, so 2km resolution for
         # final image
->>>>>>> f48f6cd8
         xarray_ewsg.attrs["sample_distance_km"] = 2
         xarray_ewsg.attrs["interpolation_radius_of_influence"] = 3000
 

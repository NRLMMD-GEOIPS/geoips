# # # Distribution Statement A. Approved for public release. Distribution unlimited.
# # #
# # # Author:
# # # Naval Research Laboratory, Marine Meteorology Division
# # #
# # # This program is free software: you can redistribute it and/or modify it under
# # # the terms of the NRLMMD License included with this program. This program is
# # # distributed WITHOUT ANY WARRANTY; without even the implied warranty of
# # # MERCHANTABILITY or FITNESS FOR A PARTICULAR PURPOSE. See the included license
# # # for more details. If you did not receive the license, for more information see:
# # # https://github.com/U-S-NRL-Marine-Meteorology-Division/

<<<<<<< HEAD
"""Read derived surface winds from SAR, SMAP, SMOS, and AMSR netcdf data."""
=======
"""Read derived surface winds from SAR, SMAP, SMOS, and AMSR text data."""
>>>>>>> f48f6cd8
import logging

LOG = logging.getLogger(__name__)

MS_TO_KTS = 1.94384

reader_type = "standard"


def sfc_winds_text(
    fnames, metadata_only=False, chans=None, area_def=None, self_register=False
):
    """Read one of SAR, SMAP, SMOS, AMSR derived winds from text data.

<<<<<<< HEAD
    All GeoIPS 2.0 readers read data into xarray Datasets - a separate
    dataset for each shape/resolution of data - and contain standard metadata information.

    Args:
        fnames (list): List of strings, full paths to files
        metadata_only (Optional[bool]):
            * DEFAULT False
            * return before actually reading data if True
        chans (Optional[list of str]):
            * NOT YET IMPLEMENTED
                * DEFAULT None (include all channels)
                * List of desired channels (skip unneeded variables as needed)
        area_def (Optional[pyresample.AreaDefinition]):
            * NOT YET IMPLEMENTED
                * DEFAULT None (read all data)
                * Specify region to read
        self_register (Optional[str]):
            * NOT YET IMPLEMENTED
                * DEFAULT False (read multiple resolutions of data)
                * register all data to the specified resolution.

    Returns:
        list of xarray.Datasets: list of xarray.Dataset objects with required
            Variables and Attributes: (See geoips/docs :doc:`xarray_standards`)
=======
    Parameters
    ----------
    fnames : list
        * List of strings, full paths to files
    metadata_only : bool, default=False
        * NOT YET IMPLEMENTED
        * Return before actually reading data if True
    chans : list of str, default=None
        * NOT YET IMPLEMENTED
        * List of desired channels (skip unneeded variables as needed).
        * Include all channels if None.
    area_def : pyresample.AreaDefinition, default=None
        * NOT YET IMPLEMENTED
        * Specify region to read
        * Read all data if None.
    self_register : str or bool, default=False
        * NOT YET IMPLEMENTED
        * register all data to the specified dataset id (as specified in the
          return dictionary keys).
        * Read multiple resolutions of data if False.

    Returns
    -------
    dict of xarray.Datasets
        * dictionary of xarray.Dataset objects with required Variables and
          Attributes.
        * Dictionary keys can be any descriptive dataset ids.

    See Also
    --------
    :ref:`xarray_standards`
        Additional information regarding required attributes and variables
        for GeoIPS-formatted xarray Datasets.
>>>>>>> f48f6cd8
    """
    fname = fnames[0]
    import numpy
    import pandas

    LOG.info("Reading file %s", fname)
    data = numpy.loadtxt(fname, dtype=str, skiprows=0)

    if data[0][0] == "SAR":
        source_name = "sar-spd"
        platform_name = "sentinel-1"
        interpolation_roi = 3000
        data_provider = "star"
    elif data[0][0] == "SMAP":
        source_name = "smap-spd"
        platform_name = "smap"
        interpolation_roi = 15000
        data_provider = "rss"
    elif data[0][0] == "SMOS":
        source_name = "smos-spd"
        platform_name = "smos"
        interpolation_roi = 25000
        data_provider = "esa"
    elif data[0][0] == "AMSR":
        source_name = "amsr2"
        platform_name = "gcom-w1"
        interpolation_roi = 10000
        data_provider = "star"

    LOG.info("Making full dataframe")
    # make a data frame
    columns = ["dataType", "latitude", "longitude", "wind_speed_kts", "timestamp"]
    wind_xarray = pandas.DataFrame(data=data, columns=columns)

    LOG.info("Converting lat to numeric")
    # make appropriate data types
    wind_xarray["longitude"] = pandas.to_numeric(
        wind_xarray["longitude"], errors="coerce"
    )
    LOG.info("Converting lon to numeric")
    wind_xarray["latitude"] = pandas.to_numeric(
        wind_xarray["latitude"], errors="coerce"
    )
    LOG.info("Converting windspeed to numeric")
    wind_xarray["wind_speed_kts"] = pandas.to_numeric(
        wind_xarray["wind_speed_kts"], errors="coerce"
    )
    LOG.info("Converting to timestamp to datetime")

<<<<<<< HEAD
    # This is ORDERS OF MAGNITUDE slower than giving the format directly. Seconds vs minutes
    # wind_xarray['timestamp'] = pandas.to_datetime(wind_xarray['timestamp'],
    #                                                infer_datetime_format=True, errors='coerce')
=======
    # This is ORDERS OF MAGNITUDE slower than giving the format directly.
    # Seconds vs minutes
    # wind_xarray['timestamp'] = pandas.to_datetime(wind_xarray['timestamp'],
    #                                               infer_datetime_format=True,
    #                                               errors='coerce')
>>>>>>> f48f6cd8
    wind_xarray["timestamp"] = pandas.to_datetime(
        wind_xarray["timestamp"], format="%Y%m%d%H%M", errors="coerce"
    )

    wind_xarray = wind_xarray.to_xarray()

    wind_xarray.attrs["source_name"] = source_name
    wind_xarray.attrs["platform_name"] = platform_name
    wind_xarray.attrs["start_datetime"] = (
        wind_xarray.to_dataframe()["timestamp"].min().to_pydatetime()
    )
    wind_xarray.attrs["end_datetime"] = (
        wind_xarray.to_dataframe()["timestamp"].max().to_pydatetime()
    )
    wind_xarray.attrs["data_provider"] = data_provider
    # 20000 leaves gaps
    wind_xarray.attrs["interpolation_radius_of_influence"] = interpolation_roi

    # These text files store wind speeds natively in kts
    wind_xarray["wind_speed_kts"].attrs["units"] = "kts"
    wind_xarray["longitude"].attrs["units"] = "degrees"
    wind_xarray["latitude"].attrs["units"] = "degrees"

    return {"WIND": wind_xarray, "METADATA": wind_xarray[[]]}<|MERGE_RESOLUTION|>--- conflicted
+++ resolved
@@ -10,11 +10,7 @@
 # # # for more details. If you did not receive the license, for more information see:
 # # # https://github.com/U-S-NRL-Marine-Meteorology-Division/
 
-<<<<<<< HEAD
-"""Read derived surface winds from SAR, SMAP, SMOS, and AMSR netcdf data."""
-=======
 """Read derived surface winds from SAR, SMAP, SMOS, and AMSR text data."""
->>>>>>> f48f6cd8
 import logging
 
 LOG = logging.getLogger(__name__)
@@ -29,32 +25,6 @@
 ):
     """Read one of SAR, SMAP, SMOS, AMSR derived winds from text data.
 
-<<<<<<< HEAD
-    All GeoIPS 2.0 readers read data into xarray Datasets - a separate
-    dataset for each shape/resolution of data - and contain standard metadata information.
-
-    Args:
-        fnames (list): List of strings, full paths to files
-        metadata_only (Optional[bool]):
-            * DEFAULT False
-            * return before actually reading data if True
-        chans (Optional[list of str]):
-            * NOT YET IMPLEMENTED
-                * DEFAULT None (include all channels)
-                * List of desired channels (skip unneeded variables as needed)
-        area_def (Optional[pyresample.AreaDefinition]):
-            * NOT YET IMPLEMENTED
-                * DEFAULT None (read all data)
-                * Specify region to read
-        self_register (Optional[str]):
-            * NOT YET IMPLEMENTED
-                * DEFAULT False (read multiple resolutions of data)
-                * register all data to the specified resolution.
-
-    Returns:
-        list of xarray.Datasets: list of xarray.Dataset objects with required
-            Variables and Attributes: (See geoips/docs :doc:`xarray_standards`)
-=======
     Parameters
     ----------
     fnames : list
@@ -88,7 +58,6 @@
     :ref:`xarray_standards`
         Additional information regarding required attributes and variables
         for GeoIPS-formatted xarray Datasets.
->>>>>>> f48f6cd8
     """
     fname = fnames[0]
     import numpy
@@ -138,17 +107,11 @@
     )
     LOG.info("Converting to timestamp to datetime")
 
-<<<<<<< HEAD
-    # This is ORDERS OF MAGNITUDE slower than giving the format directly. Seconds vs minutes
-    # wind_xarray['timestamp'] = pandas.to_datetime(wind_xarray['timestamp'],
-    #                                                infer_datetime_format=True, errors='coerce')
-=======
     # This is ORDERS OF MAGNITUDE slower than giving the format directly.
     # Seconds vs minutes
     # wind_xarray['timestamp'] = pandas.to_datetime(wind_xarray['timestamp'],
     #                                               infer_datetime_format=True,
     #                                               errors='coerce')
->>>>>>> f48f6cd8
     wind_xarray["timestamp"] = pandas.to_datetime(
         wind_xarray["timestamp"], format="%Y%m%d%H%M", errors="coerce"
     )

--- conflicted
+++ resolved
@@ -291,11 +291,7 @@
         raise
 
     """    ------  Notes  ------
-<<<<<<< HEAD
        Read AMSU-B hdf files for 5 chan antenna temperature (AT) and asscoaited EDRs
-=======
-       Read AMSU-B hdf files for 5 chan antenna temperature (AT) and asscoaited EDRs  
->>>>>>> f546dec9
          Then, transform these ATs and fields into xarray framework for GEOIPS
          ( AT will be corrected into brightness temperature (TB) later)
 
@@ -307,15 +303,10 @@
                         AMSUB vars:
                           'latitude', 'longitude', 'Ch1', 'Ch2', 'Ch3', 'Ch4','Ch4',
                           'RR', 'Snow','SWE','IWP','SFR' 'sfcType', 'time_scan'
-<<<<<<< HEAD
                Attibutes:
                         'source_name', 'platform_name', 'data_provider',
-                        'interpolation_radius_of_influence','start_datetime', 'end_datetime'
-=======
-               Attibutes: 
-                        'source_name', 'platform_name', 'data_provider', 
-                        'interpolation_radius_of_influence','start_datetime', 'end_datetime'    
->>>>>>> f546dec9
+                        'interpolation_radius_of_influence', 'start_datetime',
+                        'end_datetime'
     """
 
     # import all data contents

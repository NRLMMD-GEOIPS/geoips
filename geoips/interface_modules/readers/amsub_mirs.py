--- conflicted
+++ resolved
@@ -9,137 +9,6 @@
 # # # MERCHANTABILITY or FITNESS FOR A PARTICULAR PURPOSE. See the included license
 # # # for more details. If you did not receive the license, for more information see:
 # # # https://github.com/U-S-NRL-Marine-Meteorology-Division/
-<<<<<<< HEAD
-
-""" 
-This reader is desgined for importing the Advanced Microwave Sounding Unit (AMSU)-B/Microwave Humidity Sounder (HMS) 
-      and EUMETSAQT MHS data files in hdf5 from NOAA MIRS. These new data files have a different file name convention and 
-      and data structure from previous MSPPS.  Example of MIRIS files
-      NPR-MIRS-IMG_v11r4_ma1_s202101111916000_e202101112012000_c202101112047200.nc   (ma1 is for metop-B)
-      NPR-MIRS-IMG_v11r4_ma2_s202101111715000_e202101111857000_c202101111941370.nc   (ma2 is for metop-A)
-      NPR-MIRS-IMG_v11r4_n19_s202101111730000_e202101111916000_c202101112001590.nc   (NOAA-19)
-
-AMSU-A channel information:
-Chan#  Freq(MHz) bands	Bandwidth(MHz)	Beamwidth(deg)	NE#T(K) (Spec.)	Polarization at nadiri Instrument Component
-1	23.800	1	270	3.3	0.30	V	A2
-2	31.400	1	180	3.3	0.30	V	A2
-3	50.300	1	180	3.3	0.40	V	A1-2
-4	52.800	1	400	3.3	0.25	V	A1-2
-5	53.596 +-115	2	170	3.3	0.25	H	A1-2
-6	54.400	1	400	3.3	0.25	H	A1-1
-7	54.940	1	400	3.3	0.25	V	A1-1
-8	55.500	1	330	3.3	0.25	H	A1-2
-9	f0=57,290.344	1	330	3.3	0.25	H	A1-1
-10	f0+-217	2	78	3.3	0.40	H	A1-1
-11	f0+-322.2+-48	4	36	3.3	0.40	H	A1-1
-12	f0+-322.2+-22	4	16	3.3	0.60	H	A1-1
-13	f0+-322.2+-10	4	8	3.3	0.80	H	A1-1
-14	f0+-322.2+-4.5	4	3	3.3	1.20	H	A1-1
-15	89,000	1	<6,000	3.3	0.50	V	A1-1
-
-AMSU-B/MHS channel information:
-Channel	Centre Frequency (GHz)	Bandwidth (MHz)	NeDT (K)	Calibration Accuracy (K)	pol. angle (degree)
-16	89.0	<6000	1.0	1.0	90-q                  (Vertical pol)
-17	150	<4000	1.0	1.0	90-q                  (Vertical)
-18	183.31+-1.00	500	1.1	1.0	nospec        (Horizontal)
-19	183.31+-3.00	1000	1.0	1.0	nospec        (Horizontal)
-20	190.31+17.00	2000	1.2	1.0	90-q          (Vertical)
-
-Since AMSU-A sensor is no longer available, we select only the AMSU-B/MHS channels. We decide to use the same names of 
-      the five channels used for previous NOAA MSPPS data files. i.e., select frequench index 15-19 (start from 0).   
-
-
- V1.0:  Initial version, NRL-MRY, January 26, 2021
----------------------------------------------------------------------------------------------------
-  Basic information on AMSU-B product file
-  index: 1     2    3    4      5      6    7       8     9      10    11   12   13     14
-  freq: 23.8,31.4,50.3,52.799,53.595,54.4,54.941,55.499,57.29,57.29,57.29,57.29,57.29,57.29,
-  index: 15  16  17    18      19     20
-  freq: 89.,89.,157.,183.311,183.311,190.311
-
-  dimensions:
-        Scanline = 2370 ;
-        Field_of_view = 90 ;
-        P_Layer = 100 ;
-        Channel = 20 ;
-        Qc_dim = 4 ;
-  variables:
-        Freq(Channel): Central Frequencies (GHz)
-        Polo(Channel): Polarizations
-        ScanTime_year(Scanline): Calendar Year 20XX
-        ScanTime_doy(Scanline: julian day 1-366
-        ScanTime_month(Scanline): Calendar month 1-12
-        ScanTime_dom(Scanline): Calendar day of the month 1-31
-        ScanTime_hour(Scanline: hour of the day 0-23
-        ScanTime_minute(Scanline): minute of the hour 0-59
-        ScanTime_second(Scanline): second of the minute 0-59
-        ScanTime_UTC(Scanline): Number of seconds since 00:00:00 UTC
-        Orb_mode(Scanline): 0-ascending,1-descending
-        Latitude(Scanline, Field_of_view):Latitude of the view (-90,90), unit: degree
-        Longitude(Scanline, Field_of_view):Longitude of the view (-180,180), unit: degree
-        Sfc_type(Scanline, Field_of_view):type of surface:0-ocean,1-sea ice,2-land,3-snow
-        Atm_type(Scanline, Field_of_view): type of atmosphere:currently missing ( note: not needed for geoips products)  
-        Qc(Scanline, Field_of_view, Qc_dim): Qc: 0-good, 1-usable with problem, 2-bad
-        ChiSqr(Scanline, Field_of_view): Convergence rate: <3-good,>10-bad
-        LZ_angle(Scanline, Field_of_view): Local Zenith Angle degree
-        RAzi_angle(Scanline, Field_of_view):Relative Azimuth Angle 0-360 degree
-        SZ_angle(Scanline, Field_of_view):Solar Zenith Angle (-90,90) degree
-        BT(Scanline, Field_of_view, Channel): Channel Temperature (K)
-        YM(Scanline, Field_of_view, Channel): Un-Corrected Channel Temperature (K)
-        ChanSel(Scanline, Field_of_view, Channel):Channels Selection Used in Retrieval
-        TPW(Scanline, Field_of_view): Total Precipitable Water (mm)
-        CLW(Scanline, Field_of_view):Cloud liquid Water (mm)
-        RWP(Scanline, Field_of_view): Rain Water Path (mm)
-        LWP(Scanline, Field_of_view): Liquid Water Path (mm)
-        SWP(Scanline, Field_of_view): Snow Water Path (mm)
-        IWP(Scanline, Field_of_view): Ice Water Path (mm)
-        GWP(Scanline, Field_of_view): Graupel Water Path (mm)
-        RR(Scanline, Field_of_view): Rain Rate (mm/hr)
-        Snow(Scanline, Field_of_view): Snow Cover (range: 0-1) i.e., 1 -> 100%
-        SWE(Scanline, Field_of_view): Snow Water Equivalent (cm)
-        SnowGS(Scanline, Field_of_view):Snow Grain Size (mm)
-        SIce(Scanline, Field_of_view):Sea Ice Concentration (%)
-        SIce_MY(Scanline, Field_of_view): Multi-Year Sea Ice Concentration (%)
-        SIce_FY(Scanline, Field_of_view): First-Year Sea Ice Concentration (%)
-        TSkin(Scanline, Field_of_view): Skin Temperature (K)
-        SurfP(Scanline, Field_of_view): Surface Pressure (mb)
-        Emis(Scanline, Field_of_view, Channel):Channel Emissivity (unit:1,  Emis:scale_factor = 0.0001)
-        SFR(Scanline, Field_of_view): Snow Fall Rate in mm/hr
-        CldTop(Scanline, Field_of_view): Cloud Top Pressure (scale_factor = 0.1)
-        CldBase(Scanline, Field_of_view): Cloud Base Pressure (scale_factor = 0.1)
-        CldThick(Scanline, Field_of_view): Cloud Thickness (scale_factor = 0.1)
-        PrecipType(Scanline, Field_of_view): Precipitation Type (Frozen/Liquid)
-        RFlag(Scanline, Field_of_view): Rain Flag
-        SurfM(Scanline, Field_of_view): Surface Moisture (scale_factor = 0.1)
-        WindSp(Scanline, Field_of_view): Wind Speed (m/s) (scale_factor = 0.01
-        WindDir(Scanline, Field_of_view: Wind Direction (scale_factor = 0.01)
-        WindU(Scanline, Field_of_view):U-direction Wind Speed (m/s) (scale_factor = 0.01)
-        WindV(Scanline, Field_of_view: V-direction Wind Speed (m/s) (scale_factor = 0.01)
-        Prob_SF(Scanline, Field_of_view): Probability of falling snow (%)
------------------------------------------------------------------------------------------------------------- 
-     Additionak info:
-     Variables (nscan, npix):  npix=90 pixels per scan; nscan: vary with orbit
-     chan-1 AT:  89 GHz              as ch16    anttenna temperature at V-pol   FOV 16km at nadir
-     chan-2 AT:  150 (157) GHz       as ch17 the number in bracket is for MHS from metops at V-pol, 16km at nadir
-     chan-3 AT:  183.31 +-1 GHz          as ch18    at H-pol, 16km
-     chan-4 AT:  183.31 +-3 GHz          as ch19    at H-pol, 16km
-     chan-5 AT:  183.31 +-7 (190.3) GHz  as ch20    at V-pol, 16km
-     lat:     -90, 90     deg
-     lon:     -180, 180   deg
-     RR:  surface rainrate (mm/hr)
-     Snow: surafce snow cover
-     IWP:  ice water path 
-     SWE:  snow water equvelent     
-     Sfc_type:  surface type
-     Orbit_mode:   -1: ascending, 1: decending, 2: both
-     SFR:  snowfall rate (unit?)
-     LZ_angle:  local zinath angle (deg)
-     SZ_angle:  solar zinath angle (deg)
-
-"""
-# --------------------------------------------------------------------------------------------------
-=======
->>>>>>> f48f6cd8
 
 """Read AMSU-B and MHS MIRS NetCDF data files.
 
@@ -366,36 +235,6 @@
 def amsub_mirs(
     fnames, metadata_only=False, chans=None, area_def=None, self_register=False
 ):
-<<<<<<< HEAD
-    """Read AMSU-B hdf data products.
-
-    All GeoIPS 2.0 readers read data into xarray Datasets - a separate
-    dataset for each shape/resolution of data - and contain standard metadata information.
-
-    Args:
-        fnames (list): List of strings, full paths to files
-        metadata_only (Optional[bool]):
-            * DEFAULT False
-            * return before actually reading data if True
-        chans (Optional[list of str]):
-            * NOT YET IMPLEMENTED
-                * DEFAULT None (include all channels)
-                * List of desired channels (skip unneeded variables as needed)
-        area_def (Optional[pyresample.AreaDefinition]):
-            * NOT YET IMPLEMENTED
-                * DEFAULT None (read all data)
-                * Specify region to read
-        self_register (Optional[str]):
-            * NOT YET IMPLEMENTED
-                * DEFAULT False (read multiple resolutions of data)
-                * register all data to the specified resolution.
-
-    Returns:
-        list of xarray.Datasets: list of xarray.Dataset objects with required Variables and Attributes:
-            * See geoips/docs :doc:`xarray_standards`
-    """
-
-=======
     """Read AMSU/MHS MIRS data products.
 
     Parameters
@@ -429,7 +268,6 @@
         Additional information regarding required attributes and variables
         for GeoIPS-formatted xarray Datasets.
     """
->>>>>>> f48f6cd8
     import os
     from datetime import datetime
     import numpy as np
@@ -453,7 +291,7 @@
         raise
 
     """    ------  Notes  ------
-       Read AMSU-B hdf files for 5 chan antenna temperature (AT) and asscoaited EDRs  
+       Read AMSU-B hdf files for 5 chan antenna temperature (AT) and asscoaited EDRs
          Then, transform these ATs and fields into xarray framework for GEOIPS
          ( AT will be corrected into brightness temperature (TB) later)
 
@@ -462,12 +300,12 @@
        Returns:
            xarray.Dataset with required Variables and Attributes:
                Variables:
-                        AMSUB vars:    
+                        AMSUB vars:
                           'latitude', 'longitude', 'Ch1', 'Ch2', 'Ch3', 'Ch4','Ch4',
                           'RR', 'Snow','SWE','IWP','SFR' 'sfcType', 'time_scan'
-               Attibutes: 
-                        'source_name', 'platform_name', 'data_provider', 
-                        'interpolation_radius_of_influence','start_datetime', 'end_datetime'    
+               Attibutes:
+                        'source_name', 'platform_name', 'data_provider',
+                        'interpolation_radius_of_influence','start_datetime', 'end_datetime'
     """
 
     # import all data contents
@@ -498,19 +336,14 @@
 
     # start_time=os.path.basename(fname).split('_')[3][1:13]
     # end_time=os.path.basename(fname).split('_')[4][1:13]
-<<<<<<< HEAD
-    # Collect start_time and end_time of input file (one orbit) from attributes - filename wrong!
-=======
     # Collect start_time and end_time of input file (one orbit) from
     # attributes - filename wrong!
->>>>>>> f48f6cd8
     start_datetime = datetime.strptime(
         fileobj.attrs["time_coverage_start"].astype(str), "%Y-%m-%dT%H:%M:%SZ"
     )
     end_datetime = datetime.strptime(
         fileobj.attrs["time_coverage_end"].astype(str), "%Y-%m-%dT%H:%M:%SZ"
     )
-<<<<<<< HEAD
 
     #  -------- Apply the GEOIPS framework in XARRAY data frame ----------
 
@@ -520,17 +353,6 @@
     npix = var_all["RR"].shape[1]  # pixels per scan
     nscan = var_all["RR"].shape[0]  # total scans of this file
 
-=======
-
-    #  -------- Apply the GEOIPS framework in XARRAY data frame ----------
-
-    LOG.info("Making full dataframe")
-
-    # setup the timestamp in datetime64 format
-    npix = var_all["RR"].shape[1]  # pixels per scan
-    nscan = var_all["RR"].shape[0]  # total scans of this file
-
->>>>>>> f48f6cd8
     time_scan = np.zeros((nscan, npix))
     # take time of each scan
     for i in range(nscan):
@@ -554,12 +376,8 @@
 
     # setup attributes
 
-<<<<<<< HEAD
-    # satID and start_end time from input filename (ma3 --> METOP-c?) - TBD: depending on data file )
-=======
     # satID and start_end time from input filename (ma3 --> METOP-c?) - TBD:
     # depending on data file )
->>>>>>> f48f6cd8
     sat_id = os.path.basename(fname).split("_")[2]
     if sat_id == "n19":
         satid = "noaa-19"

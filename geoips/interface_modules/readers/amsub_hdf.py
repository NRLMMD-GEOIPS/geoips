--- conflicted
+++ resolved
@@ -23,11 +23,6 @@
  V1.0:  Initial version, NRL-MRY, June 1, 2020
 
 Basic information on AMSU-B product file::
-<<<<<<< HEAD
-
-=======
- 
->>>>>>> f546dec9
     Input SD Variables
     (nscan, npix):
         npix=90 pixels per scan;
@@ -145,11 +140,7 @@
         raise
 
     """    ------  Notes  ------
-<<<<<<< HEAD
        Read AMSU-B hdf files for 5 chan antenna temperature (AT) and asscoaited EDRs
-=======
-       Read AMSU-B hdf files for 5 chan antenna temperature (AT) and asscoaited EDRs  
->>>>>>> f546dec9
          Then, transform these ATs and fields into xarray framework for GEOIPS
          ( AT will be corrected into brightness temperature (TB) later)
 
@@ -161,15 +152,10 @@
                         AMSUB vars:
                           'latitude', 'longitude', 'Ch1', 'Ch2', 'Ch3', 'Ch4','Ch4',
                           'RR', 'Snow','SWE','IWP','SFR' 'sfcType', 'time_scan'
-<<<<<<< HEAD
                Attibutes:
                         'source_name', 'platform_name', 'data_provider',
-                        'interpolation_radius_of_influence','start_datetime', 'end_datetime'
-=======
-               Attibutes: 
-                        'source_name', 'platform_name', 'data_provider', 
-                        'interpolation_radius_of_influence','start_datetime', 'end_datetime'    
->>>>>>> f546dec9
+                        'interpolation_radius_of_influence', 'start_datetime',
+                        'end_datetime'
     """
 
     SData_ID = SD(fname, SDC.READ)

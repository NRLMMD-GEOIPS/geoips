--- conflicted
+++ resolved
@@ -26,51 +26,6 @@
 ):
     """Read TPW MIMIC data from a list of filenames.
 
-<<<<<<< HEAD
-    All GeoIPS 2.0 readers read data into xarray Datasets - a separate
-    dataset for each shape/resolution of data - and contain standard metadata information.
-
-    <xarray.Dataset>
-    Dimensions:             (lat: 721, lon: 1440)
-    Dimensions without coordinates: lat, lon
-    Data variables:
-        lonArr              (lon) float32 ...
-        latArr              (lat) float32 ...
-        tpwGrid             (lat, lon) float32 ...
-        tpwGridPrior        (lat, lon) float32 ...
-        tpwGridSubseq       (lat, lon) float32 ...
-        timeAwayGridPrior   (lat, lon) timedelta64[ns] ...
-        timeAwayGridSubseq  (lat, lon) timedelta64[ns] ...
-        footGridPrior       (lat, lon) float32 ...
-        footGridSubseq      (lat, lon) float32 ...
-        satGridPrior        (lat, lon) uint8 ...
-        satGridSubseq       (lat, lon) uint8 ...
-
-
-    Args:
-        fnames (list): List of strings, full paths to files
-        metadata_only (Optional[bool]):
-            * DEFAULT False
-            * return before actually reading data if True
-        chans (Optional[list of str]):
-            * NOT IMPLEMENTED
-                * DEFAULT None (include all channels)
-                * List of desired channels (skip unneeded variables as needed)
-        area_def (Optional[pyresample.AreaDefinition]):
-            * NOT YET IMPLEMENTED
-                * DEFAULT None (read all data)
-                * Specify region to read
-        self_register (Optional[str]):
-            * NOT YET IMPLEMENTED
-                * DEFAULT False (read multiple resolutions of data)
-                * register all data to the specified resolution.
-
-    Returns:
-        list of xarray.Datasets: list of xarray.Dataset objects with required
-            Variables and Attributes: (See geoips/docs :doc:`xarray_standards`)
-    """
-
-=======
     Dataset information::
 
         <xarray.Dataset>
@@ -122,7 +77,6 @@
         Additional information regarding required attributes and variables
         for GeoIPS-formatted xarray Datasets.
     """
->>>>>>> f48f6cd8
     fname = fnames[0]
 
     import xarray

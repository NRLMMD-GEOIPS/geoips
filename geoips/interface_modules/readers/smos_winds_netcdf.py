--- conflicted
+++ resolved
@@ -23,18 +23,12 @@
 
 
 def read_smos_data(wind_xarray, fname):
-<<<<<<< HEAD
-    """Reformat SMOS xarray object appropriately
-    variables: latitude, longitude, timestamp, wind_speed_kts
-    attributes: source_name, platform_name, data_provider, interpolation_radius_of_influence"""
-=======
     """Reformat SMOS xarray object appropriately.
 
     * variables: latitude, longitude, timestamp, wind_speed_kts
     * attributes: source_name, platform_name, data_provider,
       interpolation_radius_of_influence
     """
->>>>>>> f48f6cd8
     import xarray
     import numpy
     from datetime import datetime, timedelta
@@ -50,12 +44,8 @@
         )[0, :, :]
     elif "_300_" in fname:
         # 2 eliminates everything anywhere close to land - initially we had kept everything (< 3) because there
-<<<<<<< HEAD
-        # were large data gaps without, but the data near land really is poor quality so must remove.
-=======
         # were large data gaps without, but the data near land really is poor
         # quality so must remove.
->>>>>>> f48f6cd8
         wind_xarray["wind_speed_kts"] = wind_xarray["wind_speed"].where(
             wind_xarray["quality_level"] < 2
         )[0, :, :]
@@ -118,36 +108,6 @@
 def smos_winds_netcdf(
     fnames, metadata_only=False, chans=None, area_def=None, self_register=False
 ):
-<<<<<<< HEAD
-    """Read one of SAR, SMAP, SMOS, AMSR derived winds from netcdf data.
-
-    All GeoIPS 2.0 readers read data into xarray Datasets - a separate
-    dataset for each shape/resolution of data - and contain standard metadata information.
-
-    Args:
-        fnames (list): List of strings, full paths to files
-        metadata_only (Optional[bool]):
-            * DEFAULT False
-            * return before actually reading data if True
-        chans (Optional[list of str]):
-            * NOT YET IMPLEMENTED
-                * DEFAULT None (include all channels)
-                * List of desired channels (skip unneeded variables as needed)
-        area_def (Optional[pyresample.AreaDefinition]):
-            * NOT YET IMPLEMENTED
-                * DEFAULT None (read all data)
-                * Specify region to read
-        self_register (Optional[str]):
-            * NOT YET IMPLEMENTED
-                * DEFAULT False (read multiple resolutions of data)
-                * register all data to the specified resolution.
-
-    Returns:
-        list of xarray.Datasets: list of xarray.Dataset objects with required
-            Variables and Attributes: (See geoips/docs :doc:`xarray_standards`)
-    """
-
-=======
     """Read SMOS derived winds from netcdf data.
 
     Parameters
@@ -184,7 +144,6 @@
         Additional information regarding required attributes and variables
         for GeoIPS-formatted xarray Datasets.
     """
->>>>>>> f48f6cd8
     from geoips.xarray_utils.timestamp import (
         get_min_from_xarray_timestamp,
         get_max_from_xarray_timestamp,

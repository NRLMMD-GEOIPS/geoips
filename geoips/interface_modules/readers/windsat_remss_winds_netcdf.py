--- conflicted
+++ resolved
@@ -24,36 +24,6 @@
 def windsat_remss_winds_netcdf(
     fnames, metadata_only=False, chans=None, area_def=None, self_register=False
 ):
-<<<<<<< HEAD
-    """Read one of SMAP derived winds from netcdf data.
-
-    All GeoIPS 2.0 readers read data into xarray Datasets - a separate
-    dataset for each shape/resolution of data - and contain standard metadata information.
-
-    Args:
-        fnames (list): List of strings, full paths to files
-        metadata_only (Optional[bool]):
-            * DEFAULT False
-            * return before actually reading data if True
-        chans (Optional[list of str]):
-            * NOT YET IMPLEMENTED
-                * DEFAULT None (include all channels)
-                * List of desired channels (skip unneeded variables as needed)
-        area_def (Optional[pyresample.AreaDefinition]):
-            * NOT YET IMPLEMENTED
-                * DEFAULT None (read all data)
-                * Specify region to read
-        self_register (Optional[str]):
-            * NOT YET IMPLEMENTED
-                * DEFAULT False (read multiple resolutions of data)
-                * register all data to the specified resolution.
-
-    Returns:
-        list of xarray.Datasets: list of xarray.Dataset objects with required
-            Variables and Attributes: (See geoips/docs :doc:`xarray_standards`)
-    """
-
-=======
     """Read Remote Sensing Systems Windsat data.
 
     Parameters
@@ -90,7 +60,6 @@
         Additional information regarding required attributes and variables
         for GeoIPS-formatted xarray Datasets.
     """
->>>>>>> f48f6cd8
     from geoips.xarray_utils.timestamp import (
         get_min_from_xarray_timestamp,
         get_max_from_xarray_timestamp,

# # # Distribution Statement A. Approved for public release. Distribution unlimited.
# # #
# # # Author:
# # # Naval Research Laboratory, Marine Meteorology Division
# # #
# # # This program is free software: you can redistribute it and/or modify it under
# # # the terms of the NRLMMD License included with this program. This program is
# # # distributed WITHOUT ANY WARRANTY; without even the implied warranty of
# # # MERCHANTABILITY or FITNESS FOR A PARTICULAR PURPOSE. See the included license
# # # for more details. If you did not receive the license, for more information see:
# # # https://github.com/U-S-NRL-Marine-Meteorology-Division/

"""Standard GeoIPS xarray dictionary based ABI NetCDF data reader."""
# Python Standard Libraries
import logging
import os
from glob import glob
from datetime import datetime, timedelta
from collections import Hashable
import numpy as np
import xarray

from scipy.ndimage.interpolation import zoom

from geoips.interface_modules.readers.utils.geostationary_geolocation import (
    get_geolocation_cache_filename,
    get_geolocation,
    AutoGenError,
)


# np.seterr(all='raise')

# Installed Libraries
import socket

try:
    # If this reader is not installed on the system, don't fail alltogether, just skip this import.  This reader
    # will not work if the import fails and the package will have to be
    # installed to process data of this type.
    import netCDF4 as ncdf
except ImportError:
    print(
        "Failed import netCDF4 in scifile/readers/abi_ncdf4_reader.py. If you need it, install it."
    )

try:
    import numexpr as ne
except ImportError:
    print(
        "Failed import numexpr in scifile/readers/abi_ncdf4_reader_new.py. If you need it, install it."
    )

# GeoIPS Libraries
from geoips.filenames.base_paths import PATHS as gpaths

<<<<<<< HEAD
family = "standard"
=======
>>>>>>> f48f6cd8
reader_type = "standard"

log = logging.getLogger(__name__)

nprocs = 6

try:
    ne.set_num_threads(nprocs)
except Exception:
    print(
        "Failed numexpr.set_num_threads in {}. If numexpr is not installed and you need it, install it.".format(
            __file__
        )
    )

DONT_AUTOGEN_GEOLOCATION = False
if os.getenv("DONT_AUTOGEN_GEOLOCATION"):
    DONT_AUTOGEN_GEOLOCATION = True

# These should be added to the data file object
BADVALS = {
    "Off_Of_Disk": -999.9,
    "Conditional": -999.8,
    "Out_Of_Valid_Range": -999.7,
    "No_Value": -999.6,
    "Unitialized": -9999.9,
}

DATASET_INFO = {
    "MED": ["B01", "B03", "B05"],
    "HIGH": ["B02"],
    "LOW": [
        "B04",
        "B06",
        "B07",
        "B08",
        "B09",
        "B10",
        "B11",
        "B12",
        "B13",
        "B14",
        "B15",
        "B16",
    ],
}
ALL_GEO_VARS = [
    "SunZenith",
    "SatZenith",
    "SunAzimuth",
    "SatAzimuth",
    "latitude",
    "longitude",
]
ALL_CHANS = {
    "LOW": [
        "B04Rad",
        "B04Ref",  # 1.37um Near-IR Cirrus
        "B06Rad",
        "B06Ref",  # 2.2um  Near-IR Cloud Particle Size
        "B07Rad",
        "B07BT",  # 3.9um  IR      Shortwave Window
        "B08Rad",
        "B08BT",  # 6.2um  IR      Upper-level tropospheric water vapor
        "B09Rad",
        "B09BT",  # 6.9um  IR      Mid-level water vapor
        "B10Rad",
        "B10BT",  # 7.3um  IR      Lower-level Water Vapor
        "B11Rad",
        "B11BT",  # 8.4um  IR      Cloud-top phase
        "B12Rad",
        "B12BT",  # 9.6um  IR      Ozone
        "B13Rad",
        "B13BT",  # 10.3um IR      Clean IR Longwave Window
        "B14Rad",
        "B14BT",  # 11.2um IR      IR Longwave window
        "B15Rad",
        "B15BT",  # 12.3um IR      Dirty Longwave Window
        "B16Rad",
        "B16BT",
    ],  # 13.3um IR      CO2 Longwave infrared
    "MED": [
        "B01Rad",
        "B01Ref",  # 0.47um Vis     Blue
        "B02Rad",
        "B02Ref",  # 0.64um Vis     Red
        "B05Rad",
        "B05Ref",
    ],  # 1.6um  Near-IR Snow/Ice
    "HIGH": ["B03Rad", "B03Ref"],  # 0.86um Near-IR Veggie
}


def metadata_to_datetime(metadata):
<<<<<<< HEAD
    """
    Use information from the metadata to get the image datetime.
    """
=======
    """Use information from the metadata to get the image datetime."""
>>>>>>> f48f6cd8
    times = metadata["var_info"]["time_bounds"]
    epoch = datetime(2000, 1, 1, 12, 0, 0)
    start_time = epoch + timedelta(seconds=times[0])
    end_time = epoch + timedelta(seconds=times[1])
    return start_time, end_time


def _get_files(path):
<<<<<<< HEAD
    """
    Get a list of file names from the input path.
    """
=======
    """Get a list of file names from the input path."""
>>>>>>> f48f6cd8
    if os.path.isfile(path):
        fnames = [path]
    elif os.path.isdir(path):
        fnames = glob(os.path.join(path, "OR_ABI*.nc"))
    elif os.path.isfile(path[0]):
        fnames = path
    else:
        raise IOError("No such file or directory: {0}".format(path))
    return fnames


def _check_file_consistency(metadata):
    """
<<<<<<< HEAD
    Checks to be sure that all input metadata are from the same image time.
=======
    Check that all input metadata are from the same image time.

>>>>>>> f48f6cd8
    Performs cheks on platform_ID, instrument_type, processing_level, and times.
    If these are all equal, returns True.
    If any differ, returns False.
    """
    # Checking file-level metadata for exact equality in the following fields
    # Was failing on processing_level due to extra NASA text sometimes
    # Also fails on time_coverage_end due to deviations on the order of 0.5 seconds
    #   Probably should fashion better checks for these two.
    # checks = ['platform_ID', 'instrument_type', 'processing_level', 'timeline_id', 'scene_id',
    #           'time_coverage_start', 'time_coverage_end']
    checks = [
        "platform_ID",
        "instrument_type",
        "timeline_id",
        "scene_id",
        "time_coverage_start",
    ]
    for name in checks:
        check_set = set(
            [metadata[fname]["file_info"][name] for fname in metadata.keys()]
        )
        if len(check_set) != 1:
            log.debug("Failed on {0}. Found: {1}".format(name, check_set))
            return False
    return True


def _get_file_metadata(df):
<<<<<<< HEAD
    """
    Gather all of the file-level metadata
    """
=======
    """Gather all of the file-level metadata."""
>>>>>>> f48f6cd8
    metadata = {}
    md_names = [
        "id",
        "dataset_name",
        "naming_authority",
        "institution",
        "project",
        "iso_series_metadata_id",
        "Conventions",
        "Metadata_Conventions",
        "keywords_vocabulary",
        "standard_name_vocabulary",
        "title",
        "summary",
        "license",
        "keywords",
        "cdm_data_type",
        "orbital_slot",
        "platform_ID",
        "instrument_type",
        "processing_level",
        "date_created",
        "production_site",
        "production_environment",
        "production_data_source",
        "timeline_id",
        "scene_id",
        "spatial_resolution",
        "time_coverage_start",
        "time_coverage_end",
    ]
    metadata_dict = {"id": "instrument_ID"}
    for name in md_names:
        try:
            if hasattr(df, name):
                metadata[name] = getattr(df, name)
            else:
                metadata[name] = getattr(df, metadata_dict[name])
        except AttributeError:
            log.info("Warning! File-level metadata field missing: {0}".format(name))
    return metadata


def _get_variable_metadata(df):
    """
<<<<<<< HEAD
    Gather all required variable level metadata.  Some are skipped or gathered later as needed.
=======
    Gather all required variable level metadata.

    Some are skipped or gathered later as needed.
>>>>>>> f48f6cd8
    """
    metadata = {}
    # Note: We have skipped DQF, Rad, band_wavelength_star_look, num_star_looks, star_id, t, t_star_look,
    #       x_image, x_image_bounds, y_image, y_image_bounds, geospatial_lat_lon_extent,
    #       goes_imager_projection
    md_names = [
        "band_id",
        "band_wavelength",
        "earth_sun_distance_anomaly_in_AU",
        "esun",
        "kappa0",
        "max_radiance_value_of_valid_pixels",
        "min_radiance_value_of_valid_pixels",
        "missing_pixel_count",
        "nominal_satellite_height",
        "nominal_satellite_subpoint_lat",
        "nominal_satellite_subpoint_lon",
        "percent_uncorrectable_L0_errors",
        "planck_bc1",
        "planck_bc2",
        "planck_fk1",
        "planck_fk2",
        "processing_parm_version_container",
        "saturated_pixel_count",
        "std_dev_radiance_value_of_valid_pixels",
        "time_bounds",
        "undersaturated_pixel_count",
        "valid_pixel_count",
        "x",
        "y",
        "yaw_flip_flag",
    ]
    for name in md_names:
        try:
            metadata[name] = df.variables[name][...]
            if metadata[name].size == 1:
                metadata[name] = metadata[name][()]
        except KeyError:
            log.info("Warning! Variable-level metadata field missing: {0}".format(name))
    metadata["num_lines"] = metadata["y"].size
    metadata["num_samples"] = metadata["x"].size
    return metadata


def _get_lat_lon_extent_metadata(df):
<<<<<<< HEAD
=======
    """Get lat lon extent metadata."""
>>>>>>> f48f6cd8
    glle = df.variables["geospatial_lat_lon_extent"]
    metadata = {}
    md_names = [
        "geospatial_eastbound_longitude",
        "geospatial_lat_center",
        "geospatial_lat_nadir",
        "geospatial_lon_center",
        "geospatial_lon_nadir",
        "geospatial_northbound_latitude",
        "geospatial_southbound_latitude",
        "geospatial_westbound_longitude",
    ]
    for name in md_names:
        try:
            metadata[name] = getattr(glle, name)
            if metadata[name].size == 1:
                metadata[name] = metadata[name][()]
        except AttributeError:
            log.info("Warning! Lat lon extent metadata field missing: {0}".format(name))
    return metadata


def _get_imager_projection(df):
<<<<<<< HEAD
=======
    """Get imager projection."""
>>>>>>> f48f6cd8
    gip = df.variables["goes_imager_projection"]
    metadata = {}
    md_names = [
        "inverse_flattening",
        "latitude_of_projection_origin",
        "longitude_of_projection_origin",
        "perspective_point_height",
        "semi_major_axis",
        "semi_minor_axis",
    ]
    for name in md_names:
        try:
            metadata[name] = getattr(gip, name)
            if metadata[name].size == 1:
                metadata[name] = metadata[name][()]
        except AttributeError:
            log.info("Warning! Lat lon extent metadata field missing: {0}".format(name))
    metadata["grid_mapping"] = getattr(gip, "grid_mapping_name")
    return metadata


def _get_metadata(df, fname, **kwargs):
    """
    Gather metadata for the data file and return as a dictionary.

<<<<<<< HEAD
    Note: We are gathering all of the available metadata in case it is needed at some point.
=======
    Note: We are gathering all of the available metadata in case it is needed at
    some point.
>>>>>>> f48f6cd8
    """
    metadata = {}
    # Gather all file-level metadata
    metadata["file_info"] = _get_file_metadata(df)
    # Gather all variable-level metadata
    metadata["var_info"] = _get_variable_metadata(df)
    # Gather lat lon extent info
    metadata["ll_info"] = _get_lat_lon_extent_metadata(df)
    # Gather projection info
    metadata["projection"] = _get_imager_projection(df)
    # Gather some useful info to the top level
    try:
        metadata["path"] = df.filepath()
    except ValueError:
        # Without cython installed, df.filepath() does not work
        metadata["path"] = fname
    metadata["satellite"] = metadata["file_info"]["platform_ID"]
    metadata["sensor"] = "ABI"
    metadata["num_lines"] = metadata["var_info"]["y"].size
    metadata["num_samples"] = metadata["var_info"]["x"].size
    return metadata


def get_latitude_longitude(metadata, BADVALS, sect=None):
    """
<<<<<<< HEAD
    This routine accepts a dictionary containing metadata as read from a NCDF4 format file
    and returns latitudes and longitudes for a full disk.
=======
    Get latitudes and longitudes.

    This routine accepts a dictionary containing metadata as read from a NCDF4
    format file, and returns latitudes and longitudes for a full disk.
>>>>>>> f48f6cd8
    """
    # If the filename format needs to change for the pre-generated geolocation
    # files, please discuss prior to changing.  It will force recreation of all
    # files, which can be problematic for large numbers of sectors
    fname = get_geolocation_cache_filename("GEOLL", metadata)
    if not os.path.isfile(fname):
        if sect is not None and DONT_AUTOGEN_GEOLOCATION and "tc2019" not in sect.name:
            msg = (
                "GETGEO Requested NO AUTOGEN GEOLOCATION. "
                + "Could not create latlonfile for ad {}: {}"
            ).format(metadata["scene"], fname)
            log.error(msg)
            raise AutoGenError(msg)

        log.debug("Calculating latitudes and longitudes.")

        r2d = 180.0 / np.pi  # NOQA

        lambda0 = np.radians(metadata["lon0"])  # NOQA
        Re = metadata["Re"]
        # invf = metadata['invf']
        Rp = metadata["Rp"]
        # e = np.sqrt((1 / invf) * (2 - 1 / invf))
        H = metadata["H_m"]
        c = H**2 - Re**2  # NOQA

        # Python 3 netcdf reads create a masked array, while Python 2 netcdf reads create ndarray
        # These should NOT be masked, so if we have a masked array, fill it.
        if isinstance(metadata["x"], np.ma.core.MaskedArray):
            x = np.float64(metadata["x"].filled())
        else:
            x = np.float64(metadata["x"])
        if isinstance(metadata["y"], np.ma.core.MaskedArray):
            y = np.float64(metadata["y"].filled())
        else:
            y = np.float64(metadata["y"])

        log.info("      Making {0} by {1} grid.".format(x.size, y.size))
        # Need to transpose the latline, then repeat lonsize times
        yT = y[np.newaxis].T
        y = np.hstack([yT for num in range(x.size)])
        # Repeat lonline latsize times
        x = np.vstack([x for num in range(yT.size)])

        # Note: In this next section, we will be reusing memory space as much as possible
        #       To make this as transparent as possible, we will do all variable assignment
        #       first, then fill them
        # This method requires that all lines remain in the SAME ORDER or things
        # will go very badly
        cosx = np.empty_like(x)
        cosy = np.empty_like(x)
        a = np.empty_like(x)
        b = np.empty_like(x)
        sinx = x  # X is not needed after the line that defines sinx
        siny = y  # Y is not needed after the line that defines siny
        rs = a
        sx = b
        sy = cosy  # sinx is not needed after the line that defines sy
        sz = cosx  # cosx is not needed after the line that defines sz
        lats = rs
        lons = sz

        log.info("      Calculating intermediate steps")
        Rrat = Re**2 / Rp**2  # NOQA
        ne.evaluate("cos(x)", out=cosx)  # NOQA
        ne.evaluate("cos(y)", out=cosy)  # NOQA
        ne.evaluate("sin(x)", out=sinx)  # NOQA
        ne.evaluate("sin(y)", out=siny)  # NOQA
        ne.evaluate("sinx**2 + cosx**2 * (cosy**2 + siny**2 * Rrat)", out=a)  # NOQA
        ne.evaluate("-2 * H * cosx * cosy", out=b)  # NOQA
        ne.evaluate("(-b - sqrt(b**2 - (4 * a * c))) / (2 * a)", out=rs)  # NOQA
        good_mask = np.isfinite(rs)

        ne.evaluate("rs * cosx * cosy", out=sx)  # NOQA
        ne.evaluate("rs * cosx * siny", out=sz)  # NOQA
        ne.evaluate("rs * sinx", out=sy)  # NOQA

        log.info("Calculating Latitudes")
        ne.evaluate("r2d * arctan(Rrat * sz / sqrt((H - sx)**2 + sy**2))", out=lats)
        log.info("Calculating Longitudes")
        lons = ne.evaluate("r2d * (lambda0 + arctan(sy / (H - sx)))", out=lons)
        lats[~good_mask] = BADVALS["Off_Of_Disk"]
        lons[~good_mask] = BADVALS["Off_Of_Disk"]
        log.info("Done calculating latitudes and longitudes")

        with open(fname, "w") as df:
            lats.tofile(df)
            lons.tofile(df)
        # Possible switch to xarray based geolocation files, but we lose memmapping.
        # ds = xarray.Dataset({'latitude':(['x','y'],lats),'longitude':(['x','y'],lons)})
        # ds.to_netcdf(fname)

    # Create memmap to the lat/lon file
    # Nothing will be read until explicitly requested
<<<<<<< HEAD
    # We are mapping this here so that the lats and lons are available when calculating satlelite angles
=======
    # We are mapping this here so that the lats and lons are available when
    # calculating satlelite angles
>>>>>>> f48f6cd8
    log.info(
        "GETGEO memmap to {} : lat/lon file for {}".format(fname, metadata["scene"])
    )

    shape = (metadata["num_lines"], metadata["num_samples"])
    offset = 8 * metadata["num_samples"] * metadata["num_lines"]
    lats = np.memmap(fname, mode="r", dtype=np.float64, offset=0, shape=shape)
    lons = np.memmap(fname, mode="r", dtype=np.float64, offset=offset, shape=shape)
    # Possible switch to xarray based geolocation files, but we lose memmapping
    # saved_xarray = xarray.load_dataset(fname)
    # lons = saved_xarray['longitude'].to_masked_array()
    # lats = saved_xarray['latitude'].to_masked_array()

    return lats, lons


def _get_geolocation_metadata(metadata):
    """
<<<<<<< HEAD
    Gather all of the metadata used in creating geolocation data for the input filename.
    This is split out so we can easily create a chash of the data for creation of a unique filename.
    This allows us to avoid recalculation of angles that have already been calculated.
=======
    Gather all of the metadata used in creating geolocation data for input file.

    This is split out so we can easily create a chash of the data for creation
    of a unique filename. This allows us to avoid recalculation of angles that
    have already been calculated.
>>>>>>> f48f6cd8
    """
    geomet = {}
    # G16 -> goes-16
    geomet["platform_name"] = metadata["file_info"]["platform_ID"].replace("G", "goes-")
    geomet["Re"] = metadata["projection"]["semi_major_axis"]
    geomet["Rp"] = metadata["projection"]["semi_minor_axis"]
    geomet["invf"] = metadata["projection"]["inverse_flattening"]
    geomet["e"] = 0.0818191910435
    geomet["pphgt"] = metadata["projection"]["perspective_point_height"]
    geomet["H_m"] = geomet["Re"] + geomet["pphgt"]
    geomet["lat0"] = metadata["projection"]["latitude_of_projection_origin"]
    geomet["lon0"] = metadata["projection"]["longitude_of_projection_origin"]
    geomet["scene"] = metadata["file_info"]["scene_id"]
    # Just getting the nadir resolution in kilometers.  Must extract from a string.
    geomet["res_km"] = float(
        metadata["file_info"]["spatial_resolution"].split()[0][0:-2]
    )
    geomet["roi_factor"] = 5  # roi = res * roi_factor, was 10
    geomet["num_lines"] = metadata["var_info"]["num_lines"]
    geomet["num_samples"] = metadata["var_info"]["num_samples"]
    geomet["x"] = metadata["var_info"]["x"]
    geomet["y"] = metadata["var_info"]["y"]
    return geomet


def abi_netcdf(
    fnames, metadata_only=False, chans=None, area_def=None, self_register=False
):
<<<<<<< HEAD
    """Read ABI NetCDF data from a list of filenames.

    All GeoIPS 2.0 readers read data into xarray Datasets - a separate
    dataset for each shape/resolution of data - and contain standard metadata information.

    Args:
        fnames (list): List of strings, full paths to files
        metadata_only (Optional[bool]):
            * DEFAULT False
            * return before actually reading data if True
        chans (Optional[list of str]):
            * DEFAULT None (include all channels)
            * List of desired channels (skip unneeded variables as needed)
        area_def (Optional[pyresample.AreaDefinition]):
            * DEFAULT None (read full disk)
            * Specify region to read from ABI data
        self_register (Optional[str]):
            * DEFAULT False (read multiple resolutions of data)
            * *MED, HIGH, LOW*: register all data to the specified resolution.

    Returns:
        list of xarray.Datasets: list of xarray.Dataset objects with required
            Variables and Attributes: (See geoips/docs :doc:`xarray_standards`)
    """

=======
    """
    Read ABI NetCDF data from a list of filenames.

    Parameters
    ----------
    fnames : list
        * List of strings, full paths to files
    metadata_only : bool, default=False
        * Return before actually reading data if True
    chans : list of str, default=None
        * List of desired channels (skip unneeded variables as needed).
        * Include all channels if None.
    area_def : pyresample.AreaDefinition, default=None
        * Specify region to read
        * Read all data if None.
    self_register : str or bool, default=False
        * register all data to the specified dataset id (as specified in the
          return dictionary keys).
        * Read multiple resolutions of data if False.

    Returns
    -------
    dict of xarray.Datasets
        * dictionary of xarray.Dataset objects with required Variables and
          Attributes.
        * Dictionary keys can be any descriptive dataset ids.

    See Also
    --------
    :ref:`xarray_standards`
        Additional information regarding required attributes and variables
        for GeoIPS-formatted xarray Datasets.
    """
>>>>>>> f48f6cd8
    gvars = {}
    datavars = {}
    standard_metadata = {}
    adname = "undefined"
    if area_def and self_register:
        raise ValueError("area_def and self_register are mutually exclusive keywords")
    elif area_def:
        adname = area_def.area_id

    # Test inputs
    if area_def and self_register:
        raise ValueError(
            "sector_definition and self_register are mutually exclusive keywords"
        )

    # Get metadata for all input data files
    # Check to be sure that all input files are form the same image time
    all_metadata = {}
    for fname in fnames:
        if chans:
            gotone = False
            for chan in chans:
                currchan = (
                    chan.replace("BT", "")
                    .replace("Ref", "")
                    .replace("Rad", "")
                    .replace("B", "C")
                )
                if currchan in fname:
                    gotone = True
            if not gotone:
                log.info(
                    "SKIPPING file %s, not needed from channel list %s", fname, chans
                )
                continue
        try:
            all_metadata[fname] = _get_metadata(ncdf.Dataset(str(fname), "r"), fname)
        except IOError as resp:
            log.exception("BAD FILE %s skipping", resp)
            continue
        if metadata_only:
            log.info("Only need metadata from first file, returning")
            break

    if not _check_file_consistency(all_metadata):
        raise ValueError("Input files inconsistent.")

    # Now put together a dict that shows what we actually got
    # This is largely to help us read in order and only create arrays of the minimum required size
    # Dict structure is channel{metadata}
    file_info = {}
    import xarray

    xarray_obj = xarray.Dataset()
    for md in all_metadata.values():
        ch = "B{0:02d}".format(int(md["var_info"]["band_id"]))
        if ch not in file_info:
            file_info[ch] = md

    xarray_obj.attrs["file_metadata"] = file_info.copy()

    # Most of the metadata are the same between files.
    # From here on we will just rely on the metadata from a single data file
    # for each resolution
    res_md = {}
    for res in ["LOW", "MED", "HIGH"]:
        # Find a file for this resolution: Any one will do
        res_chans = list(set(DATASET_INFO[res]).intersection(file_info.keys()))
        if res_chans:
            res_md[res] = file_info[res_chans[0]]

    # If we plan to self register, make sure we requested a resolution that we actually plan to read
    # This could be problematic if we try to self-register to LOW when only
    # reading MED or something
    if self_register and self_register not in res_md:
        raise ValueError(
            "Resolution requested for self registration has not been read."
        )

    # Gather metadata
    # Assume the same for all resolutions.  Not true, but close enough.
    highest_md = res_md[list(res_md.keys())[0]]
    sdt, edt = metadata_to_datetime(highest_md)
    xarray_obj.attrs["start_datetime"] = sdt
    xarray_obj.attrs["end_datetime"] = edt
    xarray_obj.attrs["source_name"] = "abi"
    xarray_obj.attrs["data_provider"] = "noaa"

    # G16 -> goes-16
    xarray_obj.attrs["platform_name"] = highest_md["file_info"]["platform_ID"].replace(
        "G", "goes-"
    )
    xarray_obj.attrs["area_definition"] = area_def

    # Get appropriate sector name
    if area_def:
        xarray_obj.attrs["area_id"] = area_def.area_id
        xarray_obj.attrs["area_definition"] = area_def
    else:
        if self_register and self_register not in DATASET_INFO:
            raise ValueError(
                "Unrecognized resolution name requested for self registration: {}".format(
                    self_register
                )
            )
        scene_id = highest_md["file_info"]["dataset_name"].split("_")[1].split("-")[2]
        if scene_id == "RadF":
            xarray_obj.attrs["area_id"] = "Full-Disk"
        elif scene_id == "RadM1":
            xarray_obj.attrs["area_id"] = "Mesoscale-1"
        elif scene_id == "RadM2":
            xarray_obj.attrs["area_id"] = "Mesoscale-2"
        elif scene_id == "RadC":
            xarray_obj.attrs["area_id"] = "CONUS"
        xarray_obj.attrs["area_definition"] = None
    adname = xarray_obj.attrs["area_id"]

    if metadata_only:
        log.info("Only need metadata from first file, returning")
        return {"METADATA": xarray_obj}

    # Create list of all possible channels for the case where no channels were requested
    all_chans_list = []
    for chl in ALL_CHANS.values():
        all_chans_list += chl

    # If specific channels were requested, check them against the input data
    # If specific channels were requested, but no files exist for one of the
    # channels, then error
    if chans:
        for chan in chans:
            if chan in ALL_GEO_VARS:
                continue
            if chan not in all_chans_list:
                raise ValueError("Requested channel {0} not recognized.".format(chan))
            if chan[0:3] not in file_info.keys():
                continue
                # raise ValueError('Requested channel {0} not found in input data.'.format(chan))

    # If no specific channels were requested, get everything
    if not chans:
        chans = all_chans_list

    # Creates dict whose keys are band numbers in the form B## and whose values are lists
    # containing the data types(s) requested for the band (e.g. Rad, Ref, BT).
    chan_info = {}
    for ch in chans:
        if ch in ALL_GEO_VARS:
            continue
        chn = ch[0:3]
        typ = ch[3:]
        if chn not in chan_info:
            chan_info[chn] = []
        chan_info[chn].append(typ)

    # Gather geolocation data
    # Assume datetime the same for all resolutions.  Not true, but close enough.
    # This save us from having very slightly different solar angles for each channel.
    # Loop over resolutions and get metadata as needed
    if self_register:
        log.info("")
        log.info(
            "Getting geolocation information for resolution {} for {}.".format(
                self_register, adname
            )
        )
        # Get just the metadata we need
        standard_metadata[adname] = _get_geolocation_metadata(res_md[self_register])
        fldk_lats, fldk_lons = get_latitude_longitude(
            standard_metadata[adname], BADVALS, area_def
        )
        gvars[adname] = get_geolocation(
            sdt, standard_metadata[adname], fldk_lats, fldk_lons, BADVALS, area_def
        )
        if not gvars[adname]:
            log.error(
                "GEOLOCATION FAILED for adname {} DONT_AUTOGEN_GEOLOCATION is: {}".format(
                    adname, DONT_AUTOGEN_GEOLOCATION
                )
            )
            gvars[adname] = {}
    else:
        for res in ["LOW", "MED", "HIGH"]:
            try:
                res_md[res]
            except KeyError:
                continue
            try:
                # Get just the metadata we need
                standard_metadata[res] = _get_geolocation_metadata(res_md[res])
                fldk_lats, fldk_lons = get_latitude_longitude(
                    standard_metadata[res], BADVALS, area_def
                )
                gvars[res] = get_geolocation(
                    sdt, standard_metadata[res], fldk_lats, fldk_lons, BADVALS, area_def
                )
            except ValueError as resp:
                log.error(
                    "{} GEOLOCATION FAILED FOR {} resolution {}. Skipping.".format(
                        resp, adname, res
                    )
                )
            # Not sure what this does, but it fails if we only pass one resolution worth of data...
            # MLS I think this may be necessary to avoid catastrophic failure if geolocation has not been
            # autogenerated.  I'll see.
            # if not gvars[res]:
            #     log.error('GEOLOCATION FAILED for '+adname+' resolution '+res+' DONT_AUTOGEN_GEOLOCATION is: '\
            #               +str(DONT_AUTOGEN_GEOLOCATION))
            #     gvars[res] = {}

    log.info("Done with geolocation for {}".format(adname))
    log.info("")

    # Read the data
    # Will read all data if sector_definition is None
    # Will only read required data if an sector_definition is provided
    for chan, types in chan_info.items():
        # If we didn't pass all the channel data, skip non-existent data types
        if chan not in file_info:
            continue
        log.info("Reading {}".format(chan))
        chan_md = file_info[chan]
        for res, res_chans in DATASET_INFO.items():
            if chan in res_chans:
                break
        if (not self_register) and (
            res not in gvars.keys() or not gvars[res] or "latitude" not in gvars[res]
        ):
            log.info(
                "We don't have geolocation information for {} for {} skipping {}.".format(
                    res, adname, chan
                )
            )
            continue
        if not area_def:
            dsname = res
        else:
            dsname = adname

        rad = ref = bt = False
        if "Rad" in types:
            rad = True
        if "Ref" in types:
            ref = True
        if "BT" in types:
            bt = True
        if self_register:
            data = get_data(chan_md, gvars[adname], rad, ref, bt)
        else:
            data = get_data(chan_md, gvars[res], rad, ref, bt)
        for typ, val in data.items():
            if dsname not in datavars:
                datavars[dsname] = {}
            datavars[dsname][chan + typ] = val

    # This needs to be fixed:
    #   remove any unneeded datasets from datavars and gvars
    #   also mask any values below -999.0
    if area_def:
        for res in ["LOW", "MED", "HIGH"]:
            if adname not in gvars and res in gvars and gvars[res]:
                gvars[adname] = gvars[res]
            try:
                gvars.pop(res)
            except KeyError:
                pass

    # NOTE: Moved zoom and subsample to get_data, but still need to move data
    #       to correct dataset and drop extra datasets
    if self_register:
        # Determine which resolution has geolocation
        log.info("Registering to {}".format(self_register))
        if self_register == "HIGH":
            datavars[adname] = datavars.pop("HIGH")
            for varname, var in datavars["LOW"].items():
                datavars[adname][varname] = var
                # datavars[adname][varname] = zoom(var, 4, order=0)
            datavars.pop("LOW")
            for varname, var in datavars["MED"].items():
                datavars[adname][varname] = var
                # datavars[adname][varname] = zoom(var, 2, order=0)
            datavars.pop("MED")

        elif self_register == "MED":
            datavars[adname] = datavars.pop("MED")
            for varname, var in datavars["LOW"].items():
                datavars[adname][varname] = var
                # datavars[adname][varname] = zoom(var, 2, order=0)
            datavars.pop("LOW")
            for varname, var in datavars["HIGH"].items():
                datavars[adname][varname] = var
                # datavars[adname][varname] = var[::2, ::2]
            datavars.pop("HIGH")

        elif self_register == "LOW":
            datavars[adname] = datavars.pop("LOW")
            for varname, var in datavars["MED"].items():
                datavars[adname][varname] = var
                # datavars[adname][varname] = var[::2, ::2]
            datavars.pop("MED")
            for varname, var in datavars["HIGH"].items():
                datavars[adname][varname] = var
                # datavars[adname][varname] = var[::4, ::4]
            datavars.pop("HIGH")

        else:
            raise ValueError("No geolocation data found.")

    # basically just reformat the all_metadata dictionary to
    # reference channel names as opposed to file names..
    band_metadata = get_band_metadata(all_metadata)

    # Remove lines and samples arrays.  Not needed.
    for res in gvars.keys():
        try:
            gvars[res].pop("Lines")
            gvars[res].pop("Samples")
            for varname, var in gvars[res].items():
                gvars[res][varname] = np.ma.array(
                    var, mask=gvars[res]["SatZenith"].mask
                )
                gvars[res][varname] = np.ma.masked_where(
                    gvars[res]["SatZenith"] > 75, gvars[res][varname]
                )
        except KeyError:
            pass
    for ds in datavars.keys():
        if not datavars[ds]:
            datavars.pop(ds)

    xarray_objs = {}
    for dsname in datavars.keys():
        xobj = xarray.Dataset()
        xobj.attrs = xarray_obj.attrs.copy()
        for varname in datavars[dsname].keys():
            xobj[varname] = xarray.DataArray(datavars[dsname][varname])
        for varname in gvars[dsname].keys():
            xobj[varname] = xarray.DataArray(gvars[dsname][varname])

        roi = 500
        if hasattr(xobj, "area_definition") and xobj.area_definition is not None:
            roi = max(
                xobj.area_definition.pixel_size_x, xobj.area_definition.pixel_size_y
            )
            log.info("Trying area_def roi %s", roi)
        for curr_res in standard_metadata.keys():
            if standard_metadata[curr_res]["res_km"] * 1000.0 > roi:
                roi = standard_metadata[curr_res]["res_km"] * 1000.0
                log.info("Trying standard_metadata[%s] %s", curr_res, roi)
        xobj.attrs["interpolation_radius_of_influence"] = roi
        xarray_objs[dsname] = xobj
        # At some point we may need to deconflict, but for now just use any of the
        # dataset attributes as the METADATA dataset
        xarray_objs["METADATA"] = xobj[[]]

    log.info("Done reading ABI data for %s", adname)
    log.info("")
    return xarray_objs


def get_band_metadata(all_metadata):
<<<<<<< HEAD
    """This method basically just reformats the all_metadata
=======
    """
    Get band metadata.

    This method basically just reformats the all_metadata
>>>>>>> f48f6cd8
    dictionary that is set based on the metadata found
    in the netcdf object itself to reference channel
    names as opposed to filenames as the dictionary keys.
    """
    bandmetadata = {}
    for fname in all_metadata.keys():
        bandnum = all_metadata[fname]["var_info"]["band_id"][0]
        bandmetadata["B%02d" % bandnum] = {}
        bandmetadata["B%02d" % bandnum] = all_metadata[fname]
    return bandmetadata


def get_data(md, gvars, rad=False, ref=False, bt=False):
<<<<<<< HEAD
    """
    Read data for a full channel's worth of files.
    """
=======
    """Read data for a full channel's worth of files."""
>>>>>>> f48f6cd8
    # Coordinate arrays for reading
    if "Lines" in gvars and "Samples" in gvars:
        full_disk = False
        line_inds = gvars["Lines"]
        sample_inds = gvars["Samples"]
    else:
        full_disk = True

    # Open the data file for reading
    df = ncdf.Dataset(md["path"], "r")

    band_num = md["var_info"]["band_id"]

    # Read radiance data for channel
    # For some reason, netcdf4 does not like it if you pass a bunch of indexes.
    # It is very slow and creates memory errors if there are too many.
    # Have to read ALL of the data, then subset.
    # Need to find a solution for this.
    if not full_disk:
        rad_data = np.float64(df.variables["Rad"][...][line_inds, sample_inds])
        qf = df.variables["DQF"][...][line_inds, sample_inds]
    else:
        # Here we need to determine which indexes to read based on the size of the
        # input geolocation data.  We assume that the geolocation data and the variable
        # data cover the same domain, just at a different resolution.
        geoloc_shape = np.array(gvars["SunZenith"].shape, dtype=np.float64)
        data_shape = np.array(df.variables["Rad"].shape, dtype=np.float64)
        # If the geolocation shape matches the data shape, just read the data
        if np.all(geoloc_shape == data_shape):
            rad_data = np.float64(df.variables["Rad"][...])
            qf = df.variables["DQF"][...]
        # Upscaling data to match geolocation shape
        elif np.all(np.maximum(geoloc_shape, data_shape) == geoloc_shape):
            # Data shape is smaller, so it is the denominator
            zoom_factor, remainder = np.divmod(geoloc_shape, data_shape)
            # Ensure that all elements of the zoom factor are whole numbers
            if np.any(remainder):
                raise ValueError(
                    "Zoom factor is not a whole number.  "
                    "This section of code needs to be reexamined."
                )
            # Ensure that all elements of the zoom factor are equal
            if not np.all(zoom_factor == zoom_factor[0]):
                raise ValueError(
                    "Zoom factor must be equal for both dimensions.  "
                    "This section of code needs to be reexamined."
                )
            # Perform the actual zoom
            zoom_factor = zoom_factor.astype(np.int)
            rad_data = zoom(
                np.float64(df.variables["Rad"][...]), zoom_factor[0], order=0
            )
            qf = zoom(df.variables["DQF"][...], zoom_factor[0], order=0)
        # Downscaling data to match geolocation shape
        elif np.all(np.maximum(geoloc_shape, data_shape) == data_shape):
            # Geoloc shape is smaller, so it is the denominator
            zoom_factor, remainder = np.divmod(data_shape, geoloc_shape)
            # Ensure that all elements of the zoom factor are whole numbers
            if np.any(remainder):
                raise ValueError(
                    "Zoom factor is not a whole number.  "
                    "This section of code needs to be reexamined."
                )
            # Ensure that all elements of the zoom factor are equal
            if not np.all(zoom_factor == zoom_factor[0]):
                raise ValueError(
                    "Zoom factor must be equal for both dimensions.  "
                    "This section of code needs to be reexamined."
                )
            # Perform the actual subsampling
            log.info("Before zoom")
            zoom_factor = zoom_factor.astype(np.int)

            # NOTE: Strides are broken for netCDF4 library version < 4.6.2.
            #       At present, the most recent stable release is 4.6.1.
            #       Once 4.6.2 is released, this should be retested.
            #       See https://github.com/Unidata/netcdf4-python/issues/680

            rad_data = np.float64(
                df.variables["Rad"][...][:: zoom_factor[0], :: zoom_factor[0]]
            )
            qf = df.variables["DQF"][...][:: zoom_factor[0], :: zoom_factor[0]]
            # rad_data = np.float64(df.variables['Rad'][::zoom_factor[0], ::zoom_factor[0]])
            # qf = df.variables['DQF'][::zoom_factor[0], ::zoom_factor[0]]
            log.info("After zoom")
        else:
            raise ValueError(
                "Zoom factor cannot be computed.  "
                "All either both dimensions of geolocation data must be "
                "larger than the data dimensions or vice versa."
            )

    data = {"Rad": rad_data}
    # Originally was using -1, but this is a uint8 and set to 255 for off of disk
    data["Rad"][np.where(qf == 255)] = BADVALS["Off_Of_Disk"]
    data["Rad"][np.where(qf == 1)] = BADVALS["Conditional"]
    # This flag is ignored for now.  It masks good data that is useful for imagery.
    # I am unsure if this should be used in digital products.
    # data['Rad'][np.where(qf == 2)] = BADVALS['Out_Of_Valid_Range']
    data["Rad"][np.where(qf == 3)] = BADVALS["No_Value"]
    data["Rad"] = np.ma.masked_less_equal(data["Rad"], -999.0)

    # Get the bad data mask from radiances to reuse
    bad_data_mask = data["Rad"].mask

    # If reflectance is requested
    # Note, weird memory manipulations to save memory when radiances are not requested
    if ref:
        if band_num not in range(1, 7):
            raise ValueError(
                "Unable to calculate reflectances for band #{0}".format(band_num)
            )

        # Get the radiance data
        # Have to do this when using numexpr
        rad_data = data["Rad"][~bad_data_mask]  # NOQA

        # If we don't need radiances, then reuse the memory
        if not rad:
            data["Ref"] = data.pop("Rad")
        else:
            data["Ref"] = np.empty_like(data["Rad"])

        k0 = md["var_info"]["kappa0"]  # NOQA
        sun_zenith = gvars["SunZenith"][~bad_data_mask]  # NOQA
        # zoom_info = np.array(rad_data.shape, dtype=np.float) / np.array(sun_zenith.shape, dtype=np.float)
        # if zoom_info[0] == zoom_info[1] and int(zoom_info[0]) == zoom_info[0]:
        #     if zoom_info[0] > 1 and int(zoom_info[0]) == zoom_info[0]:
        #         sun_zenith = zoom(sun_zenith, zoom_info[0])
        #     elif zoom_info[0] < 1 and int(zoom_info[0]**-1) == zoom_info[0]**-1:
        #         sun_zenith = sun_zenith[::zoom_info[0]**-1, :: zoom_info[0]**-1]
        #     elif zoom_info[0] == 1:
        #         pass
        #     else:
        #         ValueError('Inappropriate zoom level calculated.')
        # else:
        #     ValueError('Inappropriate zoom level calculated.')

        deg2rad = np.pi / 180.0  # NOQA
        # NOTE:: ABI docs suggest doing solar zenith angle correction here, but
        #        since some algorithms (e.g. Fire-Temperature RGB) required uncorrected
        #        data, we will not do this here, instead leaving it to the algorithm
        #        developer to handle.
        data["Ref"][~bad_data_mask] = ne.evaluate("k0 * rad_data")

    if bt:
        if band_num not in range(7, 17):
            raise ValueError(
                "Unable to calculate brightness temperatures for band #{0}".format(
                    band_num
                )
            )

        # Get the radiance data
        # Have to do this when using numexpr
        rad_data = data["Rad"][~bad_data_mask]

        # Sometimes negative values occur due to oddities in calibration
        # These break the conversion to BT
        # Since these values are likely caused by very dark (cold) scenes
        #   that are below the sensor's sensitivity and we are not interested in
        #   having bad data scattered throughout the imager, we will set this
        #   to a very small value
        rad_data[rad_data <= 0] = 0.001

        # If we don't need radiances, then reuse the memory
        if not rad:
            data["BT"] = data.pop("Rad")
        else:
            data["BT"] = np.empty_like(data["Rad"])

        fk1 = md["var_info"]["planck_fk1"]  # NOQA
        fk2 = md["var_info"]["planck_fk2"]  # NOQA
        bc1 = md["var_info"]["planck_bc1"]  # NOQA
        bc2 = md["var_info"]["planck_bc2"]  # NOQA

        data["BT"][~bad_data_mask] = ne.evaluate(
            "(fk2 / log(fk1 / rad_data + 1) - bc1) / bc2"
        )

    # badvals are terribly
<<<<<<< HEAD
    # latitude is sometimes fully specified from area_def... So does not relate to actual masked data..
=======
    # latitude is sometimes fully specified from area_def... So does not
    # relate to actual masked data..
>>>>>>> f48f6cd8
    usemask = np.ma.masked_less(gvars["Lines"], -990).mask
    # usemask = gvars['latitude'].mask
    for varname in gvars.keys():
        if varname in ["latitude", "longitude"]:
            continue
        if hasattr(gvars[varname], "mask"):
            gvars[varname].mask = usemask
    for varname in data.keys():
        if hasattr(data[varname], "mask"):
            data[varname].mask = usemask
    return data<|MERGE_RESOLUTION|>--- conflicted
+++ resolved
@@ -54,10 +54,7 @@
 # GeoIPS Libraries
 from geoips.filenames.base_paths import PATHS as gpaths
 
-<<<<<<< HEAD
 family = "standard"
-=======
->>>>>>> f48f6cd8
 reader_type = "standard"
 
 log = logging.getLogger(__name__)
@@ -152,13 +149,7 @@
 
 
 def metadata_to_datetime(metadata):
-<<<<<<< HEAD
-    """
-    Use information from the metadata to get the image datetime.
-    """
-=======
     """Use information from the metadata to get the image datetime."""
->>>>>>> f48f6cd8
     times = metadata["var_info"]["time_bounds"]
     epoch = datetime(2000, 1, 1, 12, 0, 0)
     start_time = epoch + timedelta(seconds=times[0])
@@ -167,13 +158,7 @@
 
 
 def _get_files(path):
-<<<<<<< HEAD
-    """
-    Get a list of file names from the input path.
-    """
-=======
     """Get a list of file names from the input path."""
->>>>>>> f48f6cd8
     if os.path.isfile(path):
         fnames = [path]
     elif os.path.isdir(path):
@@ -187,12 +172,8 @@
 
 def _check_file_consistency(metadata):
     """
-<<<<<<< HEAD
-    Checks to be sure that all input metadata are from the same image time.
-=======
     Check that all input metadata are from the same image time.
 
->>>>>>> f48f6cd8
     Performs cheks on platform_ID, instrument_type, processing_level, and times.
     If these are all equal, returns True.
     If any differ, returns False.
@@ -221,13 +202,7 @@
 
 
 def _get_file_metadata(df):
-<<<<<<< HEAD
-    """
-    Gather all of the file-level metadata
-    """
-=======
     """Gather all of the file-level metadata."""
->>>>>>> f48f6cd8
     metadata = {}
     md_names = [
         "id",
@@ -273,13 +248,9 @@
 
 def _get_variable_metadata(df):
     """
-<<<<<<< HEAD
-    Gather all required variable level metadata.  Some are skipped or gathered later as needed.
-=======
     Gather all required variable level metadata.
 
     Some are skipped or gathered later as needed.
->>>>>>> f48f6cd8
     """
     metadata = {}
     # Note: We have skipped DQF, Rad, band_wavelength_star_look, num_star_looks, star_id, t, t_star_look,
@@ -325,10 +296,7 @@
 
 
 def _get_lat_lon_extent_metadata(df):
-<<<<<<< HEAD
-=======
     """Get lat lon extent metadata."""
->>>>>>> f48f6cd8
     glle = df.variables["geospatial_lat_lon_extent"]
     metadata = {}
     md_names = [
@@ -352,10 +320,7 @@
 
 
 def _get_imager_projection(df):
-<<<<<<< HEAD
-=======
     """Get imager projection."""
->>>>>>> f48f6cd8
     gip = df.variables["goes_imager_projection"]
     metadata = {}
     md_names = [
@@ -381,12 +346,8 @@
     """
     Gather metadata for the data file and return as a dictionary.
 
-<<<<<<< HEAD
-    Note: We are gathering all of the available metadata in case it is needed at some point.
-=======
     Note: We are gathering all of the available metadata in case it is needed at
     some point.
->>>>>>> f48f6cd8
     """
     metadata = {}
     # Gather all file-level metadata
@@ -412,15 +373,10 @@
 
 def get_latitude_longitude(metadata, BADVALS, sect=None):
     """
-<<<<<<< HEAD
-    This routine accepts a dictionary containing metadata as read from a NCDF4 format file
-    and returns latitudes and longitudes for a full disk.
-=======
     Get latitudes and longitudes.
 
     This routine accepts a dictionary containing metadata as read from a NCDF4
     format file, and returns latitudes and longitudes for a full disk.
->>>>>>> f48f6cd8
     """
     # If the filename format needs to change for the pre-generated geolocation
     # files, please discuss prior to changing.  It will force recreation of all
@@ -515,12 +471,8 @@
 
     # Create memmap to the lat/lon file
     # Nothing will be read until explicitly requested
-<<<<<<< HEAD
-    # We are mapping this here so that the lats and lons are available when calculating satlelite angles
-=======
     # We are mapping this here so that the lats and lons are available when
     # calculating satlelite angles
->>>>>>> f48f6cd8
     log.info(
         "GETGEO memmap to {} : lat/lon file for {}".format(fname, metadata["scene"])
     )
@@ -539,17 +491,11 @@
 
 def _get_geolocation_metadata(metadata):
     """
-<<<<<<< HEAD
-    Gather all of the metadata used in creating geolocation data for the input filename.
-    This is split out so we can easily create a chash of the data for creation of a unique filename.
-    This allows us to avoid recalculation of angles that have already been calculated.
-=======
     Gather all of the metadata used in creating geolocation data for input file.
 
     This is split out so we can easily create a chash of the data for creation
     of a unique filename. This allows us to avoid recalculation of angles that
     have already been calculated.
->>>>>>> f48f6cd8
     """
     geomet = {}
     # G16 -> goes-16
@@ -578,33 +524,6 @@
 def abi_netcdf(
     fnames, metadata_only=False, chans=None, area_def=None, self_register=False
 ):
-<<<<<<< HEAD
-    """Read ABI NetCDF data from a list of filenames.
-
-    All GeoIPS 2.0 readers read data into xarray Datasets - a separate
-    dataset for each shape/resolution of data - and contain standard metadata information.
-
-    Args:
-        fnames (list): List of strings, full paths to files
-        metadata_only (Optional[bool]):
-            * DEFAULT False
-            * return before actually reading data if True
-        chans (Optional[list of str]):
-            * DEFAULT None (include all channels)
-            * List of desired channels (skip unneeded variables as needed)
-        area_def (Optional[pyresample.AreaDefinition]):
-            * DEFAULT None (read full disk)
-            * Specify region to read from ABI data
-        self_register (Optional[str]):
-            * DEFAULT False (read multiple resolutions of data)
-            * *MED, HIGH, LOW*: register all data to the specified resolution.
-
-    Returns:
-        list of xarray.Datasets: list of xarray.Dataset objects with required
-            Variables and Attributes: (See geoips/docs :doc:`xarray_standards`)
-    """
-
-=======
     """
     Read ABI NetCDF data from a list of filenames.
 
@@ -638,7 +557,6 @@
         Additional information regarding required attributes and variables
         for GeoIPS-formatted xarray Datasets.
     """
->>>>>>> f48f6cd8
     gvars = {}
     datavars = {}
     standard_metadata = {}
@@ -1000,14 +918,10 @@
 
 
 def get_band_metadata(all_metadata):
-<<<<<<< HEAD
-    """This method basically just reformats the all_metadata
-=======
     """
     Get band metadata.
 
     This method basically just reformats the all_metadata
->>>>>>> f48f6cd8
     dictionary that is set based on the metadata found
     in the netcdf object itself to reference channel
     names as opposed to filenames as the dictionary keys.
@@ -1021,13 +935,7 @@
 
 
 def get_data(md, gvars, rad=False, ref=False, bt=False):
-<<<<<<< HEAD
-    """
-    Read data for a full channel's worth of files.
-    """
-=======
     """Read data for a full channel's worth of files."""
->>>>>>> f48f6cd8
     # Coordinate arrays for reading
     if "Lines" in gvars and "Samples" in gvars:
         full_disk = False
@@ -1209,12 +1117,8 @@
         )
 
     # badvals are terribly
-<<<<<<< HEAD
-    # latitude is sometimes fully specified from area_def... So does not relate to actual masked data..
-=======
     # latitude is sometimes fully specified from area_def... So does not
     # relate to actual masked data..
->>>>>>> f48f6cd8
     usemask = np.ma.masked_less(gvars["Lines"], -990).mask
     # usemask = gvars['latitude'].mask
     for varname in gvars.keys():

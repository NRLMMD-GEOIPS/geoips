# # # Distribution Statement A. Approved for public release. Distribution unlimited.
# # #
# # # Author:
# # # Naval Research Laboratory, Marine Meteorology Division
# # #
# # # This program is free software: you can redistribute it and/or modify it under
# # # the terms of the NRLMMD License included with this program. This program is
# # # distributed WITHOUT ANY WARRANTY; without even the implied warranty of
# # # MERCHANTABILITY or FITNESS FOR A PARTICULAR PURPOSE. See the included license
# # # for more details. If you did not receive the license, for more information see:
# # # https://github.com/U-S-NRL-Marine-Meteorology-Division/

<<<<<<< HEAD
""" This SSMI reader is desgined for importing SSMI sdr data files (such as
      ssmi_orbital_sdrmi_f15_d20200427_s104500_e123100_r05323_cfnoc.def).  
      This reader is created to read in TBs at 19 (V,H),22V, 37(V,H) and 85 (V,H) GHz channels.
      There are A/B scans for 85 GHz.  The combined A/B scans will be used for
      TC imagery products at 85 GHz.

      This GEOIPS python code is based on a SSMI SDR reader in C.

  Convert SSMI_HIRES_AB for 85GHz and SSMI_LORES for 19-37GHz into xarray for GEOIPS framework

 V1.0:  Initial version, NRL-MRY, May 19, 2020
---------------------------------------------------------------------------------------------------

 SSMI input data info :
 pixels per scan:  LORES=64 for 19, 22, and 37 GHz channels;  HIRES=128 for 85 GHz channels
            19V[LORES]                                             FOV:   69km x 43km
            19H[LORES]
            22V[LORES]                                                    50km x 40km
            37V[LORES]                                                    37km x 28km
            37H[LORES]
            85V[HIRES][2]             [][0]: A scans; [][1]: B scans      15km x 13km
            85H[HIRES][2]

       -----header info-----
=======
"""SSMI binary reader.

This SSMI reader is desgined for importing SSMI sdr data files (such as
ssmi_orbital_sdrmi_f15_d20200427_s104500_e123100_r05323_cfnoc.def). This reader
is created to read in TBs at 19 (V,H),22V, 37(V,H) and 85 (V,H) GHz channels.
There are A/B scans for 85 GHz.  The combined A/B scans will be used for
TC imagery products at 85 GHz.

This GEOIPS python code is based on a SSMI SDR reader in C.

Convert SSMI_HIRES_AB for 85GHz and SSMI_LORES for 19-37GHz into xarray for
GEOIPS framework

V1.0:  Initial version, NRL-MRY, May 19, 2020

SSMI input data info::

    pixels per scan:
    LORES=64 for 19, 22, and 37 GHz channels;
    HIRES=128 for 85 GHz channels
        19V[LORES]                                    FOV:   69km x 43km
        19H[LORES]
        22V[LORES]                                           50km x 40km
        37V[LORES]                                           37km x 28km
        37H[LORES]
        85V[HIRES][2]    [][0]: A scans; [][1]: B scans      15km x 13km
        85H[HIRES][2]

           -----header info-----
>>>>>>> f48f6cd8
    int32
        cyr, cmon, cday,       /* file creation date */
        chr, cmin,             /* file creation time */
        scans,                 /* number of scans in file (from DataSeq) */
        scid,                  /* spacecraft ID */
        rev,                   /* nominal rev  */
        bjld, bhr, bmin, bsec, /* begin day of year (julian day), time=hr,min,sec */
        ejld, ehr, emin, esec, /* ending day of year, time */
        ajld, ahr, amin, asec, /* ascending node DOY, time */
        lsat;                  /* logical satellite ID */

       -----scan data-----
    int32 scann;                 /* scan number (from ScanHdr1) */
    int32 bst;                   /* B-scan start time (sec) scaled by 10000 */
    double xtime;                /* bst as seconds since 0z 1 Jan 1987 */
    uint16
        v19[LORES],              /* TBs */
        h19[LORES],
        v22[LORES],
        v37[LORES],
        h37[LORES],
        v85[HIRES][2],
        h85[HIRES][2],
        lon[HIRES][2];           /* longitudes */
    int16 lat[HIRES][2];         /* latitudes */
    char sft[HIRES][2];          /* surface types */
<<<<<<< HEAD
-----------------------------------------------------------------------------------------------------------
=======
>>>>>>> f48f6cd8
"""
# Python Standard Libraries
import logging
from os.path import basename

LOG = logging.getLogger(__name__)
import matplotlib

matplotlib.use("agg")
import matplotlib.pyplot as plt
from numpy import datetime64

reader_type = "standard"


def ssmi_binary(
    fnames, metadata_only=False, chans=False, area_def=None, self_register=False
):
<<<<<<< HEAD
    """Read SSMI FNMOC Binary Data

    All GeoIPS 2.0 readers read data into xarray Datasets - a separate
    dataset for each shape/resolution of data - and contain standard metadata information.

    Args:
        fnames (list): List of strings, full paths to files
        metadata_only (Optional[bool]):
            * DEFAULT False
            * return before actually reading data if True
        chans (Optional[list of str]):
            * NOT YET IMPLEMENTED
                * DEFAULT None (include all channels)
                * List of desired channels (skip unneeded variables as needed)
        area_def (Optional[pyresample.AreaDefinition]):
            * NOT YET IMPLEMENTED
                * DEFAULT None (read all data)
                * Specify region to read
        self_register (Optional[str]):
            * NOT YET IMPLEMENTED
                * DEFAULT False (read multiple resolutions of data)
                * register all data to the specified resolution.

    Returns:
        list of xarray.Datasets: list of xarray.Dataset objects with required
            Variables and Attributes: (See geoips/docs :doc:`xarray_standards`)
    """

=======
    """Read SSMI FNMOC Binary Data.

    Parameters
    ----------
    fnames : list
        * List of strings, full paths to files
    metadata_only : bool, default=False
        * NOT YET IMPLEMENTED
        * Return before actually reading data if True
    chans : list of str, default=None
        * NOT YET IMPLEMENTED
        * List of desired channels (skip unneeded variables as needed).
        * Include all channels if None.
    area_def : pyresample.AreaDefinition, default=None
        * NOT YET IMPLEMENTED
        * Specify region to read
        * Read all data if None.
    self_register : str or bool, default=False
        * NOT YET IMPLEMENTED
        * register all data to the specified dataset id (as specified in the
          return dictionary keys).
        * Read multiple resolutions of data if False.

    Returns
    -------
    dict of xarray.Datasets
        * dictionary of xarray.Dataset objects with required Variables and
          Attributes.
        * Dictionary keys can be any descriptive dataset ids.

    See Also
    --------
    :ref:`xarray_standards`
        Additional information regarding required attributes and variables
        for GeoIPS-formatted xarray Datasets.
    """
>>>>>>> f48f6cd8
    import os
    from datetime import datetime
    import numpy as np
    import pandas as pd
    import xarray as xr

    # from IPython import embed as shell
    fname = fnames[0]

    LOG.info("Reading file %s", fname)

    #     check for right nput SSMI SDR data file

    data_name = os.path.basename(fname).split("_")[-1].split(".")[-1]

    if data_name != "def":
        print("Warning: wrong SSMI SDR data type:  data_type={0}".format(data_name))
        raise

    if "cfnoc" in os.path.basename(fname) and "sdrmi" in os.path.basename(fname):
        print("found a SSMI SDR file")
    else:
        print("not a SSMI SDR file: skip it")
        raise IOError("Not an SSMI SDR file: skip it")

    """    ------  Notes  ------
       Read in SSMI SDR files for 19v-h,22v,37v-h,85v-h(A and B scans) in binary data  
            Then, transform these variables (TBs) into xarray framework for GEOIPS

       Input Parameters:
           fname (str): input file name.  require a full path
       Returns:
           xarray.Dataset with required Variables and Attributes:
               Variables:
                        LORES Channels:    
                          'latitude', 'longitude', '19V', '19H', '22V', '37V','37H','time_scan'
                        HIRES Channels (combined A-B scans):    
                          'latitude', 'longitude', '85V', '85H', 'sfcType', 'time_scan'
               Attibutes: 
                        'source_name', 'platform_name', 'data_provider', 
                        'interpolation_radius_of_influence','start_datetime', 'end_datetime'    
               Optional Attrs:
                        'original_source_filenames', 'filename_datetimes'
    """

    #    *********  Decode Formula for SSMI SDR Data  *************
    # V1 evaluates a 1-byte binary value as an unsigned number
    # V2 evaluates a 2-byte binary value as an unsigned number
    # V4 evaluates a 4-byte binary value as an unsigned number
    # VLat gets latitude and converts its range to [-90:+90]
    # VLon gets longitude

    def V1(p):
        return buf[p]

    def V2(p):
        return 256 * buf[p] + buf[p + 1]

    def V4(p):
        return 256 * (256 * (256 * buf[p] + buf[p + 1]) + buf[p + 2]) + buf[p + 3]

    def VLat(p):
        return V2(p) - 9000

    def VLon(p):
        return V2(p)

    # Define a function to extract values of parameters from a scan data block

    def fill_arrays():
        v19 = {}
        h19 = {}
        v22 = {}
        v37 = {}
        h37 = {}

        lat = {}
        lon = {}
        v85 = {}
        h85 = {}
        sft = {}

        LORES = 64
        unit_scale = 100.0  # convert integer TBs into actual values

        for spotL in range(LORES):
            bb = spotL * 52
            spotH = spotL * 2

            v19[spotL] = V2(bb + 10) / unit_scale
            h19[spotL] = V2(bb + 12) / unit_scale
            v22[spotL] = V2(bb + 14) / unit_scale
            v37[spotL] = V2(bb + 16) / unit_scale
            h37[spotL] = V2(bb + 18) / unit_scale

            # Initilize variable for A and B scans [0] - A scan; [1] - B scan

            # for LORES pixel positions
            lat[spotH] = np.zeros(2)
            lon[spotH] = np.zeros(2)
            v85[spotH] = np.zeros(2)
            h85[spotH] = np.zeros(2)
            sft[spotH] = np.zeros(2)  # surface type

            # for HIRES pixel positions (not at LORES positions)
            lat[spotH + 1] = np.zeros(2)
            lon[spotH + 1] = np.zeros(2)
            v85[spotH + 1] = np.zeros(2)
            h85[spotH + 1] = np.zeros(2)
            sft[spotH + 1] = np.zeros(2)

            # for A scan at LORES pixel positions
            lat[spotH][0] = VLat(bb + 6) / unit_scale
            lon[spotH][0] = VLon(bb + 8) / unit_scale
            v85[spotH][0] = V2(bb + 20) / unit_scale
            h85[spotH][0] = V2(bb + 22) / unit_scale
            sft[spotH][0] = V1(bb + 24)

            # for B scan at LORES pixel positions
            lat[spotH][1] = VLat(bb + 26) / unit_scale
            lon[spotH][1] = VLon(bb + 28) / unit_scale
            v85[spotH][1] = V2(bb + 30) / unit_scale
            h85[spotH][1] = V2(bb + 32) / unit_scale
            sft[spotH][1] = V1(bb + 34)

            # for A scan at HIRES pixel positions
            lat[spotH + 1][0] = VLat(bb + 36) / unit_scale
            lon[spotH + 1][0] = VLon(bb + 38) / unit_scale
            v85[spotH + 1][0] = V2(bb + 40) / unit_scale
            h85[spotH + 1][0] = V2(bb + 42) / unit_scale
            sft[spotH + 1][0] = V1(bb + 44)

            # for B scan at HIRES pixel positions
            lat[spotH + 1][1] = VLat(bb + 46) / unit_scale
            lon[spotH + 1][1] = VLon(bb + 48) / unit_scale
            v85[spotH + 1][1] = V2(bb + 50) / unit_scale
            h85[spotH + 1][1] = V2(bb + 52) / unit_scale
            sft[spotH + 1][1] = V1(bb + 54)

        data = {
            "v19": v19,
            "h19": h19,
            "v22": v22,
            "v37": v37,
            "h37": h37,
            "lat": lat,
            "lon": lon,
            "v85": v85,
            "h85": h85,
            "sft": sft,
        }
        return data

    # Main section of processing SSMI SDR data

    # define some parameters
    LORES = 64  # pixels per lo-res scan
    HIRES = 128  # pixels per gi-res scan
    MAXSCANS = 3000  # max lo-res scans per file
    SCANTIME = 3.798  # approximate A-B scan interval

    TRUE = 1
    FALSE = 0
    BUFSIZE = 4444
    FRAMESIZE = 12798
    FILLER = 0xA5
    EOF_LEN = 6

    # Return Codes
    OK = 0
    BAD_HDRS = 3
    BAD_EOF = 4
    BAD_LEN = 5
    WRITE_ERR = 6
    END_FILE = 7
    FATAL_ERR = 8
    CANT_OPEN = 9

    # Header Info
    blocks = {
        "ProdID": 28,  # Product ID hdr
        "DataSeq": 26,  # DataSeq hdr  (scan line info, total scans))
        "RevHdrDD": 190,  # Rev info
        "ScanHdrDD": 34,  # Scan hdr
        "ScanDD": 370,  #
        "RevHdr": 30,
        "ScanHdr": 12,
        "Scan": 3334,
    }

    f1 = open(fname, "rb")  # open inform ssmi sdr file

    data = {}  # define a dictionary array for parameters (TBs, etc)

    year = {}  # define arrays for scan ime info
    month = {}
    day = {}
    hour = {}
    minute = {}
    second = {}

    #    Process of READ HEARDERs

    #    Product ID Block
    buf = np.frombuffer(f1.read(blocks["ProdID"]), dtype="uint8")
    satid0 = 10 * (V1(18) - 48) + V1(19) - 48
    fcyr = V2(20)  # date of this input file createed
    fcmon = V1(22)
    fcday = V1(23)
    fchr = V1(24)
    fcmin = V1(25)

    #    Data Sequence Block
    buf = np.frombuffer(f1.read(blocks["DataSeq"]), dtype="uint8")
    scans = V2(14)  # number of total scans of this orbital file

    #    Data Description Blocks
    buf = np.frombuffer(f1.read(blocks["RevHdrDD"]), dtype="uint8")
    buf = np.frombuffer(f1.read(blocks["ScanHdrDD"]), dtype="uint8")
    buf = np.frombuffer(f1.read(blocks["ScanDD"]), dtype="uint8")

    #     Rev Header Block
    buf = np.frombuffer(f1.read(blocks["RevHdr"]), dtype="uint8")
    scid = V4(4)  # spcaecraft ID, i.e., 15 for F15
    rev = V4(8)
    bjld = V2(12)  # start date info: juliadn day
    bhr = V1(14)  #                  hour
    bmin = V1(15)
    bsec = V1(16)
    ejld = V2(17)  # end date info: Julian day
    ehr = V1(19)
    emin = V1(20)
    esec = V1(21)
    ajld = V2(22)  # julian day for ascending node
    ahr = V1(24)
    amin = V1(25)
    asec = V1(26)
    lsat = V1(27)  # logical satellite ID

    # setup year and julian day for this input file
    year_info = str(fcyr)
    jDay_info = str(bjld)

    #   --------  Start processes of reading and extraction of scans  -------------

    scan_read = 0  # initilization of scan count

    while f1:  # loop scans of this file

        # Read Scan Header Block
        while True:
            buf = np.frombuffer(
                f1.read(2), dtype="uint8"
            )  # read in block length from  two-byte words
            if list(buf) == [0, 0] and len(buf) > 0:
                continue
            elif list(buf)[0] != 165:  # not a FILLER, so get the length of this block
                length = V2(0) * 2
            if length != 0:  # find good block with length-bytes data
                break

        length2 = length - 2  # bytes of the rest block

        buf0 = np.frombuffer(
            f1.read(length2), dtype="uint8"
        )  # read length2 bytes of this block
        buf = np.append([0, 0], buf0)  # shift two bytes so buf will have "length" bytes

        if length == BAD_LEN:
            print("fatal error:  Ban_length")
            raise  # fatal error stop
        elif length == EOF_LEN or length == 0:
            break
        elif length != blocks["ScanHdr"]:
            print("block length= {0} {1}".format(blocks["ScanHdr"], length))
            continue  # unexpected block length, go to next block

        # extraction of parameters from scan header block
        scann = V2(4)  # not used      (first scan, i.e., scan header)
        bst = V4(6)  # B-scan start time (sec): second of the day

        # conver time to seconds from beggining of 1987 (do we need this info?)

        scan_hr = bst / 3600  # hour of the scan
        scan_min = (bst - scan_hr * 3600) / 60  # minute of scan
        scan_sec = bst - scan_hr * 3600 - scan_min * 60  # second of the scan

        date_info = datetime.strptime(year_info + jDay_info, "%Y%j")

        scan_yr = date_info.year
        scan_mon = date_info.month
        scan_day = date_info.day

        # set up time info for each B scan  (will set: A scantime = B scantime later)
        year[scan_read] = scan_yr
        month[scan_read] = scan_mon
        day[scan_read] = scan_hr
        hour[scan_read] = scan_hr
        minute[scan_read] = scan_min
        second[scan_read] = scan_sec

        # read Scan Data Block

        while True:
            buf = np.frombuffer(
                f1.read(2), dtype="uint8"
            )  # read in block length from  two-byte words
            if list(buf) == [0, 0] and len(buf) > 0:
                continue
            elif list(buf)[0] != 165:  # not a FILLER, so get the length of this block
                length = V2(0) * 2
            if length != 0:  # find good block with length-bytes data
                break

        length2 = length - 2  # bytes of the rest block

        buf0 = np.frombuffer(
            f1.read(length2), dtype="uint8"
        )  # read length2 bytes of this block
        buf = np.append([0, 0], buf0)  # shift two bytes so buf will have "length" bytes

        if length == BAD_LEN:
            raise  # fatal error stop
        elif length == EOF_LEN or length == 0:
            break
        elif length != blocks["Scan"]:
            print("block length= {0} {1}".format(blocks["Scan"], length))
            continue  # unexpected block lengthi, go to next block

        # check of max scans
        if scan_read > MAXSCANS:
            print("Reached max scans, break!")
            break

        # extract parameters from the scan block
        data[scan_read] = fill_arrays()

        scan_read += 1  # accumulation of scans

    f1.close()  # close input file

    #  -------- Apply the GEOIPS framework in XARRAY data frame ----------

    LOG.info("Making full dataframe")

    bad_value = -999

    # initilization of variables
    lat_lo = np.zeros((scan_read, 64))  # LORES channels: lat
    lon_lo = np.zeros((scan_read, 64))  # lon
    V19 = np.zeros((scan_read, 64))
    H19 = np.zeros((scan_read, 64))
    V22 = np.zeros((scan_read, 64))
    V37 = np.zeros((scan_read, 64))
    H37 = np.zeros((scan_read, 64))
    time_scan_lo = np.zeros((scan_read, 64))  # same for every pixel of this scan

    lat_hia = np.zeros((scan_read, 128))  # A scan HIRES channels: lat
    lon_hia = np.zeros((scan_read, 128))  #                        lon
    lat_hib = np.zeros((scan_read, 128))  # B scan HIRES channels: lat
    lon_hib = np.zeros((scan_read, 128))  #                        lon
    V85a = np.zeros((scan_read, 128))
    V85b = np.zeros((scan_read, 128))
    H85a = np.zeros((scan_read, 128))
    H85b = np.zeros((scan_read, 128))

    lat_ab = np.zeros((scan_read * 2, 128))  # combined A-B scans: lat
    lon_ab = np.zeros((scan_read * 2, 128))  #                     lon
    V85 = np.zeros((scan_read * 2, 128))
    H85 = np.zeros((scan_read * 2, 128))
    sfcType = np.zeros((scan_read * 2, 128))
    time_scan = np.zeros((scan_read * 2, 128))  # same for every pixel of this scan

    # assignment of data for variables

    for ii in range(scan_read):  # loop of scans

        ii2 = ii * 2  # for combined A-B scans

        for jj in range(LORES):  # loop of pixels per scan for LORES channels
            jj2 = jj * 2
            try:
                lat_lo[ii][jj] = data[ii]["lat"][jj2][0]
                lon_lo[ii][jj] = data[ii]["lon"][jj2][0]
                V19[ii][jj] = data[ii]["v19"][jj]
                H19[ii][jj] = data[ii]["h19"][jj]
                V22[ii][jj] = data[ii]["v22"][jj]
                V37[ii][jj] = data[ii]["v37"][jj]
                H37[ii][jj] = data[ii]["h37"][jj]
                time_scan_lo[ii][jj] = "%04d%03d%02d%02d" % (
                    fcyr,
                    bjld,
                    hour[ii],
                    minute[ii],
                )
            except:
                print(
                    "Failed setting arrays in LORES channels {0} {1} {2}".format(
                        ii, jj, jj2
                    )
                )

        for jj in range(HIRES):  # loop of pixels per scan for HIRES channels
            try:
                lat_hia[ii][jj] = data[ii]["lat"][jj][0]  # A scan
                lon_hia[ii][jj] = data[ii]["lon"][jj][0]
                lat_hib[ii][jj] = data[ii]["lat"][jj][1]  # B scan
                lon_hib[ii][jj] = data[ii]["lon"][jj][1]
                V85a[ii][jj] = data[ii]["v85"][jj][0]  # A scan
                V85b[ii][jj] = data[ii]["v85"][jj][1]  # B scan
                H85a[ii][jj] = data[ii]["h85"][jj][0]  # A scan
                H85b[ii][jj] = data[ii]["h85"][jj][1]  # B scan

                # combined A-B scans
                lat_ab[ii2][jj] = lat_hia[ii][jj]  # put A scan values
                lon_ab[ii2][jj] = lon_hia[ii][jj]
                V85[ii2][jj] = V85a[ii][jj]
                H85[ii2][jj] = H85a[ii][jj]
                sfcType[ii2][jj] = data[ii]["sft"][jj][0]
                time_scan[ii2][jj] = "%04d%03d%02d%02d" % (
                    fcyr,
                    bjld,
                    hour[ii],
                    minute[ii],
                )

                lat_ab[ii2 + 1][jj] = lat_hib[ii][jj]  # put B scan values
                lon_ab[ii2 + 1][jj] = lon_hib[ii][jj]
                V85[ii2 + 1][jj] = V85b[ii][jj]
                H85[ii2 + 1][jj] = H85b[ii][jj]
                sfcType[ii2 + 1][jj] = data[ii]["sft"][jj][1]
                time_scan[ii2 + 1][jj] = time_scan[ii2][
                    jj
                ]  # same time for A and B scan
            except:
                print("Failed setting arrays in HIRES channels")

    #          ------  setup xarray variables   ------
    namelist_lores = [
        "latitude",
        "longitude",
        "V19",
        "H19",
        "V22",
        "V37",
        "H37",
        "time_scan_lo",
    ]
    namelist_85ab = ["latitude", "longitude", "V85", "H85", "sfcType", "timestamp"]

    # for LORES channels
    xarray_lores = xr.Dataset()
    xarray_lores["latitude"] = xr.DataArray(lat_lo)
    xarray_lores["longitude"] = xr.DataArray(lon_lo)
    xarray_lores["V19"] = xr.DataArray(V19)
    xarray_lores["H19"] = xr.DataArray(H19)
    xarray_lores["V22"] = xr.DataArray(V22)
    xarray_lores["V37"] = xr.DataArray(V37)
    xarray_lores["H37"] = xr.DataArray(H37)
    xarray_lores["timestamps"] = xr.DataArray(
        pd.DataFrame(time_scan_lo).astype(int).apply(pd.to_datetime, format="%Y%j%H%M")
    )

    # for combined 85GHz A-B channels
    xarray_85ab = xr.Dataset()
    xarray_85ab["latitude"] = xr.DataArray(lat_ab)
    xarray_85ab["longitude"] = xr.DataArray(lon_ab)
    xarray_85ab["V85"] = xr.DataArray(V85)
    xarray_85ab["H85"] = xr.DataArray(H85)
    xarray_85ab["sfcType"] = xr.DataArray(sfcType)
    xarray_85ab["timestamp"] = xr.DataArray(
        pd.DataFrame(time_scan).astype(int).apply(pd.to_datetime, format="%Y%j%H%M")
    )

    # setup attributes

    # ch:       19   22   37  85    GHz
    # FOV_list=['43','40','28',13']  km

    # satID string
    satid = "F" + str(satid0)

    start_time = "%04d%03d%02d%02d" % (fcyr, bjld, bhr, bmin)
    end_time = "%04d%03d%02d%02d" % (fcyr, ejld, ehr, emin)

    # for LORES
    xarray_lores.attrs["start_datetime"] = datetime.strptime(start_time, "%Y%j%H%M")
    xarray_lores.attrs["end_datetime"] = datetime.strptime(end_time, "%Y%j%H%M")
    xarray_lores.attrs["source_name"] = "ssmi"
    xarray_lores.attrs["platform_name"] = satid
    xarray_lores.attrs["data_provider"] = "DMSP"
    xarray_lores.attrs["original_source_filenames"] = [basename(fname)]

    # MTIFs need to be "prettier" for PMW products, so 2km resolution for final image
    # xarray_lores.attrs['sample_distance_km'] = 25
    xarray_lores.attrs["sample_distance_km"] = 2
    xarray_lores.attrs["interpolation_radius_of_influence"] = 50000

    # for 85GHz A-B combined
    xarray_85ab.attrs["start_datetime"] = datetime.strptime(start_time, "%Y%j%H%M")
    xarray_85ab.attrs["end_datetime"] = datetime.strptime(end_time, "%Y%j%H%M")
    xarray_85ab.attrs["filename_datetimes"] = [xarray_85ab.start_datetime]
    xarray_85ab.attrs["source_name"] = "ssmi"
    xarray_85ab.attrs["platform_name"] = satid
    xarray_85ab.attrs["data_provider"] = "DMSP"
    xarray_85ab.attrs["original_source_filenames"] = [basename(fname)]

    # MTIFs need to be "prettier" for PMW products, so 2km resolution for final image
    # xarray_85ab.attrs['sample_distance_km'] = 13
    xarray_85ab.attrs["sample_distance_km"] = 2
    xarray_85ab.attrs["interpolation_radius_of_influence"] = 15000

    return {"HIRES": xarray_85ab, "LORES": xarray_lores, "METADATA": xarray_85ab[[]]}<|MERGE_RESOLUTION|>--- conflicted
+++ resolved
@@ -10,32 +10,6 @@
 # # # for more details. If you did not receive the license, for more information see:
 # # # https://github.com/U-S-NRL-Marine-Meteorology-Division/
 
-<<<<<<< HEAD
-""" This SSMI reader is desgined for importing SSMI sdr data files (such as
-      ssmi_orbital_sdrmi_f15_d20200427_s104500_e123100_r05323_cfnoc.def).  
-      This reader is created to read in TBs at 19 (V,H),22V, 37(V,H) and 85 (V,H) GHz channels.
-      There are A/B scans for 85 GHz.  The combined A/B scans will be used for
-      TC imagery products at 85 GHz.
-
-      This GEOIPS python code is based on a SSMI SDR reader in C.
-
-  Convert SSMI_HIRES_AB for 85GHz and SSMI_LORES for 19-37GHz into xarray for GEOIPS framework
-
- V1.0:  Initial version, NRL-MRY, May 19, 2020
----------------------------------------------------------------------------------------------------
-
- SSMI input data info :
- pixels per scan:  LORES=64 for 19, 22, and 37 GHz channels;  HIRES=128 for 85 GHz channels
-            19V[LORES]                                             FOV:   69km x 43km
-            19H[LORES]
-            22V[LORES]                                                    50km x 40km
-            37V[LORES]                                                    37km x 28km
-            37H[LORES]
-            85V[HIRES][2]             [][0]: A scans; [][1]: B scans      15km x 13km
-            85H[HIRES][2]
-
-       -----header info-----
-=======
 """SSMI binary reader.
 
 This SSMI reader is desgined for importing SSMI sdr data files (such as
@@ -65,7 +39,6 @@
         85H[HIRES][2]
 
            -----header info-----
->>>>>>> f48f6cd8
     int32
         cyr, cmon, cday,       /* file creation date */
         chr, cmin,             /* file creation time */
@@ -92,10 +65,6 @@
         lon[HIRES][2];           /* longitudes */
     int16 lat[HIRES][2];         /* latitudes */
     char sft[HIRES][2];          /* surface types */
-<<<<<<< HEAD
------------------------------------------------------------------------------------------------------------
-=======
->>>>>>> f48f6cd8
 """
 # Python Standard Libraries
 import logging
@@ -114,36 +83,6 @@
 def ssmi_binary(
     fnames, metadata_only=False, chans=False, area_def=None, self_register=False
 ):
-<<<<<<< HEAD
-    """Read SSMI FNMOC Binary Data
-
-    All GeoIPS 2.0 readers read data into xarray Datasets - a separate
-    dataset for each shape/resolution of data - and contain standard metadata information.
-
-    Args:
-        fnames (list): List of strings, full paths to files
-        metadata_only (Optional[bool]):
-            * DEFAULT False
-            * return before actually reading data if True
-        chans (Optional[list of str]):
-            * NOT YET IMPLEMENTED
-                * DEFAULT None (include all channels)
-                * List of desired channels (skip unneeded variables as needed)
-        area_def (Optional[pyresample.AreaDefinition]):
-            * NOT YET IMPLEMENTED
-                * DEFAULT None (read all data)
-                * Specify region to read
-        self_register (Optional[str]):
-            * NOT YET IMPLEMENTED
-                * DEFAULT False (read multiple resolutions of data)
-                * register all data to the specified resolution.
-
-    Returns:
-        list of xarray.Datasets: list of xarray.Dataset objects with required
-            Variables and Attributes: (See geoips/docs :doc:`xarray_standards`)
-    """
-
-=======
     """Read SSMI FNMOC Binary Data.
 
     Parameters
@@ -180,7 +119,6 @@
         Additional information regarding required attributes and variables
         for GeoIPS-formatted xarray Datasets.
     """
->>>>>>> f48f6cd8
     import os
     from datetime import datetime
     import numpy as np
@@ -207,7 +145,7 @@
         raise IOError("Not an SSMI SDR file: skip it")
 
     """    ------  Notes  ------
-       Read in SSMI SDR files for 19v-h,22v,37v-h,85v-h(A and B scans) in binary data  
+       Read in SSMI SDR files for 19v-h,22v,37v-h,85v-h(A and B scans) in binary data
             Then, transform these variables (TBs) into xarray framework for GEOIPS
 
        Input Parameters:
@@ -215,13 +153,13 @@
        Returns:
            xarray.Dataset with required Variables and Attributes:
                Variables:
-                        LORES Channels:    
+                        LORES Channels:
                           'latitude', 'longitude', '19V', '19H', '22V', '37V','37H','time_scan'
-                        HIRES Channels (combined A-B scans):    
+                        HIRES Channels (combined A-B scans):
                           'latitude', 'longitude', '85V', '85H', 'sfcType', 'time_scan'
-               Attibutes: 
-                        'source_name', 'platform_name', 'data_provider', 
-                        'interpolation_radius_of_influence','start_datetime', 'end_datetime'    
+               Attibutes:
+                        'source_name', 'platform_name', 'data_provider',
+                        'interpolation_radius_of_influence','start_datetime', 'end_datetime'
                Optional Attrs:
                         'original_source_filenames', 'filename_datetimes'
     """

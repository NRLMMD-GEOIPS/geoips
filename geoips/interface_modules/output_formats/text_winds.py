--- conflicted
+++ resolved
@@ -39,14 +39,7 @@
         else:
             curr_append = True
         num_arrs = num_arrs + 1
-<<<<<<< HEAD
-        output_products += write_text_winds(xarray_obj,
-                                            varlist,
-                                            output_fnames.copy(),  # It will overwrite it if we don't copy
-                                            append=curr_append,
-                                            overwrite=overwrite,
-                                            source_names=source_names)
-=======
+
         output_products += write_text_winds(
             xarray_obj,
             varlist,
@@ -55,7 +48,6 @@
             overwrite=overwrite,
             source_names=source_names,
         )
->>>>>>> f546dec9
 
     # Remove any duplicates - they would have been overwritten
     return list(set(output_products))
@@ -190,26 +182,12 @@
                 )
         output_products += [text_fname]
 
-<<<<<<< HEAD
     ctime = datetime.fromtimestamp(os.stat(text_fname).st_ctime)
     LOG.info(f'    SUCCESS wrote out text windspeed file {text_fname} at {ctime}')
 
     for additional_text_fname in output_fnames:
         shutil.copy(text_fname, additional_text_fname)
         LOG.info(f'    SUCCESS wrote out text windspeed file {text_fname} at {ctime}')
-=======
-    import subprocess
-    import shutil
 
-    lsfulltime = subprocess.check_output(["ls", "--full-time", text_fname])
-    LOG.info("    SUCCESS wrote out text windspeed file %s", lsfulltime)
-
-    for additional_text_fname in output_fnames:
-        shutil.copy(text_fname, additional_text_fname)
-        lsfulltime = subprocess.check_output(
-            ["ls", "--full-time", additional_text_fname]
-        )
-        LOG.info("    SUCCESS wrote out text windspeed file %s", lsfulltime)
->>>>>>> f546dec9
         output_products += [additional_text_fname]
     return output_products
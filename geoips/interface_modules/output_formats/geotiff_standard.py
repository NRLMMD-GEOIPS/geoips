# # # Distribution Statement A. Approved for public release. Distribution unlimited.
# # #
# # # Author:
# # # Naval Research Laboratory, Marine Meteorology Division
# # #
# # # This program is free software: you can redistribute it and/or modify it under
# # # the terms of the NRLMMD License included with this program. This program is
# # # distributed WITHOUT ANY WARRANTY; without even the implied warranty of
# # # MERCHANTABILITY or FITNESS FOR A PARTICULAR PURPOSE. See the included license
# # # for more details. If you did not receive the license, for more information see:
# # # https://github.com/U-S-NRL-Marine-Meteorology-Division/
<<<<<<< HEAD
=======

"""Geotiff image rasterio-based output format."""
>>>>>>> f48f6cd8

import os
import logging

LOG = logging.getLogger(__name__)

output_type = "image"


def get_rasterio_cmap_dict(mpl_cmap, scale_data_min=1, scale_data_max=255):
    """Get rasterio cmap dict."""
    num_8bit = 255
    num_colors = scale_data_max - scale_data_min + 1

    cmap_arr = mpl_cmap(range(0, 255)) * 255
    cmap_dict = {}
    for ii in range(0, 255):
        cmap_dict[ii] = tuple(cmap_arr[ii, :])
    return cmap_dict


def scale_geotiff_data(
    plot_data, mpl_colors_info, scale_data_min=1, scale_data_max=255, missing_value=0
):
<<<<<<< HEAD
=======
    """Scale geotiff data."""
>>>>>>> f48f6cd8
    from geoips.data_manipulations.corrections import apply_data_range

    min_val = None
    max_val = None
    inverse = False
    if (
        mpl_colors_info
        and "norm" in mpl_colors_info
        and hasattr(mpl_colors_info["norm"], "vmax")
    ):
        min_val = mpl_colors_info["norm"].vmin
        max_val = mpl_colors_info["norm"].vmax

    num_8bit = 255
    num_colors = scale_data_max - scale_data_min + 1

    scale_data = (
        scale_data_min
        + apply_data_range(
            plot_data, min_val=min_val, max_val=max_val, inverse=False, norm=True
        )
        * num_colors
    )
    scale_data.fill_value = missing_value
    return scale_data.filled()


def geotiff_standard(
    area_def,
    xarray_obj,
    product_name,
    output_fnames,
    product_name_title=None,
    mpl_colors_info=None,
    existing_image=None,
):
<<<<<<< HEAD

=======
    """Create standard geotiff output using rasterio."""
>>>>>>> f48f6cd8
    plot_data = scale_geotiff_data(
        xarray_obj[product_name].to_masked_array(), mpl_colors_info
    )
    import rasterio
    from affine import Affine

    for output_fname in output_fnames:
        from geoips.filenames.base_paths import make_dirs

        make_dirs(os.path.dirname(output_fname))
        with rasterio.Env():

            lons, lats = area_def.get_lonlats()

            height = plot_data.shape[0]
            width = plot_data.shape[1]

            res_deg_x = (lons[-1][-1] - lons[0][0]) / width
            res_deg_y = (lats[0][0] - lats[-1][-1]) / height

            minlat = area_def.area_extent_ll[1]
            minlon = area_def.area_extent_ll[0]

            transform = Affine.translation(
                minlon - res_deg_y / 2, minlat - res_deg_x / 2
            ) * Affine.scale(res_deg_y, res_deg_x)

            # crs = rasterio.crs.CRS.from_proj4(area_def.proj4_string)
            crs = "+proj=latlong"

            profile = rasterio.profiles.DefaultGTiffProfile(count=1)
            profile.update(dtype=rasterio.uint8, count=1, compress="lzw")

            with rasterio.open(
                output_fname,
                "w",
                width=width,
                height=height,
                crs=crs,
                transform=transform,
                **profile
            ) as dst:
                dst.write(plot_data.astype(rasterio.uint8), indexes=1)
                cmap_dict = get_rasterio_cmap_dict(mpl_colors_info["cmap"])
                dst.write_colormap(1, cmap_dict)

    return output_fnames<|MERGE_RESOLUTION|>--- conflicted
+++ resolved
@@ -9,11 +9,8 @@
 # # # MERCHANTABILITY or FITNESS FOR A PARTICULAR PURPOSE. See the included license
 # # # for more details. If you did not receive the license, for more information see:
 # # # https://github.com/U-S-NRL-Marine-Meteorology-Division/
-<<<<<<< HEAD
-=======
 
 """Geotiff image rasterio-based output format."""
->>>>>>> f48f6cd8
 
 import os
 import logging
@@ -38,10 +35,7 @@
 def scale_geotiff_data(
     plot_data, mpl_colors_info, scale_data_min=1, scale_data_max=255, missing_value=0
 ):
-<<<<<<< HEAD
-=======
     """Scale geotiff data."""
->>>>>>> f48f6cd8
     from geoips.data_manipulations.corrections import apply_data_range
 
     min_val = None
@@ -78,11 +72,7 @@
     mpl_colors_info=None,
     existing_image=None,
 ):
-<<<<<<< HEAD
-
-=======
     """Create standard geotiff output using rasterio."""
->>>>>>> f48f6cd8
     plot_data = scale_geotiff_data(
         xarray_obj[product_name].to_masked_array(), mpl_colors_info
     )

# # # Distribution Statement A. Approved for public release. Distribution unlimited.
# # #
# # # Author:
# # # Naval Research Laboratory, Marine Meteorology Division
# # #
# # # This program is free software: you can redistribute it and/or modify it under
# # # the terms of the NRLMMD License included with this program. This program is
# # # distributed WITHOUT ANY WARRANTY; without even the implied warranty of
# # # MERCHANTABILITY or FITNESS FOR A PARTICULAR PURPOSE. See the included license
# # # for more details. If you did not receive the license, for more information see:
# # # https://github.com/U-S-NRL-Marine-Meteorology-Division/

"""Full disk image matplotlib-based output format."""
import os
import logging

LOG = logging.getLogger(__name__)

output_type = "image_overlay"
<<<<<<< HEAD


def full_disk_image(
    area_def,
    xarray_obj,
    product_name,
    output_fnames,
    clean_fname=None,
    product_name_title=None,
    mpl_colors_info=None,
    boundaries_info=None,
    gridlines_info=None,
    product_datatype_title=None,
    bg_data=None,
    bg_mpl_colors_info=None,
    bg_xarray=None,
    bg_product_name_title=None,
    bg_datatype_title=None,
    remove_duplicate_minrange=None,
):
=======
>>>>>>> f48f6cd8


def full_disk_image(
    area_def,
    xarray_obj,
    product_name,
    output_fnames,
    clean_fname=None,
    product_name_title=None,
    mpl_colors_info=None,
    boundaries_info=None,
    gridlines_info=None,
    product_datatype_title=None,
    bg_data=None,
    bg_mpl_colors_info=None,
    bg_xarray=None,
    bg_product_name_title=None,
    bg_datatype_title=None,
    remove_duplicate_minrange=None,
):
    """Plot full disk image."""
    if product_name_title is None:
        product_name_title = product_name

    success_outputs = []
    plot_data = xarray_obj[product_name].to_masked_array()
    from geoips.image_utils.mpl_utils import create_figure_and_main_ax_and_mapobj
    from geoips.image_utils.colormap_utils import set_matplotlib_colors_standard
    from geoips.image_utils.mpl_utils import (
        plot_image,
        save_image,
        plot_overlays,
        create_colorbar,
    )
    from geoips.image_utils.mpl_utils import get_title_string_from_objects, set_title

    if hasattr(area_def, "x_size"):
        x_size = area_def.x_size
        y_size = area_def.y_size
    else:
        x_size = area_def.get_lonlats()[0].shape[0]
        y_size = area_def.get_lonlats()[0].shape[1]

    import matplotlib.pyplot as plt
    import cartopy

    if hasattr(area_def, "proj_dict"):
        # mapobj = cartopy.crs.Orthographic(area_def.proj_dict['lon_0'],
        #                                   area_def.proj_dict['lat_0'])
        mapobj = cartopy.crs.Geostationary(area_def.proj_dict["lon_0"])
    else:
        # mapobj = cartopy.crs.Orthographic(area_def.sector_info['clon'],
        #                                   area_def.sector_info['clat'])
        mapobj = cartopy.crs.Geostationary(area_def.sector_info["clon"])
    fig, main_ax, mapobj = create_figure_and_main_ax_and_mapobj(
        x_size, y_size, area_def, existing_mapobj=mapobj
    )

    # Plot the actual data on a map

    main_ax.imshow(
        plot_data,
        transform=area_def.to_cartopy_crs(),
        # extent=area_def.area_extent_ll,
        cmap=mpl_colors_info["cmap"],
        norm=mpl_colors_info["norm"],
    )

    # Set the title for final image
    title_string = get_title_string_from_objects(
        area_def,
        xarray_obj,
        product_name_title,
        product_datatype_title=product_datatype_title,
        bg_xarray=bg_xarray,
        bg_product_name_title=bg_product_name_title,
        bg_datatype_title=bg_datatype_title,
    )
    set_title(main_ax, title_string, y_size)

    if mpl_colors_info["colorbar"] is True:
        # Create the colorbar to match the mpl_colors
        create_colorbar(fig, mpl_colors_info)

    # Plot gridlines and boundaries overlays
    plot_overlays(
        mapobj,
        main_ax,
        area_def,
        boundaries_info=boundaries_info,
        gridlines_info=gridlines_info,
    )

    if output_fnames is not None:
        for annotated_fname in output_fnames:
            # Save the final image
            success_outputs += save_image(
                fig,
                annotated_fname,
                is_final=True,
                image_datetime=xarray_obj.start_datetime,
                remove_duplicate_minrange=remove_duplicate_minrange,
            )

    return success_outputs<|MERGE_RESOLUTION|>--- conflicted
+++ resolved
@@ -17,29 +17,6 @@
 LOG = logging.getLogger(__name__)
 
 output_type = "image_overlay"
-<<<<<<< HEAD
-
-
-def full_disk_image(
-    area_def,
-    xarray_obj,
-    product_name,
-    output_fnames,
-    clean_fname=None,
-    product_name_title=None,
-    mpl_colors_info=None,
-    boundaries_info=None,
-    gridlines_info=None,
-    product_datatype_title=None,
-    bg_data=None,
-    bg_mpl_colors_info=None,
-    bg_xarray=None,
-    bg_product_name_title=None,
-    bg_datatype_title=None,
-    remove_duplicate_minrange=None,
-):
-=======
->>>>>>> f48f6cd8
 
 
 def full_disk_image(

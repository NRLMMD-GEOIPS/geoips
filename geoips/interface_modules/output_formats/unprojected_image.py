--- conflicted
+++ resolved
@@ -18,35 +18,13 @@
 import matplotlib
 
 from geoips.image_utils.mpl_utils import save_image
-<<<<<<< HEAD
-
-matplotlib.use("agg")
-=======
->>>>>>> f48f6cd8
 
 matplotlib.use("agg")
 
-<<<<<<< HEAD
-output_type = "unprojected"
-=======
 LOG = logging.getLogger(__name__)
->>>>>>> f48f6cd8
 
 output_type = "unprojected"
 
-<<<<<<< HEAD
-def unprojected_image(
-    xarray_obj,
-    product_name,
-    output_fnames,
-    product_name_title=None,
-    mpl_colors_info=None,
-    x_size=None,
-    y_size=None,
-    savefig_kwargs=None,
-):
-=======
->>>>>>> f48f6cd8
 
 def unprojected_image(
     xarray_obj,
@@ -83,13 +61,6 @@
     image_width = float(x_size) / dpi
     image_height = float(y_size) / dpi
 
-<<<<<<< HEAD
-=======
-    # Replace fig.savefig frameon=False argument with facecolor="none"
-    # * frameon deprecated maplotlib v3.1.0, support removed v3.6.0
-    # * facecolor="none" also works with 3.5.x
-    # * https://matplotlib.org/stable/api/prev_api_changes/api_changes_3.1.0.html?highlight=frameon
->>>>>>> f48f6cd8
     fig = plt.figure(facecolor="none")
     fig.set_size_inches(image_width, image_height)
     main_ax = plt.Axes(fig, [0, 0, 1, 1])

# # # Distribution Statement A. Approved for public release. Distribution unlimited.
# # #
# # # Author:
# # # Naval Research Laboratory, Marine Meteorology Division
# # #
# # # This program is free software: you can redistribute it and/or modify it under
# # # the terms of the NRLMMD License included with this program. This program is
# # # distributed WITHOUT ANY WARRANTY; without even the implied warranty of
# # # MERCHANTABILITY or FITNESS FOR A PARTICULAR PURPOSE. See the included license
# # # for more details. If you did not receive the license, for more information see:
# # # https://github.com/U-S-NRL-Marine-Meteorology-Division/

"""Matplotlib-based windbarb annotated image output."""
import os
import logging

import numpy
from matplotlib import colors
import cartopy.crs as crs

from geoips.image_utils.mpl_utils import (
    create_figure_and_main_ax_and_mapobj,
    save_image,
)
from geoips.image_utils.maps import is_crs
from geoips.image_utils.colormap_utils import set_matplotlib_colors_standard
from geoips.image_utils.mpl_utils import plot_image, plot_overlays, create_colorbar
from geoips.image_utils.mpl_utils import get_title_string_from_objects, set_title

LOG = logging.getLogger(__name__)

output_type = "image_overlay"


def plot_barbs(main_ax, mapobj, mpl_colors_info, formatted_data_dict):
    """Plot windbarbs on matplotlib figure."""
    # main_ax.extent = area_def.area_extent_ll
    main_ax.set_extent(mapobj.bounds, crs=mapobj)
    # main_ax.extent = mapobj.bounds
    # NOTE this does not work if transform=mapobj.
    # Something about transforming to PlateCarree projection, then
    # reprojecting to mapobj.  I don't fully understand it, but this
    # works beautifully, and transform=mapobj puts all the vectors
    # in the center of the image.
    main_ax.scatter(
        x=formatted_data_dict["lon"].data[formatted_data_dict["rain_inds"]],
        y=formatted_data_dict["lat"].data[formatted_data_dict["rain_inds"]],
        transform=crs.PlateCarree(),
        marker="D",
        color="k",
        s=formatted_data_dict["rain_size"],
        zorder=2,
    )
    main_ax.barbs(
        formatted_data_dict["lon"].data,
        formatted_data_dict["lat"].data,
        formatted_data_dict["u"].data,
        formatted_data_dict["v"].data,
        formatted_data_dict["speed"].data,
        transform=crs.PlateCarree(),
        pivot="tip",
        rounding=False,
        cmap=mpl_colors_info["cmap"],
        flip_barb=formatted_data_dict["flip_barb"],
        # barb_increments=dict(half=10, full=20, flag=50),
        sizes=formatted_data_dict["sizes_dict"],
        length=formatted_data_dict["barb_length"],
        linewidth=formatted_data_dict["line_width"],
        norm=mpl_colors_info["norm"],
        zorder=1,
    )


def output_clean_windbarbs(
    area_def,
    clean_fnames,
    mpl_colors_info,
    image_datetime,
    formatted_data_dict,
    fig=None,
    main_ax=None,
    mapobj=None,
):
<<<<<<< HEAD
    """Function to actually plot and save "clean" windbarb imagery,  with no background imagery,
        coastlines, gridlines, titles, etc.

    Return: list[str]: Full paths to all resulting output files.
    """

=======
    """Plot and save "clean" windbarb imagery.

    No background imagery, coastlines, gridlines, titles, etc.

    Returns
    -------
    list of str
        Full paths to all resulting output files.
    """
>>>>>>> f48f6cd8
    LOG.info("Starting clean_fname")
    if fig is None and main_ax is None and mapobj is None:
        # Create matplotlib figure and main axis, where the main image will be plotted
        fig, main_ax, mapobj = create_figure_and_main_ax_and_mapobj(
            area_def.x_size, area_def.y_size, area_def, noborder=True
        )

    plot_barbs(main_ax, mapobj, mpl_colors_info, formatted_data_dict)

    success_outputs = []

    if clean_fnames is not None:
        for clean_fname in clean_fnames:
            success_outputs += save_image(
                fig, clean_fname, is_final=False, image_datetime=image_datetime
            )

    return success_outputs


def format_windbarb_data(xarray_obj, product_name):
<<<<<<< HEAD
    """
    lat=xarray_obj['latitude'].to_masked_array()
    lon2=xarray_obj['longitude'].to_masked_array()
    direction=xarray_obj['wind_dir_deg_met'].to_masked_array()
    speed=xarray_obj['wind_speed_kts'].to_masked_array()

    u=speed * numpy.sin((direction+180)*3.1415926/180.0)
    v=speed * numpy.cos((direction+180)*3.1415926/180.0)
=======
    """Format windbarb data before plotting."""
    # lat=xarray_obj['latitude'].to_masked_array()
    # lon2=xarray_obj['longitude'].to_masked_array()
    # direction=xarray_obj['wind_dir_deg_met'].to_masked_array()
    # speed=xarray_obj['wind_speed_kts'].to_masked_array()
>>>>>>> f48f6cd8

    # u=speed * numpy.sin((direction+180)*3.1415926/180.0)
    # v=speed * numpy.cos((direction+180)*3.1415926/180.0)

<<<<<<< HEAD
    """
=======
    # u=speed * numpy.sin(direction*3.1415926/180.0)
    # v=speed * numpy.cos(direction*3.1415926/180.0)
>>>>>>> f48f6cd8

    num_product_arrays = 1
    if len(xarray_obj[product_name].shape) == 3:
        num_product_arrays = xarray_obj[product_name].shape[2]

    # This is 2-D, with only one array per variable (speed, direction,
    # rain_flag) - meaning NO ambiguities
    if len(xarray_obj[product_name].shape) == 3 and num_product_arrays == 3:
        speed = xarray_obj[product_name].to_masked_array()[:, :, 0]
        direction = xarray_obj[product_name].to_masked_array()[:, :, 1]
        rain_flag = xarray_obj[product_name].to_masked_array()[:, :, 2]
    # This is 2-D, with FOUR arrays per variable (speed, direction, rain_flag)
    # - meaning 4 ambiguities
    elif len(xarray_obj[product_name].shape) == 3 and num_product_arrays == 12:
        speed = xarray_obj[product_name].to_masked_array()[:, :, 0:4]
        direction = xarray_obj[product_name].to_masked_array()[:, :, 4:8]
        rain_flag = xarray_obj[product_name].to_masked_array()[:, :, 8:12]
    # This is 1-D, with one vector per variable - no ambiguities.
    else:
        speed = xarray_obj[product_name].to_masked_array()[:, 0]
        direction = xarray_obj[product_name].to_masked_array()[:, 1]
        rain_flag = xarray_obj[product_name].to_masked_array()[:, 2]

    # These should probably be specified in the product dictionary.
    # It will vary per-sensor / data type, these basically only currently work with
    # ASCAT 25 km data.
<<<<<<< HEAD
    # This would also avoid having the product names hard coded in the output module code.
=======
    # This would also avoid having the product names hard coded in the output
    # module code.
>>>>>>> f48f6cd8
    if (
        "product_definition" in xarray_obj.attrs
        and "barb_sizes" in xarray_obj.attrs["product_definition"]
    ):
<<<<<<< HEAD
        # Thinning the data points to better display the windbards
        thinning = xarray_obj.attrs["product_definition"]["barb_sizes"]["thinning"]
        barblength = xarray_obj.attrs["product_definition"]["barb_sizes"]["barb_length"]
        linewidth = xarray_obj.attrs["product_definition"]["barb_sizes"]["line_width"]
        sizes_dict = xarray_obj.attrs["product_definition"]["barb_sizes"]["sizes_dict"]
        rain_size = xarray_obj.attrs["product_definition"]["barb_sizes"]["rain_size"]
    elif product_name == "windbarbs":
        # Thinning the data points to better display the windbards
=======
        # Thinning the data points to better display the windbards
        thinning = xarray_obj.attrs["product_definition"]["barb_sizes"]["thinning"]
        barblength = xarray_obj.attrs["product_definition"]["barb_sizes"]["barb_length"]
        linewidth = xarray_obj.attrs["product_definition"]["barb_sizes"]["line_width"]
        sizes_dict = xarray_obj.attrs["product_definition"]["barb_sizes"]["sizes_dict"]
        rain_size = xarray_obj.attrs["product_definition"]["barb_sizes"]["rain_size"]
    elif product_name == "windbarbs":
        # Thinning the data points to better display the windbards
>>>>>>> f48f6cd8
        thinning = 1  # skip data points
        barblength = 5.0
        linewidth = 1.5
        sizes_dict = dict(height=0.7, spacing=0.3)
        rain_size = 10
    elif product_name == "wind-ambiguities":
        # Thinning the data points to better display the windbards
        thinning = 1  # skip data points
        barblength = 5  # Length of individual barbs
        linewidth = 2  # Width of individual barbs
        rain_size = 10  # Marker size for rain_flag
        sizes_dict = dict(
            height=0,
            spacing=0,
            width=0,  # flag width, relative to barblength
            emptybarb=0.5,
        )

    lat = xarray_obj["latitude"].to_masked_array()
    lon2 = xarray_obj["longitude"].to_masked_array()
    u = speed * numpy.sin((direction + 180) * 3.1415926 / 180.0)
    v = speed * numpy.cos((direction + 180) * 3.1415926 / 180.0)

    # convert longitudes to (-180,180)
    # lon=utils.wrap_longitudes(lon2)
    # Must be 0-360 for barbs
    lon = numpy.ma.where(lon2 < 0, lon2 + 360, lon2)

    if len(lat.shape) == 2:
        lat2 = lat[::thinning, ::thinning]
        lon2 = lon[::thinning, ::thinning]
        u2 = u[::thinning, ::thinning]
        v2 = v[::thinning, ::thinning]
        speed2 = speed[::thinning, ::thinning]
        rain_flag2 = rain_flag[::thinning, ::thinning]
    elif len(lat.shape) == 1:
        lat2 = lat[::thinning]
        lon2 = lon[::thinning]
        u2 = u[::thinning]
        v2 = v[::thinning]
        speed2 = speed[::thinning]
        rain_flag2 = rain_flag[::thinning]
    if lat2.min() > 0:
        flip_barb = False
    elif lat2.max() < 0:
        flip_barb = True
    else:
        flip_barb = numpy.ma.where(lat2 > 0, False, True).data
    good_inds = numpy.ma.where(speed2)
    return_dict = {}

    if len(lon2.shape) != len(speed2.shape):
        return_dict["lon"] = lon2[good_inds[0:2]]
    else:
        return_dict["lon"] = lon2[good_inds]
    if len(lat2.shape) != len(speed2.shape):
        return_dict["lat"] = lat2[good_inds[0:2]]
    else:
        return_dict["lat"] = lat2[good_inds]
    return_dict["u"] = u2[good_inds]
    return_dict["v"] = v2[good_inds]
    return_dict["speed"] = speed2[good_inds]
    return_dict["rain_inds"] = numpy.ma.where(rain_flag2[good_inds])
    return_dict["flip_barb"] = flip_barb
    return_dict["barb_length"] = barblength
    return_dict["line_width"] = linewidth
    return_dict["sizes_dict"] = sizes_dict
    return_dict["rain_size"] = rain_size

    return return_dict


def imagery_windbarbs(
    area_def,
    xarray_obj,
    product_name,
    output_fnames,
    clean_fname=None,
    product_name_title=None,
    mpl_colors_info=None,
    boundaries_info=None,
    gridlines_info=None,
    product_datatype_title=None,
    bg_data=None,
    bg_mpl_colors_info=None,
    bg_xarray=None,
    bg_product_name_title=None,
    bg_datatype_title=None,
    remove_duplicate_minrange=None,
    title_copyright=None,
    title_format=None,
):
<<<<<<< HEAD

=======
    """Plot annotated windbarbs on matplotlib figure."""
>>>>>>> f48f6cd8
    LOG.info("Startig imagery_windbarbs")

    if product_name_title is None:
        product_name_title = product_name

    success_outputs = []

    # Plot windbarbs

    formatted_data_dict = format_windbarb_data(xarray_obj, product_name)

    if clean_fname is not None:
        success_outputs += output_clean_windbarbs(
            area_def,
            [clean_fname],
            mpl_colors_info,
            xarray_obj.start_datetime,
            formatted_data_dict,
        )

    if output_fnames is not None:
        LOG.info("Starting output_fnames")

        # Create matplotlib figure and main axis, where the main image will be plotted
        fig, main_ax, mapobj = create_figure_and_main_ax_and_mapobj(
            area_def.x_size,
            area_def.y_size,
            area_def,
            existing_mapobj=None,
            noborder=False,
        )

        if bg_data is not None:
            if not bg_mpl_colors_info:
                bg_mpl_colors_info = set_matplotlib_colors_standard(
                    data_range=[bg_data.min(), bg_data.max()],
                    cmap_name="Greys",
                    cbar_label=None,
                    create_colorbar=False,
                )
            # Plot the background data on a map
            plot_image(main_ax, bg_data, mapobj, mpl_colors_info=bg_mpl_colors_info)

        plot_barbs(main_ax, mapobj, mpl_colors_info, formatted_data_dict)

        # Set the title for final image
        title_string = get_title_string_from_objects(
            area_def,
            xarray_obj,
            product_name_title,
            product_datatype_title=product_datatype_title,
            bg_xarray=bg_xarray,
            bg_product_name_title=bg_product_name_title,
            bg_datatype_title=bg_datatype_title,
            title_copyright=title_copyright,
            title_format=title_format,
        )
        set_title(main_ax, title_string, area_def.y_size)

        if mpl_colors_info["colorbar"] is True:
            # Create the colorbar to match the mpl_colors
            create_colorbar(fig, mpl_colors_info)

        # Plot gridlines and boundaries overlays
        plot_overlays(
            mapobj,
            main_ax,
            area_def,
            boundaries_info=boundaries_info,
            gridlines_info=gridlines_info,
        )

        for annotated_fname in output_fnames:
            # Save the final image
            success_outputs += save_image(
                fig,
                annotated_fname,
                is_final=True,
                image_datetime=xarray_obj.start_datetime,
            )

    return success_outputs<|MERGE_RESOLUTION|>--- conflicted
+++ resolved
@@ -81,14 +81,6 @@
     main_ax=None,
     mapobj=None,
 ):
-<<<<<<< HEAD
-    """Function to actually plot and save "clean" windbarb imagery,  with no background imagery,
-        coastlines, gridlines, titles, etc.
-
-    Return: list[str]: Full paths to all resulting output files.
-    """
-
-=======
     """Plot and save "clean" windbarb imagery.
 
     No background imagery, coastlines, gridlines, titles, etc.
@@ -98,7 +90,6 @@
     list of str
         Full paths to all resulting output files.
     """
->>>>>>> f48f6cd8
     LOG.info("Starting clean_fname")
     if fig is None and main_ax is None and mapobj is None:
         # Create matplotlib figure and main axis, where the main image will be plotted
@@ -120,32 +111,17 @@
 
 
 def format_windbarb_data(xarray_obj, product_name):
-<<<<<<< HEAD
-    """
-    lat=xarray_obj['latitude'].to_masked_array()
-    lon2=xarray_obj['longitude'].to_masked_array()
-    direction=xarray_obj['wind_dir_deg_met'].to_masked_array()
-    speed=xarray_obj['wind_speed_kts'].to_masked_array()
-
-    u=speed * numpy.sin((direction+180)*3.1415926/180.0)
-    v=speed * numpy.cos((direction+180)*3.1415926/180.0)
-=======
     """Format windbarb data before plotting."""
     # lat=xarray_obj['latitude'].to_masked_array()
     # lon2=xarray_obj['longitude'].to_masked_array()
     # direction=xarray_obj['wind_dir_deg_met'].to_masked_array()
     # speed=xarray_obj['wind_speed_kts'].to_masked_array()
->>>>>>> f48f6cd8
 
     # u=speed * numpy.sin((direction+180)*3.1415926/180.0)
     # v=speed * numpy.cos((direction+180)*3.1415926/180.0)
 
-<<<<<<< HEAD
-    """
-=======
     # u=speed * numpy.sin(direction*3.1415926/180.0)
     # v=speed * numpy.cos(direction*3.1415926/180.0)
->>>>>>> f48f6cd8
 
     num_product_arrays = 1
     if len(xarray_obj[product_name].shape) == 3:
@@ -172,17 +148,12 @@
     # These should probably be specified in the product dictionary.
     # It will vary per-sensor / data type, these basically only currently work with
     # ASCAT 25 km data.
-<<<<<<< HEAD
-    # This would also avoid having the product names hard coded in the output module code.
-=======
     # This would also avoid having the product names hard coded in the output
     # module code.
->>>>>>> f48f6cd8
     if (
         "product_definition" in xarray_obj.attrs
         and "barb_sizes" in xarray_obj.attrs["product_definition"]
     ):
-<<<<<<< HEAD
         # Thinning the data points to better display the windbards
         thinning = xarray_obj.attrs["product_definition"]["barb_sizes"]["thinning"]
         barblength = xarray_obj.attrs["product_definition"]["barb_sizes"]["barb_length"]
@@ -191,16 +162,6 @@
         rain_size = xarray_obj.attrs["product_definition"]["barb_sizes"]["rain_size"]
     elif product_name == "windbarbs":
         # Thinning the data points to better display the windbards
-=======
-        # Thinning the data points to better display the windbards
-        thinning = xarray_obj.attrs["product_definition"]["barb_sizes"]["thinning"]
-        barblength = xarray_obj.attrs["product_definition"]["barb_sizes"]["barb_length"]
-        linewidth = xarray_obj.attrs["product_definition"]["barb_sizes"]["line_width"]
-        sizes_dict = xarray_obj.attrs["product_definition"]["barb_sizes"]["sizes_dict"]
-        rain_size = xarray_obj.attrs["product_definition"]["barb_sizes"]["rain_size"]
-    elif product_name == "windbarbs":
-        # Thinning the data points to better display the windbards
->>>>>>> f48f6cd8
         thinning = 1  # skip data points
         barblength = 5.0
         linewidth = 1.5
@@ -293,11 +254,7 @@
     title_copyright=None,
     title_format=None,
 ):
-<<<<<<< HEAD
-
-=======
     """Plot annotated windbarbs on matplotlib figure."""
->>>>>>> f48f6cd8
     LOG.info("Startig imagery_windbarbs")
 
     if product_name_title is None:

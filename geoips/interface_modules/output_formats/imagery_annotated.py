# # # Distribution Statement A. Approved for public release. Distribution unlimited.
# # #
# # # Author:
# # # Naval Research Laboratory, Marine Meteorology Division
# # #
# # # This program is free software: you can redistribute it and/or modify it under
# # # the terms of the NRLMMD License included with this program. This program is
# # # distributed WITHOUT ANY WARRANTY; without even the implied warranty of
# # # MERCHANTABILITY or FITNESS FOR A PARTICULAR PURPOSE. See the included license
# # # for more details. If you did not receive the license, for more information see:
# # # https://github.com/U-S-NRL-Marine-Meteorology-Division/

"""Matplot-lib based annotated image output."""
import os
import logging

from geoips.dev.product import get_product

LOG = logging.getLogger(__name__)

output_type = "image_overlay"


def imagery_annotated(
    area_def,
    xarray_obj,
    product_name,
    output_fnames,
    clean_fname=None,
    product_name_title=None,
    mpl_colors_info=None,
    boundaries_info=None,
    gridlines_info=None,
    product_datatype_title=None,
    bg_data=None,
    bg_mpl_colors_info=None,
    bg_xarray=None,
    bg_product_name_title=None,
    bg_datatype_title=None,
    remove_duplicate_minrange=None,
    title_copyright=None,
    title_format=None,
    output_dict=None,
):
<<<<<<< HEAD

=======
    """Plot annotated imagery."""
>>>>>>> f48f6cd8
    if product_name_title is None:
        product_name_title = product_name

    success_outputs = []
    plot_data = xarray_obj[product_name].to_masked_array()
    from geoips.image_utils.mpl_utils import create_figure_and_main_ax_and_mapobj
    from geoips.image_utils.colormap_utils import set_matplotlib_colors_standard
    from geoips.image_utils.mpl_utils import (
        plot_image,
        save_image,
        plot_overlays,
        create_colorbar,
    )
    from geoips.image_utils.mpl_utils import get_title_string_from_objects, set_title

    if not mpl_colors_info:
        # Create the matplotlib color info dict - the fields in this dictionary (cmap, norm, boundaries,
        # etc) will be used in plot_image to ensure the image matches the colorbar.
        mpl_colors_info = set_matplotlib_colors_standard(
            data_range=[plot_data.min(), plot_data.max()],
            cmap_name=None,
            cbar_label=None,
        )
    mapobj = None
    if clean_fname:
        # Create matplotlib figure and main axis, where the main image will be plotted
        fig, main_ax, mapobj = create_figure_and_main_ax_and_mapobj(
            area_def.x_size, area_def.y_size, area_def, noborder=True
        )

        # Plot the actual data on a map
        plot_image(main_ax, plot_data, mapobj, mpl_colors_info=mpl_colors_info)

        LOG.info("Saving the clean image %s", clean_fname)
        # Save the clean image with no gridlines or coastlines
        success_outputs += save_image(
            fig,
            clean_fname,
            is_final=False,
            image_datetime=xarray_obj.start_datetime,
            remove_duplicate_minrange=remove_duplicate_minrange,
        )

    # Create matplotlib figure and main axis, where the main image will be plotted
    fig, main_ax, mapobj = create_figure_and_main_ax_and_mapobj(
        area_def.x_size,
        area_def.y_size,
        area_def,
        existing_mapobj=mapobj,
        noborder=False,
    )

    # Plot the actual data on a map
    plot_image(main_ax, plot_data, mapobj, mpl_colors_info=mpl_colors_info)

    if bg_data is not None and (
        hasattr(plot_data, "mask") or len(plot_data.shape) == 3
    ):
        if not bg_mpl_colors_info:
            bg_mpl_colors_info = set_matplotlib_colors_standard(
                data_range=[plot_data.min(), plot_data.max()],
                cmap_name=None,
                cbar_label=None,
                create_colorbar=False,
            )
        import numpy

        # Plot the background data on a map. Support either RGBA arrays or masked arrays
        if len(plot_data.shape) == 3 and plot_data.shape[2] == 4:
            plot_image(
                main_ax,
                numpy.ma.masked_where(plot_data[:, :, 3], bg_data),
                mapobj,
                mpl_colors_info=bg_mpl_colors_info,
            )
        else:
            plot_image(
                main_ax,
                numpy.ma.masked_where(~plot_data.mask, bg_data),
                mapobj,
                mpl_colors_info=bg_mpl_colors_info,
            )

    # Set the title for final image
    title_string = get_title_string_from_objects(
        area_def,
        xarray_obj,
        product_name_title,
        product_datatype_title=product_datatype_title,
        bg_xarray=bg_xarray,
        bg_product_name_title=bg_product_name_title,
        bg_datatype_title=bg_datatype_title,
        title_copyright=title_copyright,
        title_format=title_format,
    )
    set_title(main_ax, title_string, area_def.y_size)

    if mpl_colors_info["colorbar"] is True:
        # Create the colorbar to match the mpl_colors
        create_colorbar(fig, mpl_colors_info)

    # Plot gridlines and boundaries overlays
    plot_overlays(
        mapobj,
        main_ax,
        area_def,
        boundaries_info=boundaries_info,
        gridlines_info=gridlines_info,
    )
    product_params = None
    try:
        product_params = get_product(product_name, xarray_obj.source_name, output_dict)
    except (KeyError, ValueError):
        LOG.warning(
            "SKIPPING get_product: Invalid product specification %s / %s",
            product_name,
            xarray_obj.source_name,
        )
    if product_params and "plot_coverage" in product_params:
        from geoips.dev.product import get_covg_from_product
        from importlib import import_module
        from geoips.dev.product import get_covg_args_from_product

        covg_func = get_covg_from_product(
            product_name, xarray_obj.source_name, output_dict
        )
        covg_args = get_covg_args_from_product(
            product_name, xarray_obj.source_name, output_dict=output_dict
        )
        plot_covg_func = getattr(import_module(covg_func.__module__), "plot_coverage")
        plot_covg_func(main_ax, area_def, covg_args)

    if output_fnames is not None:
        for annotated_fname in output_fnames:
            # Save the final image
            success_outputs += save_image(
                fig,
                annotated_fname,
                is_final=True,
                image_datetime=xarray_obj.start_datetime,
                remove_duplicate_minrange=remove_duplicate_minrange,
            )

    return success_outputs<|MERGE_RESOLUTION|>--- conflicted
+++ resolved
@@ -42,11 +42,7 @@
     title_format=None,
     output_dict=None,
 ):
-<<<<<<< HEAD
-
-=======
     """Plot annotated imagery."""
->>>>>>> f48f6cd8
     if product_name_title is None:
         product_name_title = product_name
 

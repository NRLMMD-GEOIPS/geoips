# # # Distribution Statement A. Approved for public release. Distribution unlimited.
# # #
# # # Author:
# # # Naval Research Laboratory, Marine Meteorology Division
# # #
# # # This program is free software: you can redistribute it and/or modify it under
# # # the terms of the NRLMMD License included with this program. This program is
# # # distributed WITHOUT ANY WARRANTY; without even the implied warranty of
# # # MERCHANTABILITY or FITNESS FOR A PARTICULAR PURPOSE. See the included license
# # # for more details. If you did not receive the license, for more information see:
# # # https://github.com/U-S-NRL-Marine-Meteorology-Division/
<<<<<<< HEAD

=======
>>>>>>> f48f6cd8

"""Matplotlib-based windbarb clean image output (no overlays or backgrounds)."""
import logging

from geoips.interface_modules.output_formats.imagery_windbarbs import (
    output_clean_windbarbs,
    format_windbarb_data,
)

LOG = logging.getLogger(__name__)

output_type = "image"


def imagery_windbarbs_clean(
    area_def,
    xarray_obj,
    product_name,
    output_fnames,
    product_name_title=None,
    mpl_colors_info=None,
    existing_image=None,
    remove_duplicate_minrange=None,
    fig=None,
    main_ax=None,
    mapobj=None,
):
<<<<<<< HEAD

=======
    """Plot clean windbarb imagery on matplotlib figure."""
>>>>>>> f48f6cd8
    formatted_data_dict = format_windbarb_data(xarray_obj, product_name)

    success_outputs = output_clean_windbarbs(
        area_def,
        output_fnames,
        mpl_colors_info,
        xarray_obj.start_datetime,
        formatted_data_dict,
        fig,
        main_ax,
        mapobj,
    )

    return success_outputs<|MERGE_RESOLUTION|>--- conflicted
+++ resolved
@@ -9,10 +9,6 @@
 # # # MERCHANTABILITY or FITNESS FOR A PARTICULAR PURPOSE. See the included license
 # # # for more details. If you did not receive the license, for more information see:
 # # # https://github.com/U-S-NRL-Marine-Meteorology-Division/
-<<<<<<< HEAD
-
-=======
->>>>>>> f48f6cd8
 
 """Matplotlib-based windbarb clean image output (no overlays or backgrounds)."""
 import logging
@@ -40,11 +36,7 @@
     main_ax=None,
     mapobj=None,
 ):
-<<<<<<< HEAD
-
-=======
     """Plot clean windbarb imagery on matplotlib figure."""
->>>>>>> f48f6cd8
     formatted_data_dict = format_windbarb_data(xarray_obj, product_name)
 
     success_outputs = output_clean_windbarbs(

--- conflicted
+++ resolved
@@ -34,17 +34,6 @@
     metadata_fname_dict=None,
     output_fname_dict=None,
 ):
-<<<<<<< HEAD
-    """Produce metadata yaml file of sector information associated with the final_product
-    Args:
-        area_def (AreaDefinition) : Pyresample AreaDefintion object
-        final_product (str) : Product that is associated with the passed area_def
-        metadata_dir (str) : DEFAULT 'metadata' Subdirectory name for metadata (using non-default allows for
-                                                non-operational outputs)
-
-    Returns:
-        (str) : Metadata yaml filename, if one was produced.
-=======
     """Produce metadata yaml file of sector info associated with final_product.
 
     Parameters
@@ -61,7 +50,6 @@
     -------
     str
         Metadata yaml filename, if one was produced.
->>>>>>> f48f6cd8
     """
     from geoips.sector_utils.utils import is_sector_type
 
@@ -85,10 +73,7 @@
 def update_sector_info_with_coverage(
     sector_info, product_name, xarray_obj, area_def, output_dict
 ):
-<<<<<<< HEAD
-=======
     """Update sector info with coverage."""
->>>>>>> f48f6cd8
     from geoips.dev.product import get_covg_from_product, get_covg_args_from_product
 
     covg_func_types = ["image_production", "fname", "full"]
@@ -171,17 +156,6 @@
     metadata_fname_dict=None,
     output_fname_dict=None,
 ):
-<<<<<<< HEAD
-    """Write out yaml file "metadata_fname" of sector info found in "area_def"
-
-    Args:
-        metadata_fname (str) : Path to output metadata_fname
-        area_def (AreaDefinition) : Pyresample AreaDefinition of sector information
-        xarray_obj (xarray.Dataset) : xarray Dataset object that was used to produce product
-        productname (str) : Full path to full product filename that this YAML file refers to
-    Returns:
-        (str) : Path to metadata filename if successfully produced.
-=======
     """Write out yaml file "metadata_fname" of sector info found in "area_def".
 
     Parameters
@@ -199,7 +173,6 @@
     -------
     str
         Path to metadata filename if successfully produced.
->>>>>>> f48f6cd8
     """
     from geoips.interface_modules.output_formats.metadata_default import (
         update_sector_info_with_default_metadata,

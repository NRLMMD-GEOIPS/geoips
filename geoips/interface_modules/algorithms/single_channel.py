# # # Distribution Statement A. Approved for public release. Distribution unlimited.
# # #
# # # Author:
# # # Naval Research Laboratory, Marine Meteorology Division
# # #
# # # This program is free software: you can redistribute it and/or modify it under
# # # the terms of the NRLMMD License included with this program. This program is
# # # distributed WITHOUT ANY WARRANTY; without even the implied warranty of
# # # MERCHANTABILITY or FITNESS FOR A PARTICULAR PURPOSE. See the included license
# # # for more details. If you did not receive the license, for more information see:
# # # https://github.com/U-S-NRL-Marine-Meteorology-Division/

<<<<<<< HEAD
""" Data manipulation steps for "89H" product.

    This algorithm expects Brightness Temperatures in units of degrees Kelvin
"""
=======
"""Data manipulation steps for standard "single_channel" algorithm.
>>>>>>> f48f6cd8

Generalized algorithm to apply data manipulation steps in a standard order
to apply corrections to a single channel output product.
"""
import logging

LOG = logging.getLogger(__name__)

KtoC_conversion = -273.15

alg_func_type = "list_numpy_to_numpy"


def single_channel(
    arrays,
    output_data_range=None,
    input_units=None,
    output_units=None,
    min_outbounds="crop",
    max_outbounds="crop",
    norm=False,
    inverse=False,
    sun_zen_correction=False,
    mask_night=False,
    max_day_zen=None,
    mask_day=False,
    min_night_zen=None,
    gamma_list=None,
    scale_factor=None,
):
<<<<<<< HEAD
    """Data manipulation steps for applying a data range and requested corrections to a single channel product

        Order of operations, based on the passed arguments, is:
            1. Mask night
            2. Mask day
            3. Apply solar zenith correction
            4. Apply gamma values
            5. Apply scale factor
            6. Convert units
            7. Apply data range.

        NOTE: If "norm=True" is specified, the "output_data_range" will NOT match the actual range of the returned
        data, since the normalized data will be returned between 0 and 1.

        If you require a different order of operations than that specified within "single_channel" algorithm, please
        create a new algorithm for your desired order of operations.

    Args:
        arrays (list[numpy.ndarray]) :
            * list of numpy.ndarray or numpy.MaskedArray of channel data and other variables, in order of sensor "variables" list
            * Channel data: Degrees Kelvin
        output_data_range (list[float]) :
            * list of min and max value for output data product.
                This is applied LAST after all other corrections/adjustments
        input_units (str) : DEFAULT None
            * Units of input data, for applying necessary conversions
        output_units (str) : DEFAULT None
            * Units of output data, for applying necessary conversions
        min_outbounds (str) : DEFAULT 'crop'
            * Method to use when applying bounds.  Valid values are:
                * retain: keep all pixels as is
                * mask: mask all pixels that are out of range
                * crop: set all out of range values to either min_val or max_val as appropriate
        max_outbounds (str) : DEFAULT 'crop'
            * Method to use when applying bounds.  Valid values are:
                * retain: keep all pixels as is
                * mask: mask all pixels that are out of range
                * crop: set all out of range values to either min_val or max_val as appropriate
        norm (bool) : DEFAULT True
            * Boolean flag indicating whether to normalize (True) or not (False)
                * If True, returned data will be in the range from 0 to 1
                * If False, returned data will be in the range from min_val to max_val
        inverse (bool) : DEFAULT True
            * Boolean flag indicating whether to inverse (True) or not (False)
                * If True, returned data will be inverted
                * If False, returned data will not be inverted
        sun_zenith_correction (bool) : DEFAULT False
            * Boolean flag indicating whether to apply solar zenith correction (True) or not (False)
                * If True, returned data will have solar zenith correction applied
                    (see data_manipulations.corrections.apply_solar_zenith_correction)
                * If False, returned data will not be modified based on solar zenith angle


    Returns:
        numpy.ndarray : numpy.ndarray or numpy.MaskedArray of appropriately scaled channel data,
                        in units "output_units".
    """

=======
    """Apply data range and requested corrections to a single channel product.

    Data manipulation steps for applying a data range and requested corrections
    to a single channel product

    Parameters
    ----------
    arrays : list of numpy.ndarray
        * list of numpy.ndarray or numpy.MaskedArray of channel data
        * MUST be length one for single_channel algorithm.
    output_data_range : list of float, default=None
        * list of min and max value for output data product.
        * This is applied LAST after all other corrections/adjustments
        * If None, use data min and max.
    input_units : str, default=None
        * Units of input data, for applying necessary conversions
        * If None, no conversion
    output_units : str, default=None
        * Units of output data, for applying necessary conversions
        * If None, no conversion
    min_outbounds : str, default='crop'
        * Method to use when applying bounds.  Valid values are:

            * retain: keep all pixels as is
            * mask: mask all pixels that are out of range
            * crop: set all out of range values to either min_val or max_val
                as appropriate
    max_outbounds : str, default='crop'
        * Method to use when applying bounds.  Valid values are:

            * retain: keep all pixels as is
            * mask: mask all pixels that are out of range
            * crop: set all out of range values to either min_val or max_val
              as appropriate
    norm : bool, default=False
        * Boolean flag indicating whether to normalize (True) or not (False)

            * If True, returned data will be in the range from 0 to 1
            * If False, returned data will be in the range from min_val to max_val
    inverse : bool, default=False
        * Boolean flag indicating whether to inverse (True) or not (False)

            * If True, returned data will be inverted
            * If False, returned data will not be inverted
    sun_zenith_correction : bool, default=False
        * Boolean flag indicating whether to apply solar zenith correction
          (True) or not (False)

            * If True, returned data will have solar zenith correction applied
              (see data_manipulations.corrections.apply_solar_zenith_correction)
            * If False, returned data will not be modified based on solar zenith angle

    Returns
    -------
    numpy.ndarray
        numpy.ndarray or numpy.MaskedArray of appropriately scaled channel data,
        in units "output_units".

    Notes
    -----
    Order of operations, based on the passed arguments, is:

    1. Mask night
    2. Mask day
    3. Apply solar zenith correction
    4. Apply gamma values
    5. Apply scale factor
    6. Convert units
    7. Apply data range.

    NOTE: If "norm=True" is specified, the "output_data_range" will NOT
    match the actual range of the returned data, since the normalized data
    will be returned between 0 and 1.

    If you require a different order of operations than that specified within
    "single_channel" algorithm, please create a new algorithm for your desired
    order of operations.
    """
>>>>>>> f48f6cd8
    data = arrays[0]
    if output_data_range is None:
        output_data_range = [data.min(), data.max()]

    # Mask everything greater than max_day_zen
    # day zenith angles are less than 90
    # night zenith angles are greater than 90
    if max_day_zen and len(arrays) == 2:
        from geoips.data_manipulations.info import percent_unmasked
        from geoips.data_manipulations.corrections import mask_night

        sun_zenith = arrays[1]
        LOG.info("Percent unmasked day/night %s", percent_unmasked(data))
        data = mask_night(data, sun_zenith, max_day_zen)
        LOG.info("Percent unmasked day only %s", percent_unmasked(data))

    # Mask everything less than min_night_zen
    # day zenith angles are less than 90
    # night zenith angles are greater than 90
    if mask_day and min_night_zen and len(arrays) == 2:
        from geoips.data_manipulations.info import percent_unmasked
        from geoips.data_manipulations.corrections import mask_day

        sun_zenith = arrays[1]
        LOG.info("Percent unmasked day/night %s", percent_unmasked(data))
        data = mask_day(data, sun_zenith, min_night_zen)
        LOG.info("Percent unmasked night only %s", percent_unmasked(data))

    if sun_zen_correction and len(arrays) == 2:
        sun_zenith = arrays[1]
        from geoips.data_manipulations.corrections import apply_solar_zenith_correction

        data = apply_solar_zenith_correction(data, sun_zenith)

    if gamma_list is not None:
        from geoips.data_manipulations.corrections import apply_gamma

        for gamma in gamma_list:
            data = apply_gamma(data, gamma)

    if scale_factor is not None:
        from geoips.data_manipulations.corrections import apply_scale_factor

        data = apply_scale_factor(data, scale_factor)

    from geoips.data_manipulations.conversions import unit_conversion

    data = unit_conversion(data, input_units, output_units)

    from geoips.data_manipulations.corrections import apply_data_range

    data = apply_data_range(
        data,
        min_val=output_data_range[0],
        max_val=output_data_range[1],
        min_outbounds=min_outbounds,
        max_outbounds=max_outbounds,
        norm=norm,
        inverse=inverse,
    )

    return data<|MERGE_RESOLUTION|>--- conflicted
+++ resolved
@@ -10,14 +10,7 @@
 # # # for more details. If you did not receive the license, for more information see:
 # # # https://github.com/U-S-NRL-Marine-Meteorology-Division/
 
-<<<<<<< HEAD
-""" Data manipulation steps for "89H" product.
-
-    This algorithm expects Brightness Temperatures in units of degrees Kelvin
-"""
-=======
 """Data manipulation steps for standard "single_channel" algorithm.
->>>>>>> f48f6cd8
 
 Generalized algorithm to apply data manipulation steps in a standard order
 to apply corrections to a single channel output product.
@@ -48,66 +41,6 @@
     gamma_list=None,
     scale_factor=None,
 ):
-<<<<<<< HEAD
-    """Data manipulation steps for applying a data range and requested corrections to a single channel product
-
-        Order of operations, based on the passed arguments, is:
-            1. Mask night
-            2. Mask day
-            3. Apply solar zenith correction
-            4. Apply gamma values
-            5. Apply scale factor
-            6. Convert units
-            7. Apply data range.
-
-        NOTE: If "norm=True" is specified, the "output_data_range" will NOT match the actual range of the returned
-        data, since the normalized data will be returned between 0 and 1.
-
-        If you require a different order of operations than that specified within "single_channel" algorithm, please
-        create a new algorithm for your desired order of operations.
-
-    Args:
-        arrays (list[numpy.ndarray]) :
-            * list of numpy.ndarray or numpy.MaskedArray of channel data and other variables, in order of sensor "variables" list
-            * Channel data: Degrees Kelvin
-        output_data_range (list[float]) :
-            * list of min and max value for output data product.
-                This is applied LAST after all other corrections/adjustments
-        input_units (str) : DEFAULT None
-            * Units of input data, for applying necessary conversions
-        output_units (str) : DEFAULT None
-            * Units of output data, for applying necessary conversions
-        min_outbounds (str) : DEFAULT 'crop'
-            * Method to use when applying bounds.  Valid values are:
-                * retain: keep all pixels as is
-                * mask: mask all pixels that are out of range
-                * crop: set all out of range values to either min_val or max_val as appropriate
-        max_outbounds (str) : DEFAULT 'crop'
-            * Method to use when applying bounds.  Valid values are:
-                * retain: keep all pixels as is
-                * mask: mask all pixels that are out of range
-                * crop: set all out of range values to either min_val or max_val as appropriate
-        norm (bool) : DEFAULT True
-            * Boolean flag indicating whether to normalize (True) or not (False)
-                * If True, returned data will be in the range from 0 to 1
-                * If False, returned data will be in the range from min_val to max_val
-        inverse (bool) : DEFAULT True
-            * Boolean flag indicating whether to inverse (True) or not (False)
-                * If True, returned data will be inverted
-                * If False, returned data will not be inverted
-        sun_zenith_correction (bool) : DEFAULT False
-            * Boolean flag indicating whether to apply solar zenith correction (True) or not (False)
-                * If True, returned data will have solar zenith correction applied
-                    (see data_manipulations.corrections.apply_solar_zenith_correction)
-                * If False, returned data will not be modified based on solar zenith angle
-
-
-    Returns:
-        numpy.ndarray : numpy.ndarray or numpy.MaskedArray of appropriately scaled channel data,
-                        in units "output_units".
-    """
-
-=======
     """Apply data range and requested corrections to a single channel product.
 
     Data manipulation steps for applying a data range and requested corrections
@@ -186,7 +119,6 @@
     "single_channel" algorithm, please create a new algorithm for your desired
     order of operations.
     """
->>>>>>> f48f6cd8
     data = arrays[0]
     if output_data_range is None:
         output_data_range = [data.min(), data.max()]

# # # Distribution Statement A. Approved for public release. Distribution unlimited.
# # #
# # # Author:
# # # Naval Research Laboratory, Marine Meteorology Division
# # #
# # # This program is free software: you can redistribute it and/or modify it under
# # # the terms of the NRLMMD License included with this program. This program is
# # # distributed WITHOUT ANY WARRANTY; without even the implied warranty of
# # # MERCHANTABILITY or FITNESS FOR A PARTICULAR PURPOSE. See the included license
# # # for more details. If you did not receive the license, for more information see:
# # # https://github.com/U-S-NRL-Marine-Meteorology-Division/
<<<<<<< HEAD

""" TC trackfile parser for B-Deck formatted TC deck files.

Each B-Deck file contains the full history of storm BEST tracks, one storm location per line
AL, 20, 2020091318,   , BEST,   0, 126N,  374W,  30, 1006, TD,   0,    ,    0,    0,    0,    0, 1011,  240, 100,  40,   0,   L,   0,    ,   0,   0,     TWENTY, M, 12, NEQ,   60,    0,    0,   60, genesis-num, 039,
AL, 20, 2020091400,   , BEST,   0, 130N,  386W,  30, 1006, TD,   0,    ,    0,    0,    0,    0, 1011,  240, 100,  40,   0,   L,   0,    ,   0,   0,     TWENTY, M, 12, NEQ,   60,   60,    0,    0, genesis-num, 039,
AL, 20, 2020091406,   , BEST,   0, 130N,  404W,  35, 1004, TS,  34, NEQ,    0,    0,   40,   40, 1011,  240,  40,   0,   0,   L,   0,    ,   0,   0,      TEDDY, M,  0,    ,    0,    0,    0,    0, genesis-num, 039,
AL, 20, 2020091412,   , BEST,   0, 128N,  422W,  35, 1004, TS,  34, NEQ,   50,   30,    0,   50, 1011,  240,  40,  45,   0,   L,   0,    ,   0,   0,      TEDDY, M,  0,    ,    0,    0,    0,    0, genesis-num, 039,
AL, 20, 2020091418,   , BEST,   0, 129N,  434W,  40, 1003, TS,  34, NEQ,   80,   40,    0,   70, 1012,  210,  50,  55,   0,   L,   0,    ,   0,   0,      TEDDY, M, 12, NEQ,   90,   30,    0,   30, genesis-num, 039,
AL, 20, 2020091500,   , BEST,   0, 130N,  445W,  45, 1002, TS,  34, NEQ,  100,   50,    0,   80, 1012,  210,  40,  55,   0,   L,   0,    ,   0,   0,      TEDDY, M, 12, NEQ,   90,   30,    0,   30, genesis-num, 039,
AL, 20, 2020091506,   , BEST,   0, 134N,  455W,  50, 1001, TS,  34, NEQ,  100,   50,   20,   80, 1012,  210,  20,  60,   0,   L,   0,    ,   0,   0,      TEDDY, M, 12, NEQ,  300,  210,   30,    0, genesis-num, 039,
AL, 20, 2020091506,   , BEST,   0, 134N,  455W,  50, 1001, TS,  50, NEQ,   20,    0,    0,    0, 1012,  210,  20,  60,   0,   L,   0,    ,   0,   0,      TEDDY, M, 12, NEQ,  300,  210,   30,    0, genesis-num, 039,
AL, 20, 2020091512,   , BEST,   0, 138N,  466W,  55,  999, TS,  34, NEQ,  140,   60,   40,  160, 1011,  250,  20,  65,   0,   L,   0,    ,   0,   0,      TEDDY, D, 12, NEQ,  300,  210,   30,   30, genesis-num, 039,
AL, 20, 2020091512,   , BEST,   0, 138N,  466W,  55,  999, TS,  50, NEQ,   30,    0,    0,   30, 1011,  250,  20,  65,   0,   L,   0,    ,   0,   0,      TEDDY, D, 12, NEQ,  300,  210,   30,   30, genesis-num, 039,
AL, 20, 2020091518,   , BEST,   0, 142N,  475W,  55,  997, TS,  34, NEQ,  140,   80,   40,  160, 1011,  250,  20,  65,   0,   L,   0,    ,   0,   0,      TEDDY, D, 12, NEQ,  300,  240,   60,   60, genesis-num, 039,
AL, 20, 2020091518,   , BEST,   0, 142N,  475W,  55,  997, TS,  50, NEQ,   30,    0,    0,   30, 1011,  250,  20,  65,   0,   L,   0,    ,   0,   0,      TEDDY, D, 12, NEQ,  300,  240,   60,   60, genesis-num, 039,
AL, 20, 2020091600,   , BEST,   0, 147N,  480W,  65,  987, HU,  34, NEQ,  140,   80,   40,  150, 1010,  180,  20,  75,   0,   L,   0,    ,   0,   0,      TEDDY, D,  0,    ,    0,    0,    0,    0, genesis-num, 039,
AL, 20, 2020091600,   , BEST,   0, 147N,  480W,  65,  987, HU,  50, NEQ,   40,   30,    0,   30, 1010,  180,  20,  75,   0,   L,   0,    ,   0,   0,      TEDDY, D,  0,    ,    0,    0,    0,    0, genesis-num, 039,
AL, 20, 2020091600,   , BEST,   0, 147N,  480W,  65,  987, HU,  64, NEQ,   20,    0,    0,    0, 1010,  180,  20,  75,   0,   L,   0,    ,   0,   0,      TEDDY, D,  0,    ,    0,    0,    0,    0, genesis-num, 039,
AL, 20, 2020091606,   , BEST,   0, 154N,  486W,  80,  978, HU,  34, NEQ,  140,   80,   40,  150, 1010,  180,  20, 100,   0,   L,   0,    ,   0,   0,      TEDDY, D, 12, NEQ,  300,  240,  120,  150, genesis-num, 039,
AL, 20, 2020091606,   , BEST,   0, 154N,  486W,  80,  978, HU,  50, NEQ,   40,   30,   20,   30, 1010,  180,  20, 100,   0,   L,   0,    ,   0,   0,      TEDDY, D, 12, NEQ,  300,  240,  120,  150, genesis-num, 039,
AL, 20, 2020091606,   , BEST,   0, 154N,  486W,  80,  978, HU,  64, NEQ,   20,   10,   10,   20, 1010,  180,  20, 100,   0,   L,   0,    ,   0,   0,      TEDDY, D, 12, NEQ,  300,  240,  120,  150, genesis-num, 039,
AL, 20, 2020091612,   , BEST,   0, 161N,  493W,  85,  973, HU,  34, NEQ,  170,  170,   40,  150, 1010,  180,  20, 100,   0,   L,   0,    ,   0,   0,      TEDDY, D, 12, NEQ,  270,  270,  240,  270, genesis-num, 039,
AL, 20, 2020091612,   , BEST,   0, 161N,  493W,  85,  973, HU,  50, NEQ,   50,   50,   20,   30, 1010,  180,  20, 100,   0,   L,   0,    ,   0,   0,      TEDDY, D, 12, NEQ,  270,  270,  240,  270, genesis-num, 039,
AL, 20, 2020091612,   , BEST,   0, 161N,  493W,  85,  973, HU,  64, NEQ,   25,   25,   10,   20, 1010,  180,  20, 100,   0,   L,   0,    ,   0,   0,      TEDDY, D, 12, NEQ,  270,  270,  240,  270, genesis-num, 039,
AL, 20, 2020091618,   , BEST,   0, 168N,  502W,  85,  973, HU,  34, NEQ,  190,  100,   70,  170, 1010,  180,  20, 105,   0,   L,   0,    ,   0,   0,      TEDDY, D, 12, NEQ,  300,  300,  240,  300, genesis-num, 039,
AL, 20, 2020091618,   , BEST,   0, 168N,  502W,  85,  973, HU,  50, NEQ,   80,   50,   30,   90, 1010,  180,  20, 105,   0,   L,   0,    ,   0,   0,      TEDDY, D, 12, NEQ,  300,  300,  240,  300, genesis-num, 039,
AL, 20, 2020091618,   , BEST,   0, 168N,  502W,  85,  973, HU,  64, NEQ,   30,   25,    0,   30, 1010,  180,  20, 105,   0,   L,   0,    ,   0,   0,      TEDDY, D, 12, NEQ,  300,  300,  240,  300, genesis-num, 039,
AL, 20, 2020091700,   , BEST,   0, 174N,  511W,  85,  973, HU,  34, NEQ,  220,  100,   80,  170, 1009,  210,  20, 100,   0,   L,   0,    ,   0,   0,      TEDDY, D, 12, NEQ,  330,  300,  270,  300, genesis-num, 039,
AL, 20, 2020091700,   , BEST,   0, 174N,  511W,  85,  973, HU,  50, NEQ,   60,   50,   50,   70, 1009,  210,  20, 100,   0,   L,   0,    ,   0,   0,      TEDDY, D, 12, NEQ,  330,  300,  270,  300, genesis-num, 039,
AL, 20, 2020091700,   , BEST,   0, 174N,  511W,  85,  973, HU,  64, NEQ,   30,   25,   20,   30, 1009,  210,  20, 100,   0,   L,   0,    ,   0,   0,      TEDDY, D, 12, NEQ,  330,  300,  270,  300, genesis-num, 039,
AL, 20, 2020091706,   , BEST,   0, 180N,  520W,  85,  973, HU,  34, NEQ,  220,  100,   80,  170, 1009,  210,  20, 105,   0,   L,   0,    ,   0,   0,      TEDDY, D, 12, NEQ,  330,  360,  300,  300, genesis-num, 039,
AL, 20, 2020091706,   , BEST,   0, 180N,  520W,  85,  973, HU,  50, NEQ,   60,   50,   50,   70, 1009,  210,  20, 105,   0,   L,   0,    ,   0,   0,      TEDDY, D, 12, NEQ,  330,  360,  300,  300, genesis-num, 039,
AL, 20, 2020091706,   , BEST,   0, 180N,  520W,  85,  973, HU,  64, NEQ,   30,   25,   20,   30, 1009,  210,  20, 105,   0,   L,   0,    ,   0,   0,      TEDDY, D, 12, NEQ,  330,  360,  300,  300, genesis-num, 039,

"""

=======

"""TC trackfile parser for B-Deck formatted TC deck files.

Each B-Deck file contains the full history of storm BEST tracks, on storm per
location per line (split between 3 lines each in comments for readability)::

  AL, 20, 2020091318,   , BEST,   0, 126N,  374W,  30, 1006, TD,   0,    ,    0,
      0,    0,    0, 1011,  240, 100,  40,   0,   L,   0,    ,   0,   0,
           TWENTY, M, 12, NEQ,   60,    0,    0,   60, genesis-num, 039,
  AL, 20, 2020091400,   , BEST,   0, 130N,  386W,  30, 1006, TD,   0,    ,    0,
          0,    0,    0, 1011,  240, 100,  40,   0,   L,   0,    ,   0,   0,
           TWENTY, M, 12, NEQ,   60,   60,    0,    0, genesis-num, 039,
  AL, 20, 2020091406,   , BEST,   0, 130N,  404W,  35, 1004, TS,  34, NEQ,    0,
          0,   40,   40, 1011,  240,  40,   0,   0,   L,   0,    ,   0,   0,
            TEDDY, M,  0,    ,    0,    0,    0,    0, genesis-num, 039,
  AL, 20, 2020091412,   , BEST,   0, 128N,  422W,  35, 1004, TS,  34, NEQ,   50,
         30,    0,   50, 1011,  240,  40,  45,   0,   L,   0,    ,   0,   0,
            TEDDY, M,  0,    ,    0,    0,    0,    0, genesis-num, 039,
  AL, 20, 2020091418,   , BEST,   0, 129N,  434W,  40, 1003, TS,  34, NEQ,   80,
         40,    0,   70, 1012,  210,  50,  55,   0,   L,   0,    ,   0,   0,
            TEDDY, M, 12, NEQ,   90,   30,    0,   30, genesis-num, 039,
  AL, 20, 2020091500,   , BEST,   0, 130N,  445W,  45, 1002, TS,  34, NEQ,  100,
         50,    0,   80, 1012,  210,  40,  55,   0,   L,   0,    ,   0,   0,
            TEDDY, M, 12, NEQ,   90,   30,    0,   30, genesis-num, 039,
  AL, 20, 2020091506,   , BEST,   0, 134N,  455W,  50, 1001, TS,  34, NEQ,  100,
         50,   20,   80, 1012,  210,  20,  60,   0,   L,   0,    ,   0,   0,
            TEDDY, M, 12, NEQ,  300,  210,   30,    0, genesis-num, 039,
  AL, 20, 2020091506,   , BEST,   0, 134N,  455W,  50, 1001, TS,  50, NEQ,   20,
          0,    0,    0, 1012,  210,  20,  60,   0,   L,   0,    ,   0,   0,
            TEDDY, M, 12, NEQ,  300,  210,   30,    0, genesis-num, 039,
  AL, 20, 2020091512,   , BEST,   0, 138N,  466W,  55,  999, TS,  34, NEQ,  140,
     60,   40,  160, 1011,  250,  20,  65,   0,   L,   0,    ,   0,   0,
        TEDDY, D, 12, NEQ,  300,  210,   30,   30, genesis-num, 039,
  AL, 20, 2020091512,   , BEST,   0, 138N,  466W,  55,  999, TS,  50, NEQ,   30,
      0,    0,   30, 1011,  250,  20,  65,   0,   L,   0,    ,   0,   0,
            TEDDY, D, 12, NEQ,  300,  210,   30,   30, genesis-num, 039,
  AL, 20, 2020091518,   , BEST,   0, 142N,  475W,  55,  997, TS,  34, NEQ,  140,
     80,   40,  160, 1011,  250,  20,  65,   0,   L,   0,    ,   0,   0,
            TEDDY, D, 12, NEQ,  300,  240,   60,   60, genesis-num, 039,
  AL, 20, 2020091518,   , BEST,   0, 142N,  475W,  55,  997, TS,  50, NEQ,   30,
      0,    0,   30, 1011,  250,  20,  65,   0,   L,   0,    ,   0,   0,
            TEDDY, D, 12, NEQ,  300,  240,   60,   60, genesis-num, 039,
  AL, 20, 2020091600,   , BEST,   0, 147N,  480W,  65,  987, HU,  34, NEQ,  140,
     80,   40,  150, 1010,  180,  20,  75,   0,   L,   0,    ,   0,   0,
            TEDDY, D,  0,    ,    0,    0,    0,    0, genesis-num, 039,
  AL, 20, 2020091600,   , BEST,   0, 147N,  480W,  65,  987, HU,  50, NEQ,   40,
     30,    0,   30, 1010,  180,  20,  75,   0,   L,   0,    ,   0,   0,
            TEDDY, D,  0,    ,    0,    0,    0,    0, genesis-num, 039,
  AL, 20, 2020091600,   , BEST,   0, 147N,  480W,  65,  987, HU,  64, NEQ,   20,
      0,    0,    0, 1010,  180,  20,  75,   0,   L,   0,    ,   0,   0,
            TEDDY, D,  0,    ,    0,    0,    0,    0, genesis-num, 039,
  AL, 20, 2020091606,   , BEST,   0, 154N,  486W,  80,  978, HU,  34, NEQ,  140,
     80,   40,  150, 1010,  180,  20, 100,   0,   L,   0,    ,   0,   0,
            TEDDY, D, 12, NEQ,  300,  240,  120,  150, genesis-num, 039,
  AL, 20, 2020091606,   , BEST,   0, 154N,  486W,  80,  978, HU,  50, NEQ,   40,
     30,   20,   30, 1010,  180,  20, 100,   0,   L,   0,    ,   0,   0,
            TEDDY, D, 12, NEQ,  300,  240,  120,  150, genesis-num, 039,
  AL, 20, 2020091606,   , BEST,   0, 154N,  486W,  80,  978, HU,  64, NEQ,   20,
     10,   10,   20, 1010,  180,  20, 100,   0,   L,   0,    ,   0,   0,
            TEDDY, D, 12, NEQ,  300,  240,  120,  150, genesis-num, 039,
  AL, 20, 2020091612,   , BEST,   0, 161N,  493W,  85,  973, HU,  34, NEQ,  170,
    170,   40,  150, 1010,  180,  20, 100,   0,   L,   0,    ,   0,   0,
            TEDDY, D, 12, NEQ,  270,  270,  240,  270, genesis-num, 039,
  AL, 20, 2020091612,   , BEST,   0, 161N,  493W,  85,  973, HU,  50, NEQ,   50,
     50,   20,   30, 1010,  180,  20, 100,   0,   L,   0,    ,   0,   0,
            TEDDY, D, 12, NEQ,  270,  270,  240,  270, genesis-num, 039,
  AL, 20, 2020091612,   , BEST,   0, 161N,  493W,  85,  973, HU,  64, NEQ,   25,
     25,   10,   20, 1010,  180,  20, 100,   0,   L,   0,    ,   0,   0,
            TEDDY, D, 12, NEQ,  270,  270,  240,  270, genesis-num, 039,
  AL, 20, 2020091618,   , BEST,   0, 168N,  502W,  85,  973, HU,  34, NEQ,  190,
    100,   70,  170, 1010,  180,  20, 105,   0,   L,   0,    ,   0,   0,
            TEDDY, D, 12, NEQ,  300,  300,  240,  300, genesis-num, 039,
  AL, 20, 2020091618,   , BEST,   0, 168N,  502W,  85,  973, HU,  50, NEQ,   80,
     50,   30,   90, 1010,  180,  20, 105,   0,   L,   0,    ,   0,   0,
            TEDDY, D, 12, NEQ,  300,  300,  240,  300, genesis-num, 039,
  AL, 20, 2020091618,   , BEST,   0, 168N,  502W,  85,  973, HU,  64, NEQ,   30,
     25,    0,   30, 1010,  180,  20, 105,   0,   L,   0,    ,   0,   0,
            TEDDY, D, 12, NEQ,  300,  300,  240,  300, genesis-num, 039,
  AL, 20, 2020091700,   , BEST,   0, 174N,  511W,  85,  973, HU,  34, NEQ,  220,
    100,   80,  170, 1009,  210,  20, 100,   0,   L,   0,    ,   0,   0,
            TEDDY, D, 12, NEQ,  330,  300,  270,  300, genesis-num, 039,
  AL, 20, 2020091700,   , BEST,   0, 174N,  511W,  85,  973, HU,  50, NEQ,   60,
     50,   50,   70, 1009,  210,  20, 100,   0,   L,   0,    ,   0,   0,
            TEDDY, D, 12, NEQ,  330,  300,  270,  300, genesis-num, 039,
  AL, 20, 2020091700,   , BEST,   0, 174N,  511W,  85,  973, HU,  64, NEQ,   30,
     25,   20,   30, 1009,  210,  20, 100,   0,   L,   0,    ,   0,   0,
            TEDDY, D, 12, NEQ,  330,  300,  270,  300, genesis-num, 039,
  AL, 20, 2020091706,   , BEST,   0, 180N,  520W,  85,  973, HU,  34, NEQ,  220,
    100,   80,  170, 1009,  210,  20, 105,   0,   L,   0,    ,   0,   0,
            TEDDY, D, 12, NEQ,  330,  360,  300,  300, genesis-num, 039,
  AL, 20, 2020091706,   , BEST,   0, 180N,  520W,  85,  973, HU,  50, NEQ,   60,
     50,   50,   70, 1009,  210,  20, 105,   0,   L,   0,    ,   0,   0,
            TEDDY, D, 12, NEQ,  330,  360,  300,  300, genesis-num, 039,
  AL, 20, 2020091706,   , BEST,   0, 180N,  520W,  85,  973, HU,  64, NEQ,   30,
     25,   20,   30, 1009,  210,  20, 105,   0,   L,   0,    ,   0,   0,
            TEDDY, D, 12, NEQ,  330,  360,  300,  300, genesis-num, 039,
"""
>>>>>>> f48f6cd8
import os
import logging
from datetime import datetime

LOG = logging.getLogger(__name__)


def bdeck_parser(deckfile_name):
<<<<<<< HEAD
    """TC deckfile parser for B-Deck files

    Each B-Deck file contains the full history of storm BEST tracks, one storm location per line.
        AL, 20, 2020091618,   , BEST,   0, 168N,  502W,  85,  973, HU,  64, NEQ,   30,   25,    0,   30, 1010,  180,  20, 105,   0,   L,   0,    ,   0,   0,      TEDDY, D, 12, NEQ,  300,  300,  240,  300, genesis-num, 039,
        AL, 20, 2020091700,   , BEST,   0, 174N,  511W,  85,  973, HU,  34, NEQ,  220,  100,   80,  170, 1009,  210,  20, 100,   0,   L,   0,    ,   0,   0,      TEDDY, D, 12, NEQ,  330,  300,  270,  300, genesis-num, 039,
        AL, 20, 2020091700,   , BEST,   0, 174N,  511W,  85,  973, HU,  50, NEQ,   60,   50,   50,   70, 1009,  210,  20, 100,   0,   L,   0,    ,   0,   0,      TEDDY, D, 12, NEQ,  330,  300,  270,  300, genesis-num, 039,

    Args:
        deckfile_name (str) : Path to bdeck file, with full 6 hourly storm track history, formatted as follows:

    Returns:
        (list) : List of Dictionaries of storm metadata fields from each storm location
                    Valid fields can be found in geoips.sector_utils.utils.SECTOR_INFO_ATTRS
    """
    LOG.info("STARTING getting fields from %s", deckfile_name)
    # Must get tcyear out of the filename in case a storm crosses TC vs calendar years.
=======
    """TC deckfile parser for B-Deck files.

    Each B-Deck file contains the full history of storm BEST tracks, one storm
    location per line. Example b-deck files are available in the GeoIPS repo.

    Parameters
    ----------
    deckfile_name : str
        Path to bdeck file, with full 6 hourly storm track
        history, formatted as follows:

    Returns
    -------
    list
        List of Dictionaries of storm metadata fields from each storm location

    See Also
    --------
    :ref:`api_sector_utils`
        Valid fields can be found in geoips.sector_utils.utils.SECTOR_INFO_ATTRS
    """
    LOG.info("STARTING getting fields from %s", deckfile_name)
    # Must get tcyear out of the filename in case a storm
    # crosses TC vs calendar years.
>>>>>>> f48f6cd8
    # tcyear = os.path.basename(deckfile_name)[5:9]
    tc_year = get_stormyear_from_bdeck_filename(deckfile_name)
    # print tcyear

    flatsf_lines = open(deckfile_name).readlines()
    final_storm_name = get_final_storm_name_bdeck(flatsf_lines, tc_year)
    invest_number = get_invest_number_bdeck(flatsf_lines)

    # This just pulls the time of the first entry in the deck file
    entry_storm_start_datetime = get_storm_start_datetime_from_bdeck_entry(flatsf_lines)

<<<<<<< HEAD
    # Note storms are often started with 3 locations, and the first 2 locations are removed in later deck files,
    # so initial storm start time often does not match the final storm start time.
=======
    # Note storms are often started with 3 locations, and the first 2 locations
    # are removed in later deck files, so initial storm start time often does
    # not match the final storm start time.
>>>>>>> f48f6cd8
    # Keep track of the start datetime referenced in the filename
    filename_storm_start_datetime = get_storm_start_datetime_from_bdeck_filename(
        deckfile_name
    )

    LOG.info("  USING final_storm_name from bdeck %s", final_storm_name)
    LOG.info("  USING storm_start_datetime from bdeck %s", entry_storm_start_datetime)
    LOG.info(
        "  USING original_storm_start_datetime from bdeck %s",
        filename_storm_start_datetime,
    )

    # flatsf_lines go from OLDEST to NEWEST (so firsttime is the OLDEST
    # storm location)
    all_fields = []

    for line in flatsf_lines:
        curr_fields = parse_bdeck_line(
            line,
            source_filename=deckfile_name,
            storm_year=tc_year,
            final_storm_name=final_storm_name,
            invest_number=invest_number,
            storm_start_datetime=entry_storm_start_datetime,
            original_storm_start_datetime=filename_storm_start_datetime,
            parser_name="bdeck_parser",
        )
<<<<<<< HEAD
        # Was previously RE-SETTING finalstormname here. That is why we were getting incorrect final_storm_name fields
=======
        # Was previously RE-SETTING finalstormname here.
        # That is why we were getting incorrect final_storm_name fields
>>>>>>> f48f6cd8
        all_fields += [curr_fields]

    LOG.info("FINISHED getting fields from %s", deckfile_name)

    return all_fields, final_storm_name, tc_year


def lat_to_dec(lat_str):
<<<<<<< HEAD
    """Return decimal latitude based on N/S specified string"""
=======
    """Return decimal latitude based on N/S specified string."""
>>>>>>> f48f6cd8
    latnodec = lat_str
    latdec = latnodec[:-2] + "." + latnodec[-2:]
    latdecsign = latdec[:-1] if (latdec[-1] == "N") else "-" + latdec[:-1]
    return latdecsign


def lon_to_dec(lon_str):
<<<<<<< HEAD
    """Return decimal longitude based on E/W specified string"""
=======
    """Return decimal longitude based on E/W specified string."""
>>>>>>> f48f6cd8
    lonnodec = lon_str
    londec = lonnodec[:-2] + "." + lonnodec[-2:]
    londecsign = londec[:-1] if (londec[-1] == "E") else "-" + londec[:-1]
    return londecsign


def parse_bdeck_line(
    line,
    source_filename=None,
    storm_year=None,
    final_storm_name=None,
    invest_number=None,
    storm_start_datetime=None,
    original_storm_start_datetime=None,
    parser_name="bdeck_parser",
):
<<<<<<< HEAD
    """Retrieve the storm information from the current line from the deck file

    Args:
        line (str) : Current line from the deck file including all storm information
            AL, 20, 2020091618,   , BEST,   0, 168N,  502W,  85,  973, HU,  64, NEQ,   30,   25,    0,   30, 1010,  180,  20, 105,   0,   L,   0,    ,   0,   0,      TEDDY, D, 12, NEQ,  300,  300,  240,  300, genesis-num, 039,
            AL, 20, 2020091700,   , BEST,   0, 174N,  511W,  85,  973, HU,  34, NEQ,  220,  100,   80,  170, 1009,  210,  20, 100,   0,   L,   0,    ,   0,   0,      TEDDY, D, 12, NEQ,  330,  300,  270,  300, genesis-num, 039,
            AL, 20, 2020091700,   , BEST,   0, 174N,  511W,  85,  973, HU,  50, NEQ,   60,   50,   50,   70, 1009,  210,  20, 100,   0,   L,   0,    ,   0,   0,      TEDDY, D, 12, NEQ,  330,  300,  270,  300, genesis-num, 039,


    Returns:
        (dict) : Dictionary of the fields from the current storm location from the deck file
                    Valid fields can be found in geoips.sector_utils.utils.SECTOR_INFO_ATTRS
    """
    # This works with G (GeoIPS) Deck files.  Need separate parser for B decks (best tracks)
=======
    """Retrieve the storm information from the current line from the deck file.

    Parameters
    ----------
    line : str
        Current line from the deck file including all storm information

        * AL, 20, 2020091618,   , BEST,   0, 168N,  502W,  85,  973, HU,  64,
          NEQ,   30,   25,    0,   30, 1010,  180,  20, 105,   0,   L,   0,    ,
          0,   0,      TEDDY, D, 12, NEQ,  300,  300,  240,  300,
          genesis-num, 039,
        * AL, 20, 2020091700,   , BEST,   0, 174N,  511W,  85,  973, HU,  34,
          NEQ,  220,  100,   80,  170, 1009,  210,  20, 100,   0,   L,   0,    ,
          0,   0,      TEDDY, D, 12, NEQ,  330,  300,  270,  300,
          genesis-num, 039,
        * AL, 20, 2020091700,   , BEST,   0, 174N,  511W,  85,  973, HU,  50,
          NEQ,   60,   50,   50,   70, 1009,  210,  20, 100,   0,   L,   0,    ,
          0,   0,      TEDDY, D, 12, NEQ,  330,  300,  270,  300,
          genesis-num, 039,

    Returns
    -------
    dict
        Dictionary of the fields from the current storm location from the
        deck file

    See Also
    --------
    :ref:`api_sector_utils`
        Valid fields can be found in geoips.sector_utils.utils.SECTOR_INFO_ATTRS
    """
    # This works with G (GeoIPS) Deck files.
    # Need separate parser for B decks (best tracks)
>>>>>>> f48f6cd8
    # parts = line.split(',', 40)
    parts = [part.strip() for part in line.split(",")]
    if len(parts) != 38 and len(parts) != 30 and len(parts) != 40 and len(parts) != 42:
        raise ValueError(
            "Incorrectly formatted deck file - must have either 30 or 38 or 42 fields"
        )
    fields = {}
    fields["deck_line"] = line.strip()
    fields["storm_basin"] = parts[0]
    fields["storm_num"] = int(parts[1])
    fields["synoptic_time"] = datetime.strptime(parts[2], "%Y%m%d%H")

    if isinstance(storm_start_datetime, datetime):
        fields["storm_start_datetime"] = storm_start_datetime
    if isinstance(original_storm_start_datetime, datetime):
        fields["original_storm_start_datetime"] = original_storm_start_datetime

    fields["aid_type"] = parts[
        4
    ]  # BEST, MBAM, OFCL, JTWC, etc - BEST202101220600 when updated
    # CARQ - not best track, real time, A-deck (Aids), F (Fix), E (Error), B (Best)
    fields["clat"] = float(lat_to_dec(parts[6]))
    fields["clon"] = float(lon_to_dec(parts[7]))
    fields["vmax"] = parts[8]
    if fields["vmax"]:
        fields["vmax"] = float(fields["vmax"])
    fields["pressure"] = parts[9]
    if fields["pressure"]:
        fields["pressure"] = float(fields["pressure"])

    fields["storm_name"] = parts[27]
    fields["final_storm_name"] = "unknown"
    if final_storm_name:
        LOG.debug("USING passed final_storm_name %s", final_storm_name)
        fields["final_storm_name"] = final_storm_name
    else:
        LOG.debug("USING storm_name as final_storm_name %s", fields["storm_name"])
        fields["final_storm_name"] = fields["storm_name"]
    if storm_year:
        fields["storm_year"] = storm_year
    if parts[-3] == "TRANSITIONED":
        # shB02021
        invest_id = parts[-2].split(" ")[0]
        invest_year = invest_id[4:]
        invest_basin = invest_id[0:2]
        invest_num = "9" + invest_id[3]
        # tc2021sh90invest
        fields["invest_storm_id"] = (
            "tc" + invest_year + invest_basin + invest_num + "invest"
        )
    fields["invest_number"] = None

    if invest_number:
        fields["invest_number"] = invest_number

    if source_filename:
        from geoips.dev.utils import replace_geoips_paths

        if isinstance(source_filename, str):
            fields["source_filename"] = replace_geoips_paths(source_filename)
        else:
            fields["source_filename"] = source_filename
    fields["parser_name"] = parser_name
    return fields


def get_invest_number_bdeck(deck_lines):
    """Get invest number from full bdeck file."""
    invest_number = None
    for line in deck_lines:
        fields = parse_bdeck_line(line)
        if fields["storm_name"] == "INVEST" and fields["storm_num"] > 89:
            invest_number = fields["storm_num"]
        if "invest_storm_id" in fields:
            invest_number = int(fields["invest_storm_id"][8:10])
    return invest_number


def get_storm_start_datetime_from_bdeck_entry(deck_lines):
<<<<<<< HEAD
=======
    """Get storm start datetime from full bdeck file."""
>>>>>>> f48f6cd8
    # Return the synoptic time of the first bdeck entry
    fields = parse_bdeck_line(deck_lines[0])
    LOG.info("  GETTING storm start time from bdeck entry %s", fields["synoptic_time"])
    return fields["synoptic_time"]


def get_storm_start_datetime_from_bdeck_filename(bdeck_filename):
<<<<<<< HEAD
=======
    """Get storm start datetime from bdeck file name."""
>>>>>>> f48f6cd8
    # Return the synoptic time found in the actual filename, if it exists!
    # This will ONLY be the case for INVESTS, which can use the start
    # Gwp912022.2022101400.dat
    bdeck_parts = os.path.basename(bdeck_filename).split(".")
    storm_start_datetime = None
    if len(bdeck_parts) > 2:
        try:
            storm_start_datetime = datetime.strptime(bdeck_parts[1], "%Y%m%d%H")
            LOG.info(
                "  USING storm start time found in filename %s", storm_start_datetime
            )
        except ValueError:
            LOG.warning(
<<<<<<< HEAD
                "  SKIPPING no valid storm start time found in filename, using first entry in bdeck"
            )
            storm_start_datetime = None
    return storm_start_datetime


def get_stormyear_from_bdeck_filename(bdeck_filename):
    """Get the storm year from the B-deck filename
=======
                "  SKIPPING no valid storm start time found in filename, %s",
                "using first entry in bdeck",
            )
            storm_start_datetime = None
    return storm_start_datetime
>>>>>>> f48f6cd8


<<<<<<< HEAD
    Returns:
        (int) : Storm year
=======
def get_stormyear_from_bdeck_filename(bdeck_filename):
    """Get the storm year from the B-deck filename.

    Parameters
    ----------
    bdeck_filename : str
        * Path to deck file to search for storm year
        * Must be of format: xxxxxYYYY.dat - pulls YYYY from filename based on
          location

    Returns
    -------
    int
        Storm year
>>>>>>> f48f6cd8
    """
    return int(os.path.basename(bdeck_filename)[5:9])


def get_final_storm_name_bdeck(deck_lines, tcyear):
<<<<<<< HEAD
=======
    """Get final storm name from full bdeck file."""
>>>>>>> f48f6cd8
    final_storm_name = "INVEST"
    for line in deck_lines:
        # curr_fields = parse_bdeck_line(line, tcyear, finalstormname)
        curr_fields = parse_bdeck_line(line, tcyear, final_storm_name)
        # if curr_fields['storm_name']:
        if curr_fields["storm_name"] and curr_fields["storm_name"] != "INVEST":
            LOG.debug("UPDATING final_storm_name to %s", curr_fields["storm_name"])
            final_storm_name = curr_fields["storm_name"]
    return final_storm_name<|MERGE_RESOLUTION|>--- conflicted
+++ resolved
@@ -9,45 +9,6 @@
 # # # MERCHANTABILITY or FITNESS FOR A PARTICULAR PURPOSE. See the included license
 # # # for more details. If you did not receive the license, for more information see:
 # # # https://github.com/U-S-NRL-Marine-Meteorology-Division/
-<<<<<<< HEAD
-
-""" TC trackfile parser for B-Deck formatted TC deck files.
-
-Each B-Deck file contains the full history of storm BEST tracks, one storm location per line
-AL, 20, 2020091318,   , BEST,   0, 126N,  374W,  30, 1006, TD,   0,    ,    0,    0,    0,    0, 1011,  240, 100,  40,   0,   L,   0,    ,   0,   0,     TWENTY, M, 12, NEQ,   60,    0,    0,   60, genesis-num, 039,
-AL, 20, 2020091400,   , BEST,   0, 130N,  386W,  30, 1006, TD,   0,    ,    0,    0,    0,    0, 1011,  240, 100,  40,   0,   L,   0,    ,   0,   0,     TWENTY, M, 12, NEQ,   60,   60,    0,    0, genesis-num, 039,
-AL, 20, 2020091406,   , BEST,   0, 130N,  404W,  35, 1004, TS,  34, NEQ,    0,    0,   40,   40, 1011,  240,  40,   0,   0,   L,   0,    ,   0,   0,      TEDDY, M,  0,    ,    0,    0,    0,    0, genesis-num, 039,
-AL, 20, 2020091412,   , BEST,   0, 128N,  422W,  35, 1004, TS,  34, NEQ,   50,   30,    0,   50, 1011,  240,  40,  45,   0,   L,   0,    ,   0,   0,      TEDDY, M,  0,    ,    0,    0,    0,    0, genesis-num, 039,
-AL, 20, 2020091418,   , BEST,   0, 129N,  434W,  40, 1003, TS,  34, NEQ,   80,   40,    0,   70, 1012,  210,  50,  55,   0,   L,   0,    ,   0,   0,      TEDDY, M, 12, NEQ,   90,   30,    0,   30, genesis-num, 039,
-AL, 20, 2020091500,   , BEST,   0, 130N,  445W,  45, 1002, TS,  34, NEQ,  100,   50,    0,   80, 1012,  210,  40,  55,   0,   L,   0,    ,   0,   0,      TEDDY, M, 12, NEQ,   90,   30,    0,   30, genesis-num, 039,
-AL, 20, 2020091506,   , BEST,   0, 134N,  455W,  50, 1001, TS,  34, NEQ,  100,   50,   20,   80, 1012,  210,  20,  60,   0,   L,   0,    ,   0,   0,      TEDDY, M, 12, NEQ,  300,  210,   30,    0, genesis-num, 039,
-AL, 20, 2020091506,   , BEST,   0, 134N,  455W,  50, 1001, TS,  50, NEQ,   20,    0,    0,    0, 1012,  210,  20,  60,   0,   L,   0,    ,   0,   0,      TEDDY, M, 12, NEQ,  300,  210,   30,    0, genesis-num, 039,
-AL, 20, 2020091512,   , BEST,   0, 138N,  466W,  55,  999, TS,  34, NEQ,  140,   60,   40,  160, 1011,  250,  20,  65,   0,   L,   0,    ,   0,   0,      TEDDY, D, 12, NEQ,  300,  210,   30,   30, genesis-num, 039,
-AL, 20, 2020091512,   , BEST,   0, 138N,  466W,  55,  999, TS,  50, NEQ,   30,    0,    0,   30, 1011,  250,  20,  65,   0,   L,   0,    ,   0,   0,      TEDDY, D, 12, NEQ,  300,  210,   30,   30, genesis-num, 039,
-AL, 20, 2020091518,   , BEST,   0, 142N,  475W,  55,  997, TS,  34, NEQ,  140,   80,   40,  160, 1011,  250,  20,  65,   0,   L,   0,    ,   0,   0,      TEDDY, D, 12, NEQ,  300,  240,   60,   60, genesis-num, 039,
-AL, 20, 2020091518,   , BEST,   0, 142N,  475W,  55,  997, TS,  50, NEQ,   30,    0,    0,   30, 1011,  250,  20,  65,   0,   L,   0,    ,   0,   0,      TEDDY, D, 12, NEQ,  300,  240,   60,   60, genesis-num, 039,
-AL, 20, 2020091600,   , BEST,   0, 147N,  480W,  65,  987, HU,  34, NEQ,  140,   80,   40,  150, 1010,  180,  20,  75,   0,   L,   0,    ,   0,   0,      TEDDY, D,  0,    ,    0,    0,    0,    0, genesis-num, 039,
-AL, 20, 2020091600,   , BEST,   0, 147N,  480W,  65,  987, HU,  50, NEQ,   40,   30,    0,   30, 1010,  180,  20,  75,   0,   L,   0,    ,   0,   0,      TEDDY, D,  0,    ,    0,    0,    0,    0, genesis-num, 039,
-AL, 20, 2020091600,   , BEST,   0, 147N,  480W,  65,  987, HU,  64, NEQ,   20,    0,    0,    0, 1010,  180,  20,  75,   0,   L,   0,    ,   0,   0,      TEDDY, D,  0,    ,    0,    0,    0,    0, genesis-num, 039,
-AL, 20, 2020091606,   , BEST,   0, 154N,  486W,  80,  978, HU,  34, NEQ,  140,   80,   40,  150, 1010,  180,  20, 100,   0,   L,   0,    ,   0,   0,      TEDDY, D, 12, NEQ,  300,  240,  120,  150, genesis-num, 039,
-AL, 20, 2020091606,   , BEST,   0, 154N,  486W,  80,  978, HU,  50, NEQ,   40,   30,   20,   30, 1010,  180,  20, 100,   0,   L,   0,    ,   0,   0,      TEDDY, D, 12, NEQ,  300,  240,  120,  150, genesis-num, 039,
-AL, 20, 2020091606,   , BEST,   0, 154N,  486W,  80,  978, HU,  64, NEQ,   20,   10,   10,   20, 1010,  180,  20, 100,   0,   L,   0,    ,   0,   0,      TEDDY, D, 12, NEQ,  300,  240,  120,  150, genesis-num, 039,
-AL, 20, 2020091612,   , BEST,   0, 161N,  493W,  85,  973, HU,  34, NEQ,  170,  170,   40,  150, 1010,  180,  20, 100,   0,   L,   0,    ,   0,   0,      TEDDY, D, 12, NEQ,  270,  270,  240,  270, genesis-num, 039,
-AL, 20, 2020091612,   , BEST,   0, 161N,  493W,  85,  973, HU,  50, NEQ,   50,   50,   20,   30, 1010,  180,  20, 100,   0,   L,   0,    ,   0,   0,      TEDDY, D, 12, NEQ,  270,  270,  240,  270, genesis-num, 039,
-AL, 20, 2020091612,   , BEST,   0, 161N,  493W,  85,  973, HU,  64, NEQ,   25,   25,   10,   20, 1010,  180,  20, 100,   0,   L,   0,    ,   0,   0,      TEDDY, D, 12, NEQ,  270,  270,  240,  270, genesis-num, 039,
-AL, 20, 2020091618,   , BEST,   0, 168N,  502W,  85,  973, HU,  34, NEQ,  190,  100,   70,  170, 1010,  180,  20, 105,   0,   L,   0,    ,   0,   0,      TEDDY, D, 12, NEQ,  300,  300,  240,  300, genesis-num, 039,
-AL, 20, 2020091618,   , BEST,   0, 168N,  502W,  85,  973, HU,  50, NEQ,   80,   50,   30,   90, 1010,  180,  20, 105,   0,   L,   0,    ,   0,   0,      TEDDY, D, 12, NEQ,  300,  300,  240,  300, genesis-num, 039,
-AL, 20, 2020091618,   , BEST,   0, 168N,  502W,  85,  973, HU,  64, NEQ,   30,   25,    0,   30, 1010,  180,  20, 105,   0,   L,   0,    ,   0,   0,      TEDDY, D, 12, NEQ,  300,  300,  240,  300, genesis-num, 039,
-AL, 20, 2020091700,   , BEST,   0, 174N,  511W,  85,  973, HU,  34, NEQ,  220,  100,   80,  170, 1009,  210,  20, 100,   0,   L,   0,    ,   0,   0,      TEDDY, D, 12, NEQ,  330,  300,  270,  300, genesis-num, 039,
-AL, 20, 2020091700,   , BEST,   0, 174N,  511W,  85,  973, HU,  50, NEQ,   60,   50,   50,   70, 1009,  210,  20, 100,   0,   L,   0,    ,   0,   0,      TEDDY, D, 12, NEQ,  330,  300,  270,  300, genesis-num, 039,
-AL, 20, 2020091700,   , BEST,   0, 174N,  511W,  85,  973, HU,  64, NEQ,   30,   25,   20,   30, 1009,  210,  20, 100,   0,   L,   0,    ,   0,   0,      TEDDY, D, 12, NEQ,  330,  300,  270,  300, genesis-num, 039,
-AL, 20, 2020091706,   , BEST,   0, 180N,  520W,  85,  973, HU,  34, NEQ,  220,  100,   80,  170, 1009,  210,  20, 105,   0,   L,   0,    ,   0,   0,      TEDDY, D, 12, NEQ,  330,  360,  300,  300, genesis-num, 039,
-AL, 20, 2020091706,   , BEST,   0, 180N,  520W,  85,  973, HU,  50, NEQ,   60,   50,   50,   70, 1009,  210,  20, 105,   0,   L,   0,    ,   0,   0,      TEDDY, D, 12, NEQ,  330,  360,  300,  300, genesis-num, 039,
-AL, 20, 2020091706,   , BEST,   0, 180N,  520W,  85,  973, HU,  64, NEQ,   30,   25,   20,   30, 1009,  210,  20, 105,   0,   L,   0,    ,   0,   0,      TEDDY, D, 12, NEQ,  330,  360,  300,  300, genesis-num, 039,
-
-"""
-
-=======
 
 """TC trackfile parser for B-Deck formatted TC deck files.
 
@@ -145,7 +106,6 @@
      25,   20,   30, 1009,  210,  20, 105,   0,   L,   0,    ,   0,   0,
             TEDDY, D, 12, NEQ,  330,  360,  300,  300, genesis-num, 039,
 """
->>>>>>> f48f6cd8
 import os
 import logging
 from datetime import datetime
@@ -154,24 +114,6 @@
 
 
 def bdeck_parser(deckfile_name):
-<<<<<<< HEAD
-    """TC deckfile parser for B-Deck files
-
-    Each B-Deck file contains the full history of storm BEST tracks, one storm location per line.
-        AL, 20, 2020091618,   , BEST,   0, 168N,  502W,  85,  973, HU,  64, NEQ,   30,   25,    0,   30, 1010,  180,  20, 105,   0,   L,   0,    ,   0,   0,      TEDDY, D, 12, NEQ,  300,  300,  240,  300, genesis-num, 039,
-        AL, 20, 2020091700,   , BEST,   0, 174N,  511W,  85,  973, HU,  34, NEQ,  220,  100,   80,  170, 1009,  210,  20, 100,   0,   L,   0,    ,   0,   0,      TEDDY, D, 12, NEQ,  330,  300,  270,  300, genesis-num, 039,
-        AL, 20, 2020091700,   , BEST,   0, 174N,  511W,  85,  973, HU,  50, NEQ,   60,   50,   50,   70, 1009,  210,  20, 100,   0,   L,   0,    ,   0,   0,      TEDDY, D, 12, NEQ,  330,  300,  270,  300, genesis-num, 039,
-
-    Args:
-        deckfile_name (str) : Path to bdeck file, with full 6 hourly storm track history, formatted as follows:
-
-    Returns:
-        (list) : List of Dictionaries of storm metadata fields from each storm location
-                    Valid fields can be found in geoips.sector_utils.utils.SECTOR_INFO_ATTRS
-    """
-    LOG.info("STARTING getting fields from %s", deckfile_name)
-    # Must get tcyear out of the filename in case a storm crosses TC vs calendar years.
-=======
     """TC deckfile parser for B-Deck files.
 
     Each B-Deck file contains the full history of storm BEST tracks, one storm
@@ -196,7 +138,6 @@
     LOG.info("STARTING getting fields from %s", deckfile_name)
     # Must get tcyear out of the filename in case a storm
     # crosses TC vs calendar years.
->>>>>>> f48f6cd8
     # tcyear = os.path.basename(deckfile_name)[5:9]
     tc_year = get_stormyear_from_bdeck_filename(deckfile_name)
     # print tcyear
@@ -208,14 +149,9 @@
     # This just pulls the time of the first entry in the deck file
     entry_storm_start_datetime = get_storm_start_datetime_from_bdeck_entry(flatsf_lines)
 
-<<<<<<< HEAD
-    # Note storms are often started with 3 locations, and the first 2 locations are removed in later deck files,
-    # so initial storm start time often does not match the final storm start time.
-=======
     # Note storms are often started with 3 locations, and the first 2 locations
     # are removed in later deck files, so initial storm start time often does
     # not match the final storm start time.
->>>>>>> f48f6cd8
     # Keep track of the start datetime referenced in the filename
     filename_storm_start_datetime = get_storm_start_datetime_from_bdeck_filename(
         deckfile_name
@@ -243,12 +179,8 @@
             original_storm_start_datetime=filename_storm_start_datetime,
             parser_name="bdeck_parser",
         )
-<<<<<<< HEAD
-        # Was previously RE-SETTING finalstormname here. That is why we were getting incorrect final_storm_name fields
-=======
         # Was previously RE-SETTING finalstormname here.
         # That is why we were getting incorrect final_storm_name fields
->>>>>>> f48f6cd8
         all_fields += [curr_fields]
 
     LOG.info("FINISHED getting fields from %s", deckfile_name)
@@ -257,11 +189,7 @@
 
 
 def lat_to_dec(lat_str):
-<<<<<<< HEAD
-    """Return decimal latitude based on N/S specified string"""
-=======
     """Return decimal latitude based on N/S specified string."""
->>>>>>> f48f6cd8
     latnodec = lat_str
     latdec = latnodec[:-2] + "." + latnodec[-2:]
     latdecsign = latdec[:-1] if (latdec[-1] == "N") else "-" + latdec[:-1]
@@ -269,11 +197,7 @@
 
 
 def lon_to_dec(lon_str):
-<<<<<<< HEAD
-    """Return decimal longitude based on E/W specified string"""
-=======
     """Return decimal longitude based on E/W specified string."""
->>>>>>> f48f6cd8
     lonnodec = lon_str
     londec = lonnodec[:-2] + "." + lonnodec[-2:]
     londecsign = londec[:-1] if (londec[-1] == "E") else "-" + londec[:-1]
@@ -290,22 +214,6 @@
     original_storm_start_datetime=None,
     parser_name="bdeck_parser",
 ):
-<<<<<<< HEAD
-    """Retrieve the storm information from the current line from the deck file
-
-    Args:
-        line (str) : Current line from the deck file including all storm information
-            AL, 20, 2020091618,   , BEST,   0, 168N,  502W,  85,  973, HU,  64, NEQ,   30,   25,    0,   30, 1010,  180,  20, 105,   0,   L,   0,    ,   0,   0,      TEDDY, D, 12, NEQ,  300,  300,  240,  300, genesis-num, 039,
-            AL, 20, 2020091700,   , BEST,   0, 174N,  511W,  85,  973, HU,  34, NEQ,  220,  100,   80,  170, 1009,  210,  20, 100,   0,   L,   0,    ,   0,   0,      TEDDY, D, 12, NEQ,  330,  300,  270,  300, genesis-num, 039,
-            AL, 20, 2020091700,   , BEST,   0, 174N,  511W,  85,  973, HU,  50, NEQ,   60,   50,   50,   70, 1009,  210,  20, 100,   0,   L,   0,    ,   0,   0,      TEDDY, D, 12, NEQ,  330,  300,  270,  300, genesis-num, 039,
-
-
-    Returns:
-        (dict) : Dictionary of the fields from the current storm location from the deck file
-                    Valid fields can be found in geoips.sector_utils.utils.SECTOR_INFO_ATTRS
-    """
-    # This works with G (GeoIPS) Deck files.  Need separate parser for B decks (best tracks)
-=======
     """Retrieve the storm information from the current line from the deck file.
 
     Parameters
@@ -339,7 +247,6 @@
     """
     # This works with G (GeoIPS) Deck files.
     # Need separate parser for B decks (best tracks)
->>>>>>> f48f6cd8
     # parts = line.split(',', 40)
     parts = [part.strip() for part in line.split(",")]
     if len(parts) != 38 and len(parts) != 30 and len(parts) != 40 and len(parts) != 42:
@@ -419,10 +326,7 @@
 
 
 def get_storm_start_datetime_from_bdeck_entry(deck_lines):
-<<<<<<< HEAD
-=======
     """Get storm start datetime from full bdeck file."""
->>>>>>> f48f6cd8
     # Return the synoptic time of the first bdeck entry
     fields = parse_bdeck_line(deck_lines[0])
     LOG.info("  GETTING storm start time from bdeck entry %s", fields["synoptic_time"])
@@ -430,10 +334,7 @@
 
 
 def get_storm_start_datetime_from_bdeck_filename(bdeck_filename):
-<<<<<<< HEAD
-=======
     """Get storm start datetime from bdeck file name."""
->>>>>>> f48f6cd8
     # Return the synoptic time found in the actual filename, if it exists!
     # This will ONLY be the case for INVESTS, which can use the start
     # Gwp912022.2022101400.dat
@@ -447,28 +348,13 @@
             )
         except ValueError:
             LOG.warning(
-<<<<<<< HEAD
-                "  SKIPPING no valid storm start time found in filename, using first entry in bdeck"
-            )
-            storm_start_datetime = None
-    return storm_start_datetime
-
-
-def get_stormyear_from_bdeck_filename(bdeck_filename):
-    """Get the storm year from the B-deck filename
-=======
                 "  SKIPPING no valid storm start time found in filename, %s",
                 "using first entry in bdeck",
             )
             storm_start_datetime = None
     return storm_start_datetime
->>>>>>> f48f6cd8
-
-
-<<<<<<< HEAD
-    Returns:
-        (int) : Storm year
-=======
+
+
 def get_stormyear_from_bdeck_filename(bdeck_filename):
     """Get the storm year from the B-deck filename.
 
@@ -483,16 +369,12 @@
     -------
     int
         Storm year
->>>>>>> f48f6cd8
     """
     return int(os.path.basename(bdeck_filename)[5:9])
 
 
 def get_final_storm_name_bdeck(deck_lines, tcyear):
-<<<<<<< HEAD
-=======
     """Get final storm name from full bdeck file."""
->>>>>>> f48f6cd8
     final_storm_name = "INVEST"
     for line in deck_lines:
         # curr_fields = parse_bdeck_line(line, tcyear, finalstormname)

--- conflicted
+++ resolved
@@ -10,11 +10,7 @@
 # # # for more details. If you did not receive the license, for more information see:
 # # # https://github.com/U-S-NRL-Marine-Meteorology-Division/
 
-<<<<<<< HEAD
-""" Module containing tpw_cimss ASCII palette based colormap"""
-=======
 """Module containing tpw_cimss ASCII palette based colormap."""
->>>>>>> f48f6cd8
 import logging
 
 LOG = logging.getLogger(__name__)
@@ -25,16 +21,6 @@
 def tpw_cimss():
     """Colormap for displaying data using TPW CIMSS ascii colormap.
 
-<<<<<<< HEAD
-    ASCII palette is found in image_utils/ascii_palettes/tpw_cimss.txt
-    Data range of ASCII palette is 5 to 65 mm, with transitions at 15, 25, 35, 45, and 55.
-
-    Returns:
-        dictionary : Dictionary of matplotlib plotting parameters, to ensure consistent image output
-    """
-
-    from os.path import basename as pathbasename, join as pathjoin
-=======
     Data range of ASCII palette is 5 to 65 mm, with transitions at
     15, 25, 35, 45, and 55.
 
@@ -50,7 +36,6 @@
         ASCII palette is found in image_utils/ascii_palettes/tpw_cimss.txt
     """
     from os.path import join as pathjoin
->>>>>>> f48f6cd8
     from geoips.filenames.base_paths import PATHS as gpaths
     from geoips.image_utils.colormap_utils import from_ascii
     from matplotlib.colors import Normalize

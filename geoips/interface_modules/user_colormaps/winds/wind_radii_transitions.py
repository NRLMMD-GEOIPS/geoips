# # # Distribution Statement A. Approved for public release. Distribution unlimited.
# # #
# # # Author:
# # # Naval Research Laboratory, Marine Meteorology Division
# # #
# # # This program is free software: you can redistribute it and/or modify it under
# # # the terms of the NRLMMD License included with this program. This program is
# # # distributed WITHOUT ANY WARRANTY; without even the implied warranty of
# # # MERCHANTABILITY or FITNESS FOR A PARTICULAR PURPOSE. See the included license
# # # for more details. If you did not receive the license, for more information see:
# # # https://github.com/U-S-NRL-Marine-Meteorology-Division/

<<<<<<< HEAD
""" Module containing wind speed colormap with transitions at 34, 50, 64, and 80 """
=======
"""Module containing wind speed colormap with transitions at 34, 50, 64, and 80."""
>>>>>>> f48f6cd8
import logging

LOG = logging.getLogger(__name__)

cmap_type = "linear_segmented"


def wind_radii_transitions(data_range=[0, 200]):
<<<<<<< HEAD
    """Generate appropriate matplotlib colors for plotting standard wind speeds. wind_radii_transitions
        contains hard coded transition values for different colors, in order to have consistent imagery across all
        sensors / products

    Args:
        data_range (list[float]): Default [0, 200], Min and max value for colormap.
                                  Ensure the data range matches the range of the algorithm specified for use with this colormap

    Returns:
        dictionary : Dictionary of matplotlib plotting parameters, to ensure consistent image output
    """

=======
    """Generate appropriate matplotlib colors for plotting standard wind speeds.

    wind_radii_transitions contains hard coded transition values for different
    colors, in order to have consistent imagery across all sensors / products.

    Parameters
    ----------
    data_range : list of float, default=[0, 200]
        * Min and max value for colormap.
        * Ensure the data range matches the range of the algorithm specified for
          use with this colormap
        * This colormap MUST include 0 and 200

    Returns
    -------
    mpl_colors_info : dict
        Dictionary of matplotlib plotting parameters, to ensure consistent
        image output
    """
>>>>>>> f48f6cd8
    from geoips.image_utils.colormap_utils import create_linear_segmented_colormap

    min_wind_speed = data_range[0]
    max_wind_speed = data_range[1]
    transition_vals = [
        (min_wind_speed, 34),
        (34, 50),
        (50, 64),
        (64, 80),
        # (64, 72),
        # (72, 80),
        (80, 100),
        (100, 120),
        (120, 150),
        (150, max_wind_speed),
    ]
    transition_colors = [
        ("lightblue", "blue"),
        ("yellow", "orange"),
        ("red", "red"),
        # ('thistle', 'thistle'),
        # ('firebrick', 'firebrick'),
        # ('fuchsia', 'fuchsia'),
        # ('mediumvioletred', 'mediumvioletred'),
        ("rebeccapurple", "rebeccapurple"),
        # ('purple', 'rebeccapurple'),
        # ('rebeccapurple', 'rebeccapurple'),
        # ('mediumvioletred', 'mediumvioletred'),
        ("palevioletred", "palevioletred"),
        ("silver", "silver"),
        ("gray", "gray"),
        ("dimgray", "dimgray"),
    ]

    ticks = [xx[0] for xx in transition_vals]

    min_wind_speed = transition_vals[0][0]
    max_wind_speed = transition_vals[-1][1]

    LOG.info("Setting cmap")
    mpl_cmap = create_linear_segmented_colormap(
        "windspeed_cmap",
        min_wind_speed,
        max_wind_speed,
        transition_vals,
        transition_colors,
    )

    LOG.info("Setting norm")
    from matplotlib.colors import Normalize

    mpl_norm = Normalize(vmin=min_wind_speed, vmax=max_wind_speed)

    cbar_label = "Surface Wind (knots)"

    # Must be uniform or proportional, None not valid for Python 3
    cbar_spacing = "proportional"
    mpl_tick_labels = None
    mpl_boundaries = None

    # from geoips.image_utils.mpl_utils import create_colorbar
    # only create colorbar for final imagery
    # cbar = create_colorbar(fig, mpl_cmap, mpl_norm, ticks, cbar_label=cbar_label)
    mpl_colors_info = {
        "cmap": mpl_cmap,
        "norm": mpl_norm,
        "cbar_ticks": ticks,
        "cbar_tick_labels": mpl_tick_labels,
        "cbar_label": cbar_label,
        "boundaries": mpl_boundaries,
        "cbar_spacing": cbar_spacing,
        "colorbar": True,
    }

    # return cbar, min_wind_speed, max_wind_speed
    return mpl_colors_info<|MERGE_RESOLUTION|>--- conflicted
+++ resolved
@@ -10,11 +10,7 @@
 # # # for more details. If you did not receive the license, for more information see:
 # # # https://github.com/U-S-NRL-Marine-Meteorology-Division/
 
-<<<<<<< HEAD
-""" Module containing wind speed colormap with transitions at 34, 50, 64, and 80 """
-=======
 """Module containing wind speed colormap with transitions at 34, 50, 64, and 80."""
->>>>>>> f48f6cd8
 import logging
 
 LOG = logging.getLogger(__name__)
@@ -23,20 +19,6 @@
 
 
 def wind_radii_transitions(data_range=[0, 200]):
-<<<<<<< HEAD
-    """Generate appropriate matplotlib colors for plotting standard wind speeds. wind_radii_transitions
-        contains hard coded transition values for different colors, in order to have consistent imagery across all
-        sensors / products
-
-    Args:
-        data_range (list[float]): Default [0, 200], Min and max value for colormap.
-                                  Ensure the data range matches the range of the algorithm specified for use with this colormap
-
-    Returns:
-        dictionary : Dictionary of matplotlib plotting parameters, to ensure consistent image output
-    """
-
-=======
     """Generate appropriate matplotlib colors for plotting standard wind speeds.
 
     wind_radii_transitions contains hard coded transition values for different
@@ -56,7 +38,6 @@
         Dictionary of matplotlib plotting parameters, to ensure consistent
         image output
     """
->>>>>>> f48f6cd8
     from geoips.image_utils.colormap_utils import create_linear_segmented_colormap
 
     min_wind_speed = data_range[0]

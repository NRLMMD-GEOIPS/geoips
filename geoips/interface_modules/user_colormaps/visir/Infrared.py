--- conflicted
+++ resolved
@@ -10,11 +10,7 @@
 # # # for more details. If you did not receive the license, for more information see:
 # # # https://github.com/U-S-NRL-Marine-Meteorology-Division/
 
-<<<<<<< HEAD
-""" Module containing Infrared algorithm colormap"""
-=======
 """Module containing Infrared algorithm colormap."""
->>>>>>> f48f6cd8
 import logging
 
 LOG = logging.getLogger(__name__)
@@ -23,18 +19,6 @@
 
 
 def Infrared(data_range=[-90, 30]):
-<<<<<<< HEAD
-    """Colormap developed for displaying algorithms/visir/Infrared.py processed data.
-
-    Args:
-        data_range (list[float]): Min and max value for colormap.
-                                  Ensure the data range matches the range of the algorithm specified for use with this colormap
-                                  The Infrared colormap MUST include -90 and 30
-    Returns:
-        dictionary : Dictionary of matplotlib plotting parameters, to ensure consistent image output
-    """
-
-=======
     """Colormap for displaying algorithms/visir/Infrared.py processed data.
 
     Parameters
@@ -51,7 +35,6 @@
         Dictionary of matplotlib plotting parameters, to ensure consistent
         image output
     """
->>>>>>> f48f6cd8
     min_tb = int(data_range[0])
     max_tb = int(data_range[1])
 

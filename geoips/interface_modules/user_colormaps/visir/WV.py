--- conflicted
+++ resolved
@@ -10,11 +10,7 @@
 # # # for more details. If you did not receive the license, for more information see:
 # # # https://github.com/U-S-NRL-Marine-Meteorology-Division/
 
-<<<<<<< HEAD
-""" Module containing WV (water vapor) algorithm colormap"""
-=======
 """Module containing WV (water vapor) algorithm colormap."""
->>>>>>> f48f6cd8
 import logging
 
 LOG = logging.getLogger(__name__)
@@ -25,16 +21,6 @@
 def WV(data_range=[-70.0, 0.0]):
     """Colormap developed for displaying algorithms/WV.py processed data.
 
-<<<<<<< HEAD
-    Args:
-        data_range (list[float]): Min and max value for colormap.
-                                  Ensure the data range matches the range of the algorithm specified for use with this colormap
-                                  The WV colormap MUST include -70 and 0
-    Returns:
-        dictionary : Dictionary of matplotlib plotting parameters, to ensure consistent image output
-    """
-
-=======
     Parameters
     ----------
     data_range : list of float, default=[-70, 0]
@@ -49,7 +35,6 @@
         Dictionary of matplotlib plotting parameters, to ensure consistent
         image output
     """
->>>>>>> f48f6cd8
     min_tb = int(data_range[0])
     max_tb = int(data_range[1])
 

--- conflicted
+++ resolved
@@ -10,11 +10,7 @@
 # # # for more details. If you did not receive the license, for more information see:
 # # # https://github.com/U-S-NRL-Marine-Meteorology-Division/
 
-<<<<<<< HEAD
-""" Module containing colormap for ~150GHz PMW products"""
-=======
 """Module containing colormap for ~150GHz PMW products."""
->>>>>>> f48f6cd8
 import logging
 
 LOG = logging.getLogger(__name__)
@@ -25,15 +21,6 @@
 def cmap_150H(data_range=[110, 310], cbar_label="TB (K)"):
     """Colormap for displaying ~150GHz PMW data.
 
-<<<<<<< HEAD
-    Args:
-        data_range (list[float]): Default [110, 310], Min and max value for colormap.
-                                  Ensure the data range matches the range of the algorithm specified for use with this colormap
-                                  The 150GHz colormap MUST include 130 and 290
-    Returns:
-        dictionary : Dictionary of matplotlib plotting parameters, to ensure consistent image output
-    """
-=======
     Parameters
     ----------
     data_range : list of float, default=[110, 310]
@@ -41,7 +28,6 @@
         * Ensure the data range matches the range of the algorithm specified for
           use with this colormap
         * This colormap MUST include 110 and 310
->>>>>>> f48f6cd8
 
     Returns
     -------

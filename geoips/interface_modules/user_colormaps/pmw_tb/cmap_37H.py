# # # Distribution Statement A. Approved for public release. Distribution unlimited.
# # #
# # # Author:
# # # Naval Research Laboratory, Marine Meteorology Division
# # #
# # # This program is free software: you can redistribute it and/or modify it under
# # # the terms of the NRLMMD License included with this program. This program is
# # # distributed WITHOUT ANY WARRANTY; without even the implied warranty of
# # # MERCHANTABILITY or FITNESS FOR A PARTICULAR PURPOSE. See the included license
# # # for more details. If you did not receive the license, for more information see:
# # # https://github.com/U-S-NRL-Marine-Meteorology-Division/

<<<<<<< HEAD
""" Module containing colormap for ~37GHz PMW products"""
=======
"""Module containing colormap for ~37GHz PMW products."""
>>>>>>> f48f6cd8
import logging

LOG = logging.getLogger(__name__)

cmap_type = "linear_segmented"


def cmap_37H(data_range=[125, 310], cbar_label="TB (K)"):
    """Colormap for displaying ~37GHz PMW data.

<<<<<<< HEAD
    Args:
        data_range (list[float]): Default [125, 310], Min and max value for colormap.
                                  Ensure the data range matches the range of the algorithm specified for use with this colormap
                                  The 37GHz colormap MUST include 180 and 280
    Returns:
        dictionary : Dictionary of matplotlib plotting parameters, to ensure consistent image output
    """
=======
    Parameters
    ----------
    data_range : list of float, default=[125, 310]
        * Min and max value for colormap.
        * Ensure the data range matches the range of the algorithm specified
          for use with this colormap
        * The 37GHz colormap MUST include 125 and 310
>>>>>>> f48f6cd8

    Returns
    -------
    mpl_colors_info : dict
        Dictionary of matplotlib plotting parameters, to ensure consistent
        image output
    """
    min_tb = data_range[0]
    max_tb = data_range[1]

    if min_tb > 125 or max_tb < 300:
        raise ("37GHz TB range must include 125 and 300")

    from geoips.image_utils.colormap_utils import create_linear_segmented_colormap

    transition_vals = [
        (min_tb, 180),
        (180, 195),
        (195, 210),
        (210, 220),
        (220, 230),
        (230, 240),
        (240, 260),
        (260, 280),
        (280, max_tb),
    ]
    transition_colors = [
        ("lightyellow", "darkmagenta"),
        ("#80007F", "#0080FF"),
        ("#0080FF", "#3AB9FF"),
        ("#3AB9FF", "#7DFDFF"),
        ("#7DFDFF", "#80FF82"),
        ("#80FF82", "#FFFF80"),
        ("#FFFF80", "#FF8000"),
        ("#FF8000", "#800000"),
        ("silver", "black"),
    ]

    # special selection of label
    ticks = [125, 150, 180, 200, 220, 240, 260, 280, 300]

    # selection of min and max values for colormap if needed
    min_tb = transition_vals[0][0]
    max_tb = transition_vals[-1][1]
    ticks = ticks + [int(max_tb)]

    LOG.info("Setting cmap")
    mpl_cmap = create_linear_segmented_colormap(
        "cmap_37ghz", min_tb, max_tb, transition_vals, transition_colors
    )

    LOG.info("Setting norm")
    from matplotlib.colors import Normalize

    mpl_norm = Normalize(vmin=min_tb, vmax=max_tb)

    # Must be uniform or proportional, None not valid for Python 3
    cbar_spacing = "proportional"
    mpl_tick_labels = None
    mpl_boundaries = None

    # from geoips.image_utils.mpl_utils import create_colorbar
    # only create colorbar for final imagery
    # cbar = create_colorbar(fig, mpl_cmap, mpl_norm, ticks, cbar_label=cbar_label)
    mpl_colors_info = {
        "cmap": mpl_cmap,
        "norm": mpl_norm,
        "cbar_ticks": ticks,
        "cbar_tick_labels": mpl_tick_labels,
        "cbar_label": cbar_label,
        "boundaries": mpl_boundaries,
        "cbar_spacing": cbar_spacing,
        "colorbar": True,
        "cbar_full_width": True,
    }

    # return cbar, min_tb, max_tb
    return mpl_colors_info<|MERGE_RESOLUTION|>--- conflicted
+++ resolved
@@ -10,11 +10,7 @@
 # # # for more details. If you did not receive the license, for more information see:
 # # # https://github.com/U-S-NRL-Marine-Meteorology-Division/
 
-<<<<<<< HEAD
-""" Module containing colormap for ~37GHz PMW products"""
-=======
 """Module containing colormap for ~37GHz PMW products."""
->>>>>>> f48f6cd8
 import logging
 
 LOG = logging.getLogger(__name__)
@@ -25,15 +21,6 @@
 def cmap_37H(data_range=[125, 310], cbar_label="TB (K)"):
     """Colormap for displaying ~37GHz PMW data.
 
-<<<<<<< HEAD
-    Args:
-        data_range (list[float]): Default [125, 310], Min and max value for colormap.
-                                  Ensure the data range matches the range of the algorithm specified for use with this colormap
-                                  The 37GHz colormap MUST include 180 and 280
-    Returns:
-        dictionary : Dictionary of matplotlib plotting parameters, to ensure consistent image output
-    """
-=======
     Parameters
     ----------
     data_range : list of float, default=[125, 310]
@@ -41,7 +28,6 @@
         * Ensure the data range matches the range of the algorithm specified
           for use with this colormap
         * The 37GHz colormap MUST include 125 and 310
->>>>>>> f48f6cd8
 
     Returns
     -------

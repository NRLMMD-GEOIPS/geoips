--- conflicted
+++ resolved
@@ -10,11 +10,7 @@
 # # # for more details. If you did not receive the license, for more information see:
 # # # https://github.com/U-S-NRL-Marine-Meteorology-Division/
 
-<<<<<<< HEAD
-""" Module containing Legacy colormap for ~89GHz PMW products"""
-=======
 """Module containing Legacy colormap for ~89GHz PMW products."""
->>>>>>> f48f6cd8
 import logging
 
 LOG = logging.getLogger(__name__)
@@ -25,15 +21,6 @@
 def cmap_89H_Legacy(data_range=[180.0, 280.0], cbar_label="TB (K)"):
     """Legacy Colormap for displaying ~89GHz PMW data.
 
-<<<<<<< HEAD
-    Args:
-        data_range (list[float]): Default [180, 280], Min and max value for colormap.
-                                  Ensure the data range matches the range of the algorithm specified for use with this colormap
-                                  The 89H Legacy colormap MUST include 180 and 254
-    Returns:
-        dictionary : Dictionary of matplotlib plotting parameters, to ensure consistent image output
-    """
-=======
     Parameters
     ----------
     data_range : list of float, default=[180, 280]
@@ -41,7 +28,6 @@
         * Ensure the data range matches the range of the algorithm specified for
           use with this colormap
         * This colormap MUST include 180 and 280
->>>>>>> f48f6cd8
 
     Returns
     -------
@@ -55,12 +41,8 @@
     if min_tb > 180 or max_tb < 254:
         raise ValueError("89H Legacy TB range must include 180 and 254")
 
-<<<<<<< HEAD
-    # use the TeraScan TC 89 GHz legacy color table for 89 GHz products (plus one Black for TB<=180)
-=======
     # use the TeraScan TC 89 GHz legacy color table for 89 GHz products
     # (plus one Black for TB<=180)
->>>>>>> f48f6cd8
     from geoips.image_utils.colormap_utils import create_linear_segmented_colormap
 
     transition_vals = [(min_tb, 180), (180, 212), (212, 228), (228, 254), (254, max_tb)]

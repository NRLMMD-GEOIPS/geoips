--- conflicted
+++ resolved
@@ -9,12 +9,6 @@
 # # # MERCHANTABILITY or FITNESS FOR A PARTICULAR PURPOSE. See the included license
 # # # for more details. If you did not receive the license, for more information see:
 # # # https://github.com/U-S-NRL-Marine-Meteorology-Division/
-<<<<<<< HEAD
-
-""" Coverage check routine for RGBA center radius coverage checks.
-"""
-=======
->>>>>>> f48f6cd8
 
 """Coverage check routine for RGBA center radius coverage checks."""
 import logging
@@ -37,11 +31,6 @@
 
     Only calculates coverage within a "radius_km" radius of center.
 
-<<<<<<< HEAD
-    Returns:
-        float : Percent coverage of variable_name
-    """
-=======
     Parameters
     ----------
     xarray_obj : xarray.Dataset
@@ -49,7 +38,6 @@
     variable_name : str
         variable name to check percent unmasked
         radius_km (float) : Radius of center disk to check for coverage
->>>>>>> f48f6cd8
 
     Returns
     -------

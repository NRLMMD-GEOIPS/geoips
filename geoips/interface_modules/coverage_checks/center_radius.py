# # # Distribution Statement A. Approved for public release. Distribution unlimited.
# # #
# # # Author:
# # # Naval Research Laboratory, Marine Meteorology Division
# # #
# # # This program is free software: you can redistribute it and/or modify it under
# # # the terms of the NRLMMD License included with this program. This program is
# # # distributed WITHOUT ANY WARRANTY; without even the implied warranty of
# # # MERCHANTABILITY or FITNESS FOR A PARTICULAR PURPOSE. See the included license
# # # for more details. If you did not receive the license, for more information see:
# # # https://github.com/U-S-NRL-Marine-Meteorology-Division/
<<<<<<< HEAD

""" Coverage check routine for center radius coverage checks
"""
=======
>>>>>>> f48f6cd8

"""Coverage check routine for center radius coverage checks."""
import logging

import numpy
from skimage.draw import disk

LOG = logging.getLogger(__name__)


def plot_coverage(main_ax, area_def, covg_args):
    """Plot the coverage specified by the 'center_radius' function.

    Parameters
    ----------
    main_ax : matplotlib.axis
        Axis on which to plot coverage representation
    area_def : pyresample.AreaDefinition
        area def for current plot
    covg_args : dict
        product params dictionary for current product -
        to ensure we plot the correct coverage params

    Returns
    -------
    No return value
    """
    plot_color = "black"

<<<<<<< HEAD
    plot_color = "black"

=======
>>>>>>> f48f6cd8
    if "radius_km" in covg_args:
        import matplotlib.pyplot as plt

        radius_km = covg_args["radius_km"]
        res_km = max(area_def.pixel_size_x, area_def.pixel_size_y) / 1000.0
        radius_pixels = 1.0 * radius_km / res_km
        main_ax.scatter(
            0, 0, s=2 * radius_pixels**2, facecolors="none", edgecolors=plot_color
        )


def create_radius(temp_arr, radius_pixels=300, x_center=0, y_center=0):
    """Create a radius around given x,y coordinates in the 2d array.

    Given the radius and the x,y coordinates it creates a circle around those
    points using the skimage.draw library

    Parameters
    ----------
    temp_arr : int
        The 2D array.
    radius : int, optional
        The radius of the circle. 500 is default value.
    x : int, optional
        The x coordinate of middle circle point. 0 is default value.
    y : int, optional
        The x coordinate of middle circle point. 0 is default value.

    Returns
    -------
    numpy.ndarray
        2D array with circle created at the x,y coordinate with the given radius
        All circles are marked as 1.
    """
    dumby_arr = numpy.zeros((temp_arr.shape), dtype=numpy.uint8)
    r_points, c_points = disk(
        (x_center, y_center), radius_pixels, shape=dumby_arr.shape
    )

    dumby_arr[r_points, c_points] = 1

    return dumby_arr


def center_radius(
    xarray_obj,
    variable_name,
    area_def=None,
    radius_km=300,
    alt_varname_for_covg=None,
    force_alt_varname=False,
):
    """Coverage check routine for xarray objects with masked projected arrays.

<<<<<<< HEAD
    Args:
        xarray_obj (xarray.Dataset) :  xarray object containing variable "variable_name"
        variable_name (str) : variable name to check percent unmasked
        radius_km (float) : Radius of center disk to check for coverage

    Returns:
        float : Percent coverage of variable_name
    """

=======
    Parameters
    ----------
    xarray_obj : xarray.Dataset
        xarray object containing variable "variable_name"
    variable_name : str
        variable name to check percent unmasked
    radius_km : float
        Radius of center disk to check for coverage

    Returns
    -------
    float
        Percent coverage of variable_name
    """
>>>>>>> f48f6cd8
    varname_for_covg = variable_name
    if (
        variable_name not in xarray_obj.variables.keys()
        and alt_varname_for_covg is not None
    ):
        LOG.info(
            '    UPDATING variable "%s" does not exist, using alternate "%s"',
            variable_name,
            alt_varname_for_covg,
        )
        varname_for_covg = alt_varname_for_covg
    if force_alt_varname and alt_varname_for_covg is not None:
        LOG.info(
            '    UPDATING force_alt_varname set, using alternate "%s" rather than variable "%s"',
            alt_varname_for_covg,
            variable_name,
        )
        varname_for_covg = alt_varname_for_covg

    temp_arr = xarray_obj[varname_for_covg].to_masked_array()

    res_km = (
        min(
            xarray_obj.area_definition.pixel_size_x,
            xarray_obj.area_definition.pixel_size_y,
        )
        / 1000.0
    )
    radius_pixels = 1.0 * radius_km / res_km
    LOG.info(
        "Using %s km radius, %s pixels radius, %s km resolution, area_def %s",
        radius_km,
        radius_pixels,
        res_km,
        area_def,
    )

    dumby_arr = create_radius(
        temp_arr,
        radius_pixels=radius_pixels,
        x_center=temp_arr.shape[0] / 2,
        y_center=temp_arr.shape[1] / 2,
    )

    num_valid_in_radius = numpy.count_nonzero(
        numpy.where(dumby_arr & ~temp_arr.mask, 1, 0)
    )
    num_total_in_radius = numpy.count_nonzero(dumby_arr)

    return (float(num_valid_in_radius) / num_total_in_radius) * 100.0<|MERGE_RESOLUTION|>--- conflicted
+++ resolved
@@ -9,12 +9,6 @@
 # # # MERCHANTABILITY or FITNESS FOR A PARTICULAR PURPOSE. See the included license
 # # # for more details. If you did not receive the license, for more information see:
 # # # https://github.com/U-S-NRL-Marine-Meteorology-Division/
-<<<<<<< HEAD
-
-""" Coverage check routine for center radius coverage checks
-"""
-=======
->>>>>>> f48f6cd8
 
 """Coverage check routine for center radius coverage checks."""
 import logging
@@ -44,11 +38,6 @@
     """
     plot_color = "black"
 
-<<<<<<< HEAD
-    plot_color = "black"
-
-=======
->>>>>>> f48f6cd8
     if "radius_km" in covg_args:
         import matplotlib.pyplot as plt
 
@@ -103,17 +92,6 @@
 ):
     """Coverage check routine for xarray objects with masked projected arrays.
 
-<<<<<<< HEAD
-    Args:
-        xarray_obj (xarray.Dataset) :  xarray object containing variable "variable_name"
-        variable_name (str) : variable name to check percent unmasked
-        radius_km (float) : Radius of center disk to check for coverage
-
-    Returns:
-        float : Percent coverage of variable_name
-    """
-
-=======
     Parameters
     ----------
     xarray_obj : xarray.Dataset
@@ -128,7 +106,6 @@
     float
         Percent coverage of variable_name
     """
->>>>>>> f48f6cd8
     varname_for_covg = variable_name
     if (
         variable_name not in xarray_obj.variables.keys()

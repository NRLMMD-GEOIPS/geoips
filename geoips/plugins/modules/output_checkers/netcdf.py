--- conflicted
+++ resolved
@@ -132,25 +132,16 @@
     compare_xobj = xarray.open_dataset(compare_product)
 
     if out_xobj.attrs != compare_xobj.attrs:
-<<<<<<< HEAD
-<<<<<<< HEAD
         message = "BAD GeoIPS NetCDF file attributes do NOT match exactly"
         log_with_emphasis(LOG.interactive, message)
         log_with_emphasis(LOG.interactive, f"output_product: {output_product}")
         log_with_emphasis(LOG.interactive, f"compare_product: {compare_product}")
-=======
-=======
->>>>>>> 61716e3a
         LOG.interactive("    ****************************************************")
         LOG.interactive(
             "    *** BAD GeoIPS NetCDF file attributes do NOT match exactly ***"
         )
         LOG.interactive("    ***   output_product: %s ***", output_product)
         LOG.interactive("    ***   compare_product: %s ***", compare_product)
-<<<<<<< HEAD
->>>>>>> origin/v1.12.0-release
-=======
->>>>>>> 61716e3a
         for attr in out_xobj.attrs.keys():
             if attr not in compare_xobj.attrs:
                 diffstr = (
@@ -197,22 +188,16 @@
     try:
         xarray.testing.assert_allclose(compare_xobj, out_xobj)
     except AssertionError as resp:
-<<<<<<< HEAD
-<<<<<<< HEAD
         message = "BAD GeoIPS NetCDF files do not match within tolerance"
         log_with_emphasis(LOG.interactive, message)
         log_with_emphasis(LOG.interactive, f"output_product: {output_product}")
         log_with_emphasis(LOG.interactive, f"compare_product: {compare_product}")
-=======
-=======
->>>>>>> 61716e3a
         LOG.interactive("    ****************************************************")
         LOG.interactive(
             "    *** BAD GeoIPS NetCDF files do not match within tolerance *****"
         )
         LOG.interactive("    ***   output_product: %s ***", output_product)
         LOG.interactive("    ***   compare_product: %s ***", compare_product)
->>>>>>> origin/v1.12.0-release
         for line in str(resp).split("\n"):
             LOG.interactive(f"    *** {line} ***")
         diffout += [

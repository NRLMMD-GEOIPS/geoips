# # # Distribution Statement A. Approved for public release. Distribution unlimited.
# # #
# # # Author:
# # # Naval Research Laboratory, Marine Meteorology Division
# # #
# # # This program is free software: you can redistribute it and/or modify it under
# # # the terms of the NRLMMD License included with this program. This program is
# # # distributed WITHOUT ANY WARRANTY; without even the implied warranty of
# # # MERCHANTABILITY or FITNESS FOR A PARTICULAR PURPOSE. See the included license
# # # for more details. If you did not receive the license, for more information see:
# # # https://github.com/U-S-NRL-Marine-Meteorology-Division/

"""Processing workflow for single data source processing."""

from os import getenv
from os.path import basename, exists
import logging
from datetime import timedelta
import inspect
import xarray

# Internal utilities
from geoips.filenames.base_paths import PATHS as gpaths
from geoips.filenames.duplicate_files import remove_duplicates
from geoips.geoips_utils import copy_standard_metadata, output_process_times
from geoips.utils.memusg import print_mem_usage
from geoips.xarray_utils.data import sector_xarrays
from geoips.sector_utils.utils import filter_area_defs_actual_time, is_dynamic_sector
from geoips.geoips_utils import replace_geoips_paths

# Old interfaces (YAML, not updated to classes yet!)
from geoips.dev.product import (
    get_required_variables,
    get_requested_datasets_for_variables,
    get_covg_from_product,
    get_covg_args_from_product,
)
from geoips.dev.output_config import (
    get_filename_formatters,
    get_filename_formatter_kwargs,
    get_output_formatter,
    get_output_formatter_kwargs,
    get_metadata_filename_formatter,
    get_metadata_filename_formatter_kwargs,
    get_metadata_output_formatter,
    get_metadata_output_formatter_kwargs,
    get_minimum_coverage,
)

# New class-based interfaces
from geoips.interfaces import (
    algorithms,
    colormappers,
    filename_formatters,
    interpolators,
    output_formatters,
    products,
    readers,
    sector_adjusters,
)

# These output families require an input filename list, AND require the returned
# list of products to match what was passed in
OUTPUT_FAMILIES_WITH_OUTFNAMES_ARG = [
    "xrdict_varlist_outfnames_to_outlist",
    "xrdict_area_product_outfnames_to_outlist",
]
# These output families do NOT take in a list of filenames, and an arbitrary
# list of output products can be returned - there is no expected output file
# list
OUTPUT_FAMILIES_WITH_NO_OUTFNAMES_ARG = [
    "xrdict_area_product_to_outlist",
]

FILENAME_FORMATS_WITHOUT_COVG = [
    "xarray_metadata_to_filename",
    "xarray_area_product_to_filename",
]

FILENAME_FORMATS_FOR_XARRAY_DICT_TO_OUTPUT_FORMAT = [
    "xarray_metadata_to_filename",
    "xarray_area_product_to_filename",
]

PRODUCT_FAMILIES_FOR_XARRAY_DICT_TO_OUTPUT_FORMAT = [
    "sectored_xarray_dict_to_output_format",
    "unsectored_xarray_dict_to_output_format",
    "unsectored_xarray_dict_area_to_output_format",
]

PMW_NUM_PIXELS_X = 1400
PMW_NUM_PIXELS_Y = 1400
PMW_PIXEL_SIZE_X = 1000
PMW_PIXEL_SIZE_Y = 1000

LOG = logging.getLogger(__name__)

interface = "procflows"
family = "standard"
name = "single_source"


def output_all_metadata(
    output_dict, output_fnames, metadata_fnames, xarray_obj, area_def=None
):
    """Output all metadata."""
    final_outputs = output_fnames.copy()
    metadata_output_formatter = get_metadata_output_formatter(output_dict)
    metadata_output_formatter_kwargs = get_metadata_output_formatter_kwargs(output_dict)
    for metadata_fname, output_fname in zip(metadata_fnames, output_fnames):
        if metadata_fname is not None:
            # Optional arguments for standard metadata formats (like "output_dict")
            metadata_output_formatter_kwargs["metadata_fname_dict"] = metadata_fnames[
                metadata_fname
            ]
            metadata_output_formatter_kwargs["output_fname_dict"] = output_fnames[
                output_fname
            ]
            metadata_output_formatter_kwargs["output_dict"] = output_dict
            output_plugin = output_formatters.get_plugin(metadata_output_formatter)
            output_kwargs = remove_unsupported_kwargs(
                output_plugin, metadata_output_formatter_kwargs
            )
            if output_plugin.family == "standard_metadata":
                curr_outputs = output_plugin(
                    area_def,
                    xarray_obj=xarray_obj,
                    metadata_yaml_filename=metadata_fname,
                    product_filename=output_fname,
                    **output_kwargs,
                )
                if curr_outputs != [metadata_fname]:
                    raise ValueError("Did not produce expected products")

                for curr_output in curr_outputs:
                    final_outputs[curr_output] = metadata_fnames[curr_output]

    return final_outputs


def get_output_filenames(
    fname_formats,
    output_dict,
    prod_plugin,
    xarray_obj=None,
    area_def=None,
    supported_filenamer_types=None,
):
    """Get output filenames."""
    output_fnames = {}
    metadata_fnames = {}
    for filename_formatter in fname_formats:
        filename_formatter_kwargs = get_filename_formatter_kwargs(
            filename_formatter, output_dict
        )
        metadata_filename_formatter = get_metadata_filename_formatter(
            filename_formatter, output_dict
        )
        metadata_filename_formatter_kwargs = get_metadata_filename_formatter_kwargs(
            metadata_filename_formatter, output_dict
        )

        output_fname = get_filename(
            filename_formatter,
            prod_plugin,
            xarray_obj,
            area_def,
            output_dict=output_dict,
            supported_filenamer_types=supported_filenamer_types,
            filename_formatter_kwargs=filename_formatter_kwargs,
        )

        # If we weren't able to get a valid output filename, do not proceed.
        if output_fname is None:
            continue

        output_fnames[output_fname] = {
            "filename_formatter": filename_formatter,
            "filename_formatter_kwargs": filename_formatter_kwargs,
            "product_name": prod_plugin.name,
        }

        metadata_fname = None
        if metadata_filename_formatter:
            fname_fmt_plugin = filename_formatters.get_plugin(
                metadata_filename_formatter
            )
            if fname_fmt_plugin.family == "standard_metadata":
                metadata_filename_formatter_kwargs = remove_unsupported_kwargs(
                    fname_fmt_plugin, metadata_filename_formatter_kwargs
                )
                metadata_fname = fname_fmt_plugin(
                    area_def,
                    xarray_obj,
                    output_fname,
                    **metadata_filename_formatter_kwargs,
                )
        metadata_fnames[metadata_fname] = {
            "filename_formatter": filename_formatter,
            "filename_formatter_kwargs": filename_formatter_kwargs,
            "metadata_filename_formatter": metadata_filename_formatter,
            "metadata_filename_formatter_kwargs": metadata_filename_formatter_kwargs,
            "product_name": prod_plugin.name,
        }
    return output_fnames, metadata_fnames


def add_attrs_from_area_def(final_xarray, source_xarray, area_def):
    """Add attributes from an area_def."""
    # MLS I think this should actually just be final_xarray and final_xarray,
    # no source_xarray!  We might be losing information...
    # Ensure we have the "adjustment"id" in the filename appropriately
    if "adjustment_id" in area_def.sector_info:
        final_xarray = add_filename_extra_field(
            source_xarray, "adjustment_id", area_def.sector_info["adjustment_id"]
        )
    return final_xarray


def resector_xarrays(
    resector, sect_xarrays, area_def, variables, window_start_time, window_end_time
):
    """Resector xarrays if requested."""
    # If the initial sectoring was to a padded area definition, must sector to final
    # area_def here.
    # Allow specifying whether it needs to be resectored or not via kwargs.
    if resector:
        LOG.interactive("Resectoring xarrays without padding...")
        curr_sect_xarrays = sector_xarrays(
            sect_xarrays,
            area_def,
            varlist=variables,
            hours_before_sector_time=6,
            hours_after_sector_time=9,
            drop=True,
            window_start_time=window_start_time,
            window_end_time=window_end_time,
        )
        # hours_before_sector_time=6, hours_after_sector_time=6, drop=True)
    else:
        curr_sect_xarrays = sect_xarrays
    return curr_sect_xarrays


def get_interp_plugin_from_product(prod_plugin):
    """Get the interpolator plugin from the product spec.

    Reassign interp_plugin based on CURRENT sect_xarray
    Allow re-defining interpolation for different datasets.
    """
    interp_plugin = None
    if "interpolator" in prod_plugin["spec"]:
        interp_plugin = interpolators.get_plugin(
            prod_plugin["spec"]["interpolator"]["plugin"]["name"]
        )
        interp_args = prod_plugin["spec"]["interpolator"]["plugin"]["arguments"]
        interp_args = remove_unsupported_kwargs(interp_plugin, interp_args)
    return interp_plugin, interp_args


def apply_interp_first(
    variables,
    curr_sect_xarrays,
    prod_plugin,
    datasets_for_vars,
    resampled_read,
    area_def,
    processed_xarrays,
):
    """Apply interpolation first.

    For product types that involve interpolation before algorithm.
    """
    # Default to empty xarray.Dataset() - will be populated within loop with
    # appropriate regridded variables.
    interp_xarray = xarray.Dataset()
    for varname in variables:
        LOG.info("TRYING variable %s", varname)
        for key, sect_xarray in curr_sect_xarrays.items():
            LOG.info("    TRYING dataset %s for variable %s", key, varname)

            if varname not in sect_xarray.variables:
                continue

            # Determine which interpolator to use based on the product definition.
            interp_plugin, interp_args = get_interp_plugin_from_product(prod_plugin)

            # Check if a specific dataset was specified for the current variable,
            # and ensure we are pulling the variable from the correct dataset.
            if not use_variable_from_current_dataset(
                varname,
                key,
                variables,
                sect_xarray,
                interp_xarray,
                resampled_read,
                datasets_for_vars,
            ):
                continue

            # Potential efficiency hit with to_masked_array for dask arrays, etc
            # LOG.info('Min/max %s %s / %s, dataset %s',
            #          varname,
            #          sect_xarray[varname].to_masked_array().min(),
            #          sect_xarray[varname].to_masked_array().max(),
            #          key)

            # It is much faster to interpolate all variables at once than
            # one at a time. Since we can assume "variables" is all of the
            # requested variables, just interpolate them all the first time
            # through, and add logic to NOT reinterpolate variables if they've
            # already been interpolated.
            # For reference, with 11 variables, it was 1 min 13s
            # to interpolate individually, 22s in one call.
            interp_args["varlist"] = variables
            if "time_dim" in sect_xarray.dims:
                # This is for a particularly formatted dataset, that includes
                # separate arrays for different times (ABI fire product).
                # We need to be careful this does not break for some other
                # dataset that includes a differently formatted "time"
                # dimension.
                tdims = len(sect_xarray.time_dim)

                interp_list = []
                for i in range(tdims):
                    interp_list.append(
                        perform_interpolation(
                            interp_plugin,
                            area_def,
                            sect_xarray.isel(time_dim=i),
                            xarray.Dataset(),
                            interp_args,
                            processed_xarrays,
                        )
                    )

                interp_xarray[varname] = xarray.concat(interp_list, dim="dim_2")[
                    varname
                ]
            else:
                interp_xarray = perform_interpolation(
                    interp_plugin,
                    area_def,
                    sect_xarray,
                    interp_xarray,
                    interp_args,
                    processed_xarrays,
                )

            # Potential efficiency hit with to_masked_array for dask arrays, etc
            # LOG.info('Min/max interp %s %s / %s',
            #          varname,
            #          interp_xarray[varname].to_masked_array().min(),
            #          interp_xarray[varname].to_masked_array().max())
    return interp_xarray


def use_variable_from_current_dataset(
    varname,
    key,
    variables,
    sect_xarray,
    interp_xarray,
    resampled_read,
    datasets_for_vars,
):
    """Use the variable from the current dataset.

    If a specific dataset was requested for the current variable, and
    this dataset was NOT requested via a resampled_read (in which case
    the native datasets won't exist, only the resampled dataset),
    then use the appropriately requested dataset.
    """
    if varname in datasets_for_vars and not resampled_read:
        if key in datasets_for_vars[varname]:
            LOG.info(
                "        USING %s varname from dataset %s, as specified in "
                "product_input YAML config",
                varname,
                key,
            )
        else:
            LOG.info(
                "        WAITING dataset %s not requested for variable %s in "
                "product_input YAML config",
                key,
                varname,
            )
            return False
    # If we've already interpolated this variable, check if it is needed
    # before interpolating again
    elif interp_xarray is not None and varname in list(interp_xarray.keys()):
        # If all of the required variables are in the current dataset, use this
        # version
        if set(variables).issubset(set(sect_xarray.variables.keys())):
            LOG.info(
                "        REPLACING %s with current dataset %s, all required "
                "variables in current dataset",
                varname,
                key,
            )
        # Otherwise, skip re-interpolating to avoid unecessary computation
        else:
            LOG.warning(
                "        SKIPPING %s, encountered multiple versions, skipping "
                "subsequent dataset %s",
                varname,
                key,
            )
            return False
    else:
        LOG.info(
            "        USING %s varname from dataset %s - first availalbe, and "
            "not specified in YAML",
            varname,
            key,
        )
    return True


def get_alg_and_interp_plugins(prod_plugin):
    """Get algorithm and interpolator plugins from prod_plugin definition."""
    # Only attempt to set algorithm function if algorithm requested in product type
    try:
        alg_args = prod_plugin["spec"]["algorithm"]["plugin"]["arguments"]
        alg_plugin = algorithms.get_plugin(
            prod_plugin["spec"]["algorithm"]["plugin"]["name"]
        )
    except KeyError:
        alg_args = None
        alg_plugin = None

    try:
        interp_args = prod_plugin["spec"]["interpolator"]["plugin"]["arguments"]
        interp_plugin = interpolators.get_plugin(
            prod_plugin["spec"]["interpolator"]["plugin"]["name"]
        )
        interp_args = remove_unsupported_kwargs(interp_plugin, interp_args)
    except KeyError:
        interp_args = None
        interp_plugin = None
    return alg_plugin, alg_args, interp_plugin, interp_args


def apply_alg_after_interp(
    interp_xarray,
    area_def,
    alg_plugin,
    alg_args,
    prod_plugin,
    variables,
    processed_xarrays,
):
    """Apply algorithm after interpolation.

    MLS need to add ability here to pull from processed_xarrays if algorithm
    was already applied.
    """
    if processed_xarrays and prod_plugin.name in processed_xarrays:
        return processed_xarrays[prod_plugin.name]
    # Specify the call signature and return value for different algorithm types:
    if prod_plugin.family in ["interpolator"]:
        # Note "interp" product type will NOT have a single variable named
        # "product_name", just the individual interpolated variables.
        interp_xarray = interp_xarray
    elif alg_plugin.family in ["xarray_to_numpy"]:
        # xarray_to_numpy will return a single array, which can be set to the
        # "product_name" variable.
        LOG.interactive(
            "  Applying '%s' family algorithm '%s' to data...",
            alg_plugin.family,
            alg_plugin.name,
        )
        interp_xarray[prod_plugin.name] = xarray.DataArray(
            alg_plugin(interp_xarray, **alg_args)
        )
    elif alg_plugin.family in ["xarray_to_xarray"]:
        # xarray_to_xarray algorithm type will return the full xarray object -
        # assume variable names have been set appropriately within the
        # algorithm.  This could be another good use of the
        # "alt_varname_for_covg" kwarg in the coverage checks - if we want to
        # just use a specific variable for the coverage checks rather than the
        # "product_name" variable.
        LOG.interactive(
            "  Applying '%s' family algorithm '%s' to data...",
            alg_plugin.family,
            alg_plugin.name,
        )
        interp_xarray = alg_plugin(
            interp_xarray, variables, prod_plugin.name, **alg_args
        )
    elif alg_plugin.family in [
        "single_channel",
        "channel_combination",
        "list_numpy_to_numpy",
        "rgb",
    ]:
        # Assume ANYTHING else takes in a list of numpy arrays, and returns a
        # single numpy array.
        # Perhaps we should be explicit here...
        LOG.interactive(
            "  Applying '%s' family algorithm '%s' to data...",
            alg_plugin.family,
            alg_plugin.name,
        )
        interp_xarray[prod_plugin.name] = xarray.DataArray(
            alg_plugin(
                [interp_xarray[varname].to_masked_array() for varname in variables],
                **alg_args,
            )
        )
    else:
        raise TypeError(
            f"UNSUPPORTED algorithm family '{alg_plugin.family}' or product family "
            f"'{prod_plugin.family}', please add to the single_source procflow's "
            "'get_alg_xarray' function appropriately"
        )
    return interp_xarray


def apply_alg_first(
    alg_plugin,
    alg_args,
    prod_plugin,
    curr_sect_xarrays,
    sect_xarrays,
    variables,
    variable_names,
    area_def,
):
    """Apply algorithm appropriately based on algorithm family.

    MLS
    Inexplicably some of these use curr_sect_xarrays, and some use sect_xarrays.
    Also, some use variables and some use variable_names.
    I am guessing there is no reason for the difference, but maintaining the
    original functionality for now.
    """
    alg_xarray = xarray.Dataset()
    alg_xarray.attrs = sect_xarrays["METADATA"].attrs.copy()
    if alg_plugin.family in ["xarray_to_numpy"]:
        # Why does this one use sect_xarrays and not curr_sect_xarrays?
        # And it uses variable_names, not variables.
        alg_xarray = apply_alg_xarray_to_numpy(
            alg_xarray, alg_plugin, alg_args, prod_plugin, sect_xarrays, variable_names
        )
    elif alg_plugin.family in ["xarray_dict_area_def_to_numpy"]:
        # Why does this one use sect_xarrays and not curr_sect_xarrays?
        alg_xarray = apply_alg_xarray_dict_area_def_to_numpy(
            alg_xarray, alg_plugin, alg_args, prod_plugin, sect_xarrays, area_def
        )
    elif alg_plugin.family in ["xarray_dict_to_xarray"]:
        # This one uses sect_xarrays
        alg_xarray = apply_alg_xarray_dict_to_xarray(alg_plugin, alg_args, sect_xarrays)
    elif alg_plugin.family in ["xarray_to_xarray"]:
        # This one uses variables, not variable_names
        alg_xarray = apply_alg_xarray_to_xarray(
            alg_plugin, alg_args, prod_plugin, sect_xarrays, variables
        )
    elif alg_plugin.family in ["list_numpy_to_numpy"]:
        # Why does this one use curr_sect_xarrays and not sect_xarrays?
        # And variables, not variable_names ?
        alg_xarray = apply_alg_list_numpy_to_numpy(
            alg_xarray,
            alg_plugin,
            alg_args,
            prod_plugin,
            curr_sect_xarrays,
            variables,
        )
    return alg_xarray


def apply_interp_after_alg(
    alg_xarray, interp_plugin, interp_args, prod_plugin, area_def, processed_xarrays
):
    """Apply interpolation after algorithm."""
    # No interpolation required
    if prod_plugin.family in ["algorithm", "algorithm_colormapper"]:
        final_xarray = alg_xarray
    # If required, interpolate the result prior to returning
    elif prod_plugin.family == "algorithm_interpolator_colormapper":
        interp_args["varlist"] = [prod_plugin.name]
        final_xarray = perform_interpolation(
            interp_plugin,
            area_def,
            alg_xarray,
            alg_xarray,
            interp_args,
            processed_xarrays,
        )
    return final_xarray


def apply_alg_xarray_to_xarray(
    alg_plugin, alg_args, prod_plugin, sect_xarrays, variable_names
):
    """Apply xarray_to_xarray algorithm."""
    input_alg_xarray = None
    for varname in variable_names:
        LOG.info("TRYING variable %s for non-interpolated algorithms", varname)
        for curr_sect_xarray in sect_xarrays.values():
            if varname in curr_sect_xarray:
                if input_alg_xarray is None:
                    LOG.info(
                        "    USING sectored xarray %s for non-interpolated "
                        "algorithms",
                        curr_sect_xarray,
                    )
                    input_alg_xarray = curr_sect_xarray
                else:
                    LOG.info(
                        "    SKIPPING For non-interpolated data processing, "
                        "all native variables must be the same resolution! "
                        "Skipping variable %s, shape %s, input_alg_xarrays: %s",
                        varname,
                        curr_sect_xarray[varname].shape,
                        input_alg_xarray,
                    )
    if input_alg_xarray is None:
        raise ValueError(
            "No required variables in any xarrays for 'xarray_to_xarray' "
            "algorithm type"
        )
    LOG.interactive(
        "  Applying '%s' family algorithm '%s' to data...",
        alg_plugin.family,
        alg_plugin.name,
    )
    alg_xarray = alg_plugin(
        input_alg_xarray, variable_names, prod_plugin.name, **alg_args
    )
    return alg_xarray


def apply_alg_xarray_dict_to_xarray(alg_plugin, alg_args, sect_xarrays):
    """Apply xarray_dict_to_xarray algorithm."""
    # Format the call signature for passing a dictionary of xarrays,
    # plus area_def, and return a single numpy array
    LOG.interactive(
        "  Applying '%s' family algorithm '%s' to data...",
        alg_plugin.family,
        alg_plugin.name,
    )
    alg_xarray = alg_plugin(sect_xarrays, **alg_args)
    return alg_xarray


def apply_alg_xarray_dict_area_def_to_numpy(
    alg_xarray, alg_plugin, alg_args, prod_plugin, sect_xarrays, area_def
):
    """Apply xarray_dict_area_def_to_numpy algorithm."""
    # Format the call signature for passing a dictionary of xarrays,
    # plus area_def, and return a single numpy array
    LOG.interactive(
        "  Applying '%s' family algorithm '%s' to data...",
        alg_plugin.family,
        alg_plugin.name,
    )
    alg_xarray[prod_plugin.name] = xarray.DataArray(
        alg_plugin(sect_xarrays, area_def, **alg_args)
    )
    return alg_xarray


def apply_alg_xarray_to_numpy(
    alg_xarray, alg_plugin, alg_args, prod_plugin, sect_xarrays, variable_names
):
    """Apply xarray_to_numpy algorithm."""
    # Format the call signature for passing a dictionary of xarrays,
    # plus area_def, and return a single numpy array
    for dsname in sect_xarrays.keys():
        if set(variable_names).issubset(set(sect_xarrays[dsname].variables.keys())):
            LOG.interactive(
                "  Applying '%s' family algorithm '%s' to data...",
                alg_plugin.family,
                alg_plugin.name,
            )
            alg_xarray[prod_plugin.name] = xarray.DataArray(
                alg_plugin(sect_xarrays[dsname], **alg_args)
            )
    return alg_xarray


def apply_alg_list_numpy_to_numpy(
    alg_xarray, alg_plugin, alg_args, prod_plugin, sect_xarrays, variables
):
    """Apply list_numpy_to_numpy algorithm."""
    # Need to pull all the required variables out of the various xarray datasets
    # and add them to numpy list.
    # Then assign the resulting numpy array to the "product_name" DataArray
    # within the xarray Dataset
    numpys = []
    for varname in variables:
        for curr_sect_xarray in sect_xarrays.values():
            if varname in list(curr_sect_xarray.variables.keys()):
                numpys += [curr_sect_xarray[varname].to_masked_array()]
                alg_xarray = curr_sect_xarray
    LOG.interactive(
        "  Applying '%s' family algorithm '%s' to data...",
        alg_plugin.family,
        alg_plugin.name,
    )
    alg_xarray[prod_plugin.name] = xarray.DataArray(alg_plugin(numpys, **alg_args))
    return alg_xarray


def perform_interpolation(
    interp_plugin, area_def, sect_xarray, interp_xarray, interp_args, processed_xarrays
):
    """Perform standard interpolation."""
    interp_args, interp_xarray = select_variables_to_interp(
        interp_args, area_def, sect_xarray, interp_xarray, processed_xarrays
    )
    LOG.interactive(
        "  Interpolating data with interpolator '%s' args '%s'...",
        interp_plugin.name,
        interp_args,
    )
    # Only attempt to interpolate if there are required variables left.
    if interp_args["varlist"]:
        interp_xarray = interp_plugin(
            area_def, sect_xarray, interp_xarray, **interp_args
        )
    else:
        LOG.info("No variables to interpolate, returning interp_xarray unchanged.")
    return interp_xarray


def get_unique_dataset_key(area_def, xobj):
    """Get a unique id for xarray dataset."""
    standard_attrs = (
        f"{xobj.attrs['start_datetime']}_"
        f"{xobj.attrs['end_datetime']}_"
        f"{xobj.attrs['platform_name']}_"
        f"{xobj.attrs['source_name']}"
    )
    return f"{area_def.area_id}_{hash(area_def)}_{standard_attrs}"


def select_variables_to_interp(
    interp_args, area_def, source_xarray, interp_xarray, processed_xarrays
):
    """Select interpolation variables."""
    curr_available_vars = set(list(source_xarray.variables.keys()))
    already_interped_vars = set(list(interp_xarray.variables.keys()))
    all_requested_vars = set(interp_args["varlist"])
    curr_requested_vars = curr_available_vars.intersection(all_requested_vars)
    interp_vars = curr_requested_vars.difference(already_interped_vars)
    final_interp_vars = list(interp_vars)
    # This is a unique identifier so we can re-use variables
    # and product arrays appropriately.
    area_def_key = get_unique_dataset_key(area_def, source_xarray)
    if processed_xarrays and area_def_key in processed_xarrays:
        LOG.info(
            "  Area def '%s' in processed_xarrays, "
            "with variables '%s', using existing array, "
            "in place of interp_xarray '%s'.",
            area_def_key,
            list(processed_xarrays[area_def_key].variables.keys()),
            interp_xarray,
        )
        # Just add to this existing array
        interp_xarray = processed_xarrays[area_def_key]
        final_interp_vars = []
        for varname in interp_vars:
            if varname not in processed_xarrays[area_def_key].variables.keys():
                final_interp_vars += [varname]
    interp_args["varlist"] = final_interp_vars
    return interp_args, interp_xarray


def remove_unsupported_kwargs(module, requested_kwargs):
    """Remove unsupported keyword arguments."""
    module_args = set(inspect.signature(module).parameters.keys())
    unsupported = list(set(requested_kwargs.keys()).difference(module_args))
    if "kwargs" not in module_args:
        for key in unsupported:
            LOG.warning("REMOVING UNSUPPORTED %s key %s", module, key)
            requested_kwargs.pop(key)
    return requested_kwargs


def add_filename_extra_field(xarray_obj, field_name, field_value):
    """Add filename extra field."""
    if "filename_extra_fields" not in xarray_obj.attrs:
        xarray_obj.attrs["filename_extra_fields"] = {}
    xarray_obj.attrs["filename_extra_fields"][field_name] = field_value
    return xarray_obj


def combine_filename_extra_fields(source_xarray, dest_xarray):
    """Combine filename extra fields."""
    if "filename_extra_fields" in source_xarray.attrs:
        for field in source_xarray.filename_extra_fields:
            if "filename_extra_fields" not in dest_xarray.attrs:
                dest_xarray.attrs["filename_extra_fields"] = {}
            dest_xarray.attrs["filename_extra_fields"][field] = (
                source_xarray.filename_extra_fields[field]
            )
    return dest_xarray


def process_sectored_data_output(
    xobjs, variables, prod_plugin, output_dict, area_def=None
):
    """Process sectored data output.

    If product family is 'sectored_xarray_dict_to_output_format', call
    'process_xarray_dict_to_output_format', store the result in a list, and return it.
    """
    output_products = []
    if prod_plugin.family == "sectored_xarray_dict_to_output_format":
        output_products += process_xarray_dict_to_output_format(
            xobjs, variables, prod_plugin, output_dict, area_def=area_def
        )
    return output_products


def process_xarray_dict_to_output_format(
    xobjs, variables, prod_plugin, output_dict, area_def=None
):
    """Process xarray dict to output format."""
    output_formatter = get_output_formatter(output_dict)
    output_formatter_kwargs = get_output_formatter_kwargs(output_dict)
    supported_product_types = PRODUCT_FAMILIES_FOR_XARRAY_DICT_TO_OUTPUT_FORMAT

    if prod_plugin.family not in supported_product_types:
        raise TypeError(
            f"UNSUPPORTED product_type {prod_plugin.family} "
            f'for product {prod_plugin.name} source {xobjs["METADATA"].source_name} \n'
            f"      product_type must be one of {supported_product_types}"
        )

    # These are all the supported oututter familes
    supported_output_plugin_types = (
        OUTPUT_FAMILIES_WITH_OUTFNAMES_ARG + OUTPUT_FAMILIES_WITH_NO_OUTFNAMES_ARG
    )

    output_plugin = output_formatters.get_plugin(output_formatter)

    # Only get output filenames if needed
    if output_plugin.family in OUTPUT_FAMILIES_WITH_OUTFNAMES_ARG:
        supported_filenamer_types = FILENAME_FORMATS_FOR_XARRAY_DICT_TO_OUTPUT_FORMAT
        fname_formats = get_filename_formatters(output_dict)
        output_fnames, metadata_fnames = get_output_filenames(
            fname_formats,
            output_dict,
            prod_plugin,
            xarray_obj=xobjs["METADATA"],
            area_def=area_def,
            supported_filenamer_types=supported_filenamer_types,
        )
        LOG.interactive(
            "Output filenames for family %s: %s",
            output_plugin.family,
            output_fnames,
        )
    else:
        LOG.interactive(
            "No output filenames required for family %s", output_plugin.family
        )

    if "output_dict" not in output_formatter_kwargs:
        output_formatter_kwargs["output_dict"] = output_dict
    output_formatter_kwargs = remove_unsupported_kwargs(
        output_plugin, output_formatter_kwargs
    )

    LOG.interactive("Running output plugin of family %s", output_plugin.family)
    if output_plugin.family == "xrdict_varlist_outfnames_to_outlist":
        curr_products = output_plugin(
            xobjs, variables, list(output_fnames.keys()), **output_formatter_kwargs
        )
        # If we pass it a list of filenames, assume we create exactly those filenames
        if curr_products != list(output_fnames.keys()):
            raise (ValueError("Did not produce expected products"))

    elif output_plugin.family == "xrdict_area_product_outfnames_to_outlist":
        curr_products = output_plugin(
            xobjs,
            area_def,
            prod_plugin,
            list(output_fnames.keys()),
            **output_formatter_kwargs,
        )
        # If we pass it a list of filenames, assume we create exactly those filenames
        if curr_products != list(output_fnames.keys()):
            raise (ValueError("Did not produce expected products"))

    elif output_plugin.family == "xrdict_area_product_to_outlist":
        curr_products = output_plugin(
            xobjs, area_def, prod_plugin, **output_formatter_kwargs
        )
        # No input filename list, no check that output filename list matches
        LOG.info(
            "Not checking output file list for output family %s", output_plugin.family
        )

    else:
        raise TypeError(
            f'UNSUPPORTED output_formatter "{output_formatter}" '
            f"for product_family {prod_plugin.family}\n"
            f'      output_plugin_family: "{output_plugin.family}"\n'
            f"      output_plugin_type must be one of {supported_output_plugin_types}"
        )

    # We only pre-generated metadata filenames if we also pre-generated output
    # product filenames
    if output_plugin.family in OUTPUT_FAMILIES_WITH_OUTFNAMES_ARG:
        LOG.interactive(
            "Writing out all metadata for products of family %s", output_plugin.family
        )
        final_products = output_all_metadata(
            output_dict,
            output_fnames,
            metadata_fnames,
            xobjs["METADATA"],
            area_def=area_def,
        )

    return final_products


def pad_area_definition(
    area_def, source_name=None, force_pad=False, x_scale_factor=1.5, y_scale_factor=1.5
):
    """Pad area definition."""
    from geoips.sector_utils.utils import is_sector_type

    # Always pad TC sectors, and if "force_pad=True" is passed into the function
    if is_sector_type(area_def, "tc") or force_pad:
        LOG.info("Trying area_def %s, %s", area_def.name, area_def.sector_info)
        # Get an extra 50% size for TCs so we can handle recentering and not have
        # missing data. --larger area for possibly moved center for vis/ir backgrounds
        # Default to 1.5x padding
        num_lines = int(area_def.y_size * y_scale_factor)
        num_samples = int(area_def.x_size * x_scale_factor)
        # Need full swath width for AMSU-B and MHS. Need a better solution for this.
        if source_name is not None and source_name in ["amsu-b", "mhs"]:
            num_lines = int(area_def.y_size * 1)
            num_samples = int(area_def.x_size * 5)

        # TC sectors have center lat and center lon defined within the sector_info
        # For other sectors, use lat_0 and lon_0 from proj_dict
        # Do not use proj_dict for TC sectors, because we want the center of the
        # storm, not current center of image.
        if is_sector_type(area_def, "tc"):
            clat = area_def.sector_info["clat"]
            clon = area_def.sector_info["clon"]
        else:
            clat = area_def.proj_dict["lat_0"]
            clon = area_def.proj_dict["lon_0"]

        from geoips.plugins.modules.sector_spec_generators.center_coordinates import (
            call,
        )

        pad_area_def = call(
            area_id=area_def.area_id,
            long_description=area_def.description,
            clat=clat,
            clon=clon,
            projection="eqc",
            num_lines=num_lines,
            num_samples=num_samples,
            pixel_width=area_def.pixel_size_x,
            pixel_height=area_def.pixel_size_y,
        )
        from geoips.sector_utils.utils import copy_sector_info

        pad_area_def = copy_sector_info(area_def, pad_area_def)
    else:
        pad_area_def = area_def
    return pad_area_def


def get_filename(
    filename_formatter,
    prod_plugin=None,
    alg_xarray=None,
    area_def=None,
    supported_filenamer_types=None,
    output_dict=None,
    filename_formatter_kwargs=None,
):
    """Get filename."""
    filename_fmt_plugin = filename_formatters.get_plugin(filename_formatter)
    if (
        supported_filenamer_types is not None
        and filename_fmt_plugin.family not in supported_filenamer_types
    ):
        raise TypeError(
            f'UNSUPPORTED filename_formatter "{filename_formatter}" '
            f'      filenamer_type: "{filename_fmt_plugin.family}"\n'
            f"      filenamer_type must be one of {supported_filenamer_types}"
        )

    # They all use covg except those in list
    if filename_fmt_plugin.family not in FILENAME_FORMATS_WITHOUT_COVG:
        covg_plugin = get_covg_from_product(
            prod_plugin,
            covg_field="filename_coverage_checker",
        )
        covg_args = get_covg_args_from_product(
            prod_plugin,
            covg_field="filename_coverage_checker",
        )
        # Set variable_name to prod_plugin.name if not defined.
        # Always use variable_name if it is defined.
        # Remove from args so there is not a duplicate are when passing
        # (since we are passing covg_varname explicitly).
        # Note get_covg_args_from_product was updated to return a copy of
        # covg_args, so this does not impact future uses of the product.
        covg_varname = covg_args.pop("variable_name", prod_plugin.name)
        # Note variables can be specified as DATASET:VARIABLE, since this is a
        # preprocessed alg_xarray, and not a dictionary of datasets, just use the
        # variable name (we expect the correct variable will exist in this final
        # processed array)
        if ":" in covg_varname:
            covg_varname = covg_varname.split(":")[1]
        covg = covg_plugin(
            alg_xarray,
            covg_varname,
            area_def,
            **covg_args,
        )

    curr_kwargs = remove_unsupported_kwargs(
        filename_fmt_plugin, filename_formatter_kwargs
    )
    if filename_fmt_plugin.family == "data":
        fname = filename_fmt_plugin(
            area_def,
            alg_xarray,
            [prod_plugin.name, "latitude", "longitude"],
            covg,
            **curr_kwargs,
        )
    elif filename_fmt_plugin.family == "xarray_metadata_to_filename":
        fname = filename_fmt_plugin(alg_xarray, **curr_kwargs)
    elif filename_fmt_plugin.family == "xarray_area_product_to_filename":
        fname = filename_fmt_plugin(
            alg_xarray, area_def, prod_plugin.name, **curr_kwargs
        )
    else:
        fname = filename_fmt_plugin(
            area_def, alg_xarray, prod_plugin.name, covg, **curr_kwargs
        )
    return fname


def plot_data(
    output_dict,
    alg_xarray,
    area_def,
    prod_plugin,
    output_kwargs,
    fused_xarray_dict=None,
    no_output=False,
):
    """Plot data.

    alg_xarray used for filename formats, etc.
    If included, fused_xarray_dict used for output format call
    """
    # If keyword argument is allowed for output function, include it
    output_kwargs["output_dict"] = output_dict
    output_formatter = get_output_formatter(output_dict)
    output_plugin = output_formatters.get_plugin(output_formatter)
    output_kwargs = remove_unsupported_kwargs(output_plugin, output_kwargs)
    exclude_platforms = prod_plugin["spec"].get("exclude_platforms")
    include_platforms = prod_plugin["spec"].get("include_platforms")
    if exclude_platforms and alg_xarray.platform_name in exclude_platforms:
        LOG.interactive(
            "SKIPPING Platform %s not requested for product '%s'"
            "Excluded platforms: '%s'...",
            alg_xarray.platform_name,
            prod_plugin.name,
            exclude_platforms,
        )
        return {}
    if include_platforms and (alg_xarray.platform_name not in include_platforms):
        LOG.interactive(
            "SKIPPING Platform %s not requested for product '%s' "
            "Only included platforms: '%s'...",
            alg_xarray.platform_name,
            prod_plugin.name,
            include_platforms,
        )
        return {}

    LOG.interactive(
        "Producing product '%s' final outputs as type '%s'...",
        prod_plugin.name,
        output_plugin.name,
    )

    if no_output or output_plugin.family in OUTPUT_FAMILIES_WITH_NO_OUTFNAMES_ARG:
        output_fnames = {}
        metadata_fnames = {}
    else:
        fname_formats = get_filename_formatters(output_dict)
        output_fnames, metadata_fnames = get_output_filenames(
            fname_formats, output_dict, prod_plugin, alg_xarray, area_def
        )

    if output_plugin.family == "xarray_data":
        LOG.interactive(
            "  Producing '%s' family final outputs '%s'...",
            output_plugin.family,
            output_plugin.name,
        )
        output_products = output_plugin(
            xarray_obj=alg_xarray,
            product_names=[prod_plugin.name, "latitude", "longitude"],
            output_fnames=list(output_fnames.keys()),
            **output_kwargs,
        )
        if output_products != list(output_fnames.keys()):
            raise ValueError("Did not produce expected products")
    else:
        mpl_colors_info = None
        if "colormapper" in prod_plugin["spec"]:
            cmap_plugin = colormappers.get_plugin(
                prod_plugin["spec"]["colormapper"]["plugin"]["name"]
            )
            cmap_args = prod_plugin["spec"]["colormapper"]["plugin"]["arguments"]
            mpl_colors_info = cmap_plugin(**cmap_args)

        output_plugin = output_formatters.get_plugin(output_formatter)
        output_kwargs = remove_unsupported_kwargs(output_plugin, output_kwargs)
        display_name = prod_plugin["spec"].get("display_name", prod_plugin.name)
        if output_plugin.family == "image":
            # This returns None if not specified
            LOG.interactive(
                "  Producing '%s' family final outputs '%s'...",
                output_plugin.family,
                output_plugin.name,
            )
            output_products = output_plugin(
                area_def,
                xarray_obj=alg_xarray,
                product_name=prod_plugin.name,
                output_fnames=list(output_fnames.keys()),
                product_name_title=display_name,
                mpl_colors_info=mpl_colors_info,
                **output_kwargs,
            )
            if output_products != list(output_fnames.keys()):
                raise ValueError("Did not produce expected products")
        elif output_plugin.family == "unprojected":
            # This returns None if not specified
            LOG.interactive(
                "  Producing '%s' family final outputs '%s'...",
                output_plugin.family,
                output_plugin.name,
            )
            output_products = output_plugin(
                xarray_obj=alg_xarray,
                product_name=prod_plugin.name,
                output_fnames=list(output_fnames.keys()),
                product_name_title=display_name,
                mpl_colors_info=mpl_colors_info,
                **output_kwargs,
            )
            if output_products != list(output_fnames.keys()):
                raise ValueError("Did not produce expected products")
        elif output_plugin.family == "image_overlay":
            # This can include background information, feature/gridline annotations,
            # information, etc
            LOG.interactive(
                "  Producing '%s' family final outputs '%s'...",
                output_plugin.family,
                output_plugin.name,
            )
            output_products = output_plugin(
                area_def,
                xarray_obj=alg_xarray,
                product_name=prod_plugin.name,
                output_fnames=list(output_fnames.keys()),
                product_name_title=display_name,
                mpl_colors_info=mpl_colors_info,
                **output_kwargs,
            )
            if output_products != list(output_fnames.keys()):
                raise ValueError("Did not produce expected products")
        elif output_plugin.family == "xrdict_area_product_outfnames_to_outlist":
            # For xarray_dict type, pass the full fused_xarray_dict.
            output_kwargs["product_name_title"] = (display_name,)
            output_kwargs["mpl_colors_info"] = mpl_colors_info
            output_kwargs = remove_unsupported_kwargs(output_plugin, output_kwargs)
            LOG.interactive(
                "  Producing '%s' family final outputs '%s'...",
                output_plugin.family,
                output_plugin.name,
            )
            output_products = output_plugin(
                xarray_dict=fused_xarray_dict,
                area_def=area_def,
                product_name=prod_plugin.name,
                output_fnames=list(output_fnames.keys()),
                **output_kwargs,
            )
            if output_products != list(output_fnames.keys()):
                raise ValueError("Did not produce expected products")
        elif output_plugin.family == "xrdict_area_product_to_outlist":
            # For xarray_dict type, pass the full fused_xarray_dict.
            output_kwargs["product_name_title"] = (display_name,)
            output_kwargs["mpl_colors_info"] = mpl_colors_info
            output_kwargs = remove_unsupported_kwargs(output_plugin, output_kwargs)
            LOG.interactive(
                "  Producing '%s' family final outputs '%s'...",
                output_plugin.family,
                output_plugin.name,
            )
            output_products = output_plugin(
                xarray_dict=fused_xarray_dict,
                area_def=area_def,
                product_name=prod_plugin.name,
                **output_kwargs,
            )
            for output_product in output_products:
                output_fnames[output_product] = {}
            # No input filename list, no check that output filename list matches
            LOG.info(
                "Not checking output file list for output family %s",
                output_plugin.family,
            )
        else:
            raise ValueError(
                f"Unsupported output family {output_plugin.family} "
                f"for output format {output_formatter}"
            )

    all_final_products = output_all_metadata(
        output_dict, output_fnames, metadata_fnames, alg_xarray, area_def
    )

    return all_final_products


def get_area_defs_from_command_line_args(
    command_line_args, xobjs, variables=None, filter_time=True
):
    """Get area def from command line args."""
    from geoips.sector_utils.utils import (
        get_static_area_defs_for_xarray,
        get_tc_area_defs_for_xarray,
    )
    from geoips.sector_utils.utils import get_trackfile_area_defs
    from geoips.sector_utils.utils import filter_area_defs_actual_time

    sector_list = None
    tcdb_sector_list = None
    tcdb = None
    trackfile_sector_list = None
    trackfiles = None
    trackfile_parser = None
    tc_spec_template = None
    self_register_dataset = None
    self_register_source = None
    area_defs = []

    # If we are requesting an area definition that is tied directly to the reader
    # METADATA, identify it here.
    # This is useful for datasets that are pre-registered to a specific region
    # (like TCs, etc)
    if (
        "reader_defined_area_def" in command_line_args
        and command_line_args["reader_defined_area_def"]
    ):
        area_def = xobjs["METADATA"].attrs["area_definition"]

        # Provide standard area_def information that GeoIPS expects
        if not hasattr(area_def, "sector_type"):
            area_def.attrs["sector_type"] = "reader_defined"

        if not hasattr(area_def, "name"):
            setattr(area_def, "name", area_def.sector_type)

        if not hasattr(area_def, "area_id"):
            setattr(area_def, "area_id", area_def.name)

        if not hasattr(area_def, "description"):
            setattr(area_def, "description", area_def.name)

        area_defs += [area_def]
    LOG.interactive("Getting all area defs from command line args:")
    if "sector_list" in command_line_args:
        sector_list = command_line_args["sector_list"]
        LOG.interactive("  sector_list: %s", sector_list)
    if "tcdb_sector_list" in command_line_args:
        tcdb_sector_list = command_line_args["tcdb_sector_list"]
        LOG.interactive("  tcdb_sector_list: %s", tcdb_sector_list)
    if "tcdb" in command_line_args:
        tcdb = command_line_args["tcdb"]
        LOG.interactive("  tcdb: %s", tcdb)
    if "trackfile_sector_list" in command_line_args:
        trackfile_sector_list = command_line_args["trackfile_sector_list"]
        LOG.interactive("  trackfile_sector_list: %s", trackfile_sector_list)
    if "trackfiles" in command_line_args:
        trackfiles = command_line_args["trackfiles"]
        LOG.interactive("  trackfiles: %s", trackfiles)
    if "trackfile_parser" in command_line_args:
        trackfile_parser = command_line_args["trackfile_parser"]
        LOG.interactive("  trackfile_parser: %s", trackfile_parser)
    if "tc_spec_template" in command_line_args:
        tc_spec_template = command_line_args["tc_spec_template"]
        LOG.interactive("  tc_spec_template: %s", tc_spec_template)

    # This indicates that the "area_definition" will be the definition for one
    # of the native datasets
    if (
        "self_register_dataset" in command_line_args
        and "self_register_source" in command_line_args
    ):
        self_register_dataset = command_line_args["self_register_dataset"]
        self_register_source = command_line_args["self_register_source"]

    if self_register_dataset and self_register_source:
        if (
            "area_definition" in xobjs[self_register_dataset].attrs
            and xobjs[self_register_dataset].attrs["area_definition"] is not None
        ):
            area_def = xobjs[self_register_dataset].attrs["area_definition"]
        else:
            import pyresample

            orig_lons = xobjs[self_register_dataset]["longitude"]
            lons = pyresample.utils.wrap_longitudes(orig_lons)
            area_def = pyresample.geometry.SwathDefinition(
                lons=lons,
                lats=xobjs[self_register_dataset]["latitude"],
            )
            min_lat = xobjs[self_register_dataset]["latitude"].min()
            max_lat = xobjs[self_register_dataset]["latitude"].max()
            min_lon = xobjs[self_register_dataset]["longitude"].min()
            max_lon = xobjs[self_register_dataset]["longitude"].max()
            if max_lon > 180 and min_lon < 180:
                min_lon = lons.where(lons > 0).min()
                max_lon = lons.where(lons < 0).max()
            else:
                min_lon = lons.min()
                max_lon = lons.max()
            area_def.area_extent_ll = [min_lon, min_lat, max_lon, max_lat]
            if (
                "interpolation_radius_of_influence"
                in xobjs[self_register_dataset].attrs
            ):
                area_def.pixel_size_x = xobjs[self_register_dataset].attrs[
                    "interpolation_radius_of_influence"
                ]
                area_def.pixel_size_y = xobjs[self_register_dataset].attrs[
                    "interpolation_radius_of_influence"
                ]
            elif "sample_distance_km" in xobjs[self_register_dataset].attrs:
                area_def.pixel_size_x = xobjs[self_register_dataset].attrs[
                    "sample_distance_km"
                ]
                area_def.pixel_size_y = xobjs[self_register_dataset].attrs[
                    "sample_distance_km"
                ]

        if not hasattr(area_def, "sector_info"):
            setattr(
                area_def,
                "sector_info",
                {
                    "self_register_dataset": self_register_dataset,
                    "self_register_source": self_register_source,
                },
            )
        else:
            area_def.sector_info["self_register_dataset"] = self_register_dataset
            area_def.sector_info["self_register_source"] = self_register_source

        # Provide standard area_def information that GeoIPS expects
        if not hasattr(area_def, "sector_type"):
            setattr(area_def, "sector_type", "self_register")

        if not hasattr(area_def, "name"):
            setattr(area_def, "name", area_def.sector_type)

        if not hasattr(area_def, "area_id"):
            setattr(area_def, "area_id", area_def.name)

        if not hasattr(area_def, "description"):
            setattr(area_def, "description", area_def.name)

        # Add it to the list
        area_defs += [area_def]

    if sector_list:
        if xobjs is None:
            area_defs += get_static_area_defs_for_xarray(None, sector_list)
        else:
            area_defs += get_static_area_defs_for_xarray(xobjs["METADATA"], sector_list)
    if tcdb:
        if xobjs is None:
            raise (TypeError, "Must have xobjs defined for tcdb sectors")
        area_defs += get_tc_area_defs_for_xarray(
            xobjs["METADATA"],
            tcdb_sector_list=tcdb_sector_list,
            tc_spec_template=tc_spec_template,
            trackfile_parser=trackfile_parser,
            aid_type="BEST",
        )
    if trackfiles:
        area_defs += get_trackfile_area_defs(
            trackfiles,
            trackfile_parser,
            trackfile_sector_list,
            tc_spec_template,
            aid_type="BEST",
            start_datetime=xobjs["METADATA"].start_datetime - timedelta(hours=8),
            end_datetime=xobjs["METADATA"].end_datetime + timedelta(hours=3),
        )

    # If we have a "short" data file, return only a single dynamic sector closest to the
    # start time. If longer than one swath for polar orbiters, we may have more than one
    # "hit", so don't filter.
    if (
        filter_time
        and xobjs is not None
        and xobjs["METADATA"].end_datetime - xobjs["METADATA"].start_datetime
        < timedelta(hours=3)
    ):
        area_defs = filter_area_defs_actual_time(
            area_defs, xobjs["METADATA"].start_datetime
        )

    LOG.info("Allowed area_defs: %s", [ad.name for ad in area_defs])
    return list(area_defs)


def get_alg_xarray(
    sect_xarrays,
    area_def,
    prod_plugin,
    processed_xarrays=None,
    resector=True,
    resampled_read=False,
    variable_names=None,
    window_start_time=None,
    window_end_time=None,
):
    """Get alg xarray.

    Parameters
    ----------
    sect_xarrays: dict of xarray.Dataset
        dictionary of xarray Datasets to apply algorithm.
    area_def: pyresample.AreaDefinition
        Spatial region required in the final xarray Datasets.
    prod_plugin: ProductPlugin
        GeoIPS Product Plugin obtained through interfaces.products.get_plugin("name").
    resector: bool, default=True
        Specify whether to resector the data prior to applying the algorithm.
    resampled_read: bool, default=False
        Specify whether a resampled read is required, needed for datatypes that
        will be read within "get_alg_xarray"
    variable_names: list of str
        List of variable names within xarray Datasets to include in the final
        sectored xarray Datasets
    window_start_time: datetime.datetime, default=None
        If specified, sector temporally between window_start_time and window_end_time.
    window_end_time: datetime.datetime, default=None
        If specified, sector temporally between window_start_time and window_end_time.

    Returns
    -------
    xarray.Dataset
        xarray Dataset containing the final data after interpolation, algorithm,
        resectoring, etc have been applied.
    """
    if not variable_names:
        # original input variables from sensor.py (i.e., abi.py)
        variables = get_required_variables(prod_plugin)
    else:
        # If variable_names are passed, actually use them
        # Previously was only being used for checking existence of variables in
        # sectored xarray.
        variables = variable_names

    LOG.interactive("Applying algorithms and interpolation...")

    datasets_for_vars = get_requested_datasets_for_variables(prod_plugin)

    # Get the algorithm and interpolator plugins we need to use, based
    # on the contents of prod_plugin.
    alg_plugin, alg_args, interp_plugin, interp_args = get_alg_and_interp_plugins(
        prod_plugin
    )

    # Re-sector the xarrays if requested.
    curr_sect_xarrays = resector_xarrays(
        resector, sect_xarrays, area_def, variables, window_start_time, window_end_time
    )

    LOG.info("get_alg_xarray required variables: %s", variables)
    LOG.info("get_alg_xarray requested datasets for variables: %s", datasets_for_vars)

    # If we want to run the algorithm prior to interpolation, apply the algorithm here,
    # and return either the unprojected result or interpolated result appropriately.
    if prod_plugin.family in [
        "algorithm_colormapper",
        "algorithm_interpolator_colormapper",
        "algorithm",
    ]:
        # All of these apply the algorithm first, so go ahead and
        # apply the algorithm.
        # Some use variables and some use variable_names... So pass both.
        # Some use curr_sect_xarrays and some use sect_xarrays... So pass both.
        # MLS I'm guessing this random selection is not right.
        alg_xarray = apply_alg_first(
            alg_plugin,
            alg_args,
            prod_plugin,
            curr_sect_xarrays,
            sect_xarrays,
            variables,
            variable_names,
            area_def,
        )

<<<<<<< HEAD
        # No interpolation required
        if prod_plugin.family in ["algorithm", "algorithm_colormapper"]:
            final_xarray = alg_xarray
        # If required, interpolate the result prior to returning
        elif prod_plugin.family == "algorithm_interpolator_colormapper":
            interp_args["varlist"] = [prod_plugin.name]
            LOG.interactive(
                "  Interpolating data with interpolator '%s'...", interp_plugin.name
            )
            final_xarray = interp_plugin(area_def, alg_xarray, None, **interp_args)
=======
        # Now apply the intepolator after applying the algorithm.
        final_xarray = apply_interp_after_alg(
            alg_xarray,
            interp_plugin,
            interp_args,
            prod_plugin,
            area_def,
            processed_xarrays,
        )
>>>>>>> 6241dfb4

        # MLS This appears to update alg_xarray, not final_xarray, with the
        # area_def information.  So this might not be right..
        final_xarray = add_attrs_from_area_def(final_xarray, alg_xarray, area_def)
        # return here - we are done for either alg_cmap or alg_interp_cmap type
        return final_xarray

    # NOTE if algorithm specified first in product_type, we will not get to this point!
    # Returned from above if statement

    # For products that first require interpolator, start with interpolator.
    # These appear to consistently use curr_sect_xarrays and variables.
    # Don't re-interpolate if a variable is found in processed_xarrays.
    interp_xarray = apply_interp_first(
        variables,
        curr_sect_xarrays,
        prod_plugin,
        datasets_for_vars,
        resampled_read,
        area_def,
        processed_xarrays,
    )

    # Make sure we have all the appropriate attributes attached to the current
    # interp_xarray.
    # Use force=False so if attributes were set above, we do not overwrite them.
    # MLS This was originally using sect_xarray, which would have just been
    # the last sect_xarray when looping through the datasets.  Not sure that
    # is what we wanted. Also not sure how much this is going to change outputs.
    copy_standard_metadata(sect_xarrays["METADATA"], interp_xarray, force=False)

    # Now apply the algorithm after interpolating. Don't reapply if it is
    # found in processed_xarrays.
    interp_xarray = apply_alg_after_interp(
        interp_xarray,
        area_def,
        alg_plugin,
        alg_args,
        prod_plugin,
        variables,
        processed_xarrays,
    )

    # Make sure we have all the appropriate attributes attached to the current
    # interp_xarray.
    # Use force=False so if attributes were set above, we do not overwrite them.
    # MLS This was originally using sect_xarray, which would have just been
    # the last sect_xarray when looping through the datasets.  Not sure that
    # is what we wanted. Also not sure how much this is going to change outputs.
    copy_standard_metadata(sect_xarrays["METADATA"], interp_xarray, force=False)
    # Attach final product_name to the interp_xarray as well (the end goal of
    # this routine).
    if (
        interp_xarray.attrs.get("product_name")
        and interp_xarray.attrs["product_name"] != prod_plugin.name
    ):
        # Only include product_names if there is more than one product_name
        if "product_names" not in interp_xarray.attrs:
            interp_xarray.attrs["product_names"] = [prod_plugin.name]
        else:
            interp_xarray.attrs["product_names"].append(prod_plugin.name)
    interp_xarray.attrs["product_name"] = prod_plugin.name
    # MLS This one uses interp_xarray and interp_xarray...
    # The other one I think passed the wrong ones.
    interp_xarray = add_attrs_from_area_def(interp_xarray, interp_xarray, area_def)

    return interp_xarray


def verify_area_def(
    area_defs,
    check_area_def,
    data_start_datetime,
    data_end_datetime,
    time_range_hours=3,
):
    """Verify current area definition is the closest to the actual data time.

    When looping through multiple dynamic area definitions for a full data file that
    temporally covers more than one dynamic area_def, there is no way of knowing
    which dynamic area_def has the best coverage until AFTER we have actually
    sectored the data to the specific area_def.

    Call this utility on the current area_def (check_area_def) for the sectored
    data file, plus the full list of area definitions (area_defs) that cover the
    FULL data file.

    Returns
    -------
    bool

        * True if the current area definition is NOT dynamic
        * True if the current area definition IS dynamic and
          is the closest temporally to the sectored data.
        * False if the current area definition is removed when
          filtering the list of area definitions based on the
          actual sectored data time.

    """
    retval = True
    # If this is not a dynamic sector, then there is no need to check the
    # temporal matching between the data time and the sector time, because
    # there is no sector time to check.
    if not is_dynamic_sector(check_area_def):
        retval = True
    # If the data coverage is more than time_range_hours, do not check
    # because it may be ambiguous which area definition is actually the "closest".
    elif data_end_datetime - data_start_datetime < timedelta(hours=time_range_hours):
        new_area_defs = filter_area_defs_actual_time(area_defs, data_start_datetime)
        LOG.info("Allowed area_defs: %s", [ad.name for ad in new_area_defs])
        if check_area_def.name not in [ad.name for ad in new_area_defs]:
            retval = False

    return retval


def call(fnames, command_line_args=None):
    """Workflow for running products from a single data source.

    Parameters
    ----------
    fnames : list
        List of strings specifying full paths to input file names to process
    command_line_args : dict
        dictionary of command line arguments

    Returns
    -------
    list
        Return list of strings specifying full paths to output products that
        were produced

    See Also
    --------
    ``geoips.commandline.args``
        Complete list of available command line args.
    """
    from datetime import datetime

    process_datetimes = {}
    process_datetimes["overall_start"] = datetime.utcnow()
    final_products = []
    removed_products = []
    saved_products = []
    database_writes = []

    from geoips.commandline.args import check_command_line_args

    # These args should always be checked
    check_args = [
        "sector_list",
        "tcdb",
        "tcdb_sector_list",  # TC Database sectors,
        "trackfiles",
        "trackfile_parser",
        "trackfile_sector_list",  # Flat text trackfile,
        "reader_name",
        "product_name",
        "gridline_annotator",
        "feature_annotator",
        "product_spec_override",
        "output_formatter",
        "filename_formatter",
        "output_formatter_kwargs",
        "filename_formatter_kwargs",
        "output_checker_kwargs",
        "metadata_output_formatter",
        "metadata_filename_formatter",
        "metadata_output_formatter_kwargs",
        "metadata_filename_formatter_kwargs",
        "no_presectoring",
        "sector_adjuster",
        "sector_adjuster_kwargs",
        "reader_defined_area_def",
        "self_register_source",
        "self_register_dataset",
        "window_start_time",
        "window_end_time",
        "sectored_read",
        "resampled_read",
        "product_db",
    ]

    check_command_line_args(check_args, command_line_args)

    if not fnames:
        raise IOError(
            "No files found on disk. "
            "Please include valid files either at the command line, "
            "or within the YAML config"
        )
    for fname in fnames:
        if not exists(fname):
            raise IOError(
                f"File '{fname}' not found. "
                "Please include valid files either at the command line, "
                "or within the YAML config"
            )

    window_start_time = command_line_args.get("window_start_time")
    window_end_time = command_line_args.get("window_end_time")
    product_name = command_line_args["product_name"]  # 89HNearest
    output_formatter = command_line_args[
        "output_formatter"
    ]  # output_formatters.imagery_annotated
    reader_name = command_line_args["reader_name"]  # ssmis_binary
    reader_kwargs = command_line_args.get("reader_kwargs")
    if not reader_kwargs:
        reader_kwargs = {}
    compare_path = command_line_args["compare_path"]
    output_file_list_fname = command_line_args["output_file_list_fname"]
    sector_adjuster = command_line_args["sector_adjuster"]
    sector_adjuster_kwargs = command_line_args["sector_adjuster_kwargs"]
    self_register_source = command_line_args["self_register_source"]
    self_register_dataset = command_line_args["self_register_dataset"]
    reader_defined_area_def = command_line_args["reader_defined_area_def"]
    sectored_read = command_line_args["sectored_read"]
    resampled_read = command_line_args["resampled_read"]
    product_db = command_line_args["product_db"]
    product_db_writer = command_line_args["product_db_writer"]
    product_db_writer_kwargs = command_line_args["product_db_writer_kwargs"]
    presector_data = not command_line_args["no_presectoring"]
    output_checker_kwargs = command_line_args["output_checker_kwargs"]

    if product_db:
        from geoips_db.interfaces import databases

        db_writer = databases.get_plugin(product_db_writer)
        if not getenv("GEOIPS_DB_USER") or not getenv("GEOIPS_DB_PASS"):
            raise ValueError("Need to set both $GEOIPS_DB_USER and $GEOIPS_DB_PASS")

    # Load plugins
    reader_plugin = readers.get_plugin(reader_name)

    print_mem_usage("MEMUSG", verbose=False)

    num_jobs = 0
    LOG.interactive(
        "Reading metadata from dataset with reader '%s'...", reader_plugin.name
    )
    xobjs = reader_plugin(fnames, metadata_only=True, **reader_kwargs)
    source_name = xobjs["METADATA"].source_name
    print_mem_usage("MEMUSG", verbose=False)

    prod_plugin = products.get_plugin(
        source_name, product_name, command_line_args["product_spec_override"]
    )

    variables = get_required_variables(prod_plugin)

    # If we need to pull area_defs from the reader, then we need to read in
    # order to determin what to run
    if (not sectored_read and not resampled_read) and (
        reader_defined_area_def or (self_register_source and self_register_dataset)
    ):
        LOG.interactive(
            "Reading full dataset "
            "for self registered products "
            "with reader '%s'...",
            reader_plugin.name,
        )
        xobjs = reader_plugin(
            fnames, metadata_only=False, chans=variables, **reader_kwargs
        )

    # Use the xarray objects and command line args to determine required area_defs
    print_mem_usage("MEMUSG", verbose=False)
    area_defs = get_area_defs_from_command_line_args(
        command_line_args, xobjs, variables, filter_time=True
    )

    # If we do not need to pull area_defs from the reader, read the data AFTER
    # we determine we have areas to run
    if area_defs and (
        not reader_defined_area_def
        and not self_register_source
        and not sectored_read
        and not resampled_read
    ):
        print_mem_usage("MEMUSG", verbose=False)
        LOG.interactive(
            "Reading full dataset " "with reader '%s'...", reader_plugin.name
        )
        xobjs = reader_plugin(
            fnames, metadata_only=False, chans=variables, **reader_kwargs
        )

    print_mem_usage("MEMUSG", verbose=False)
    # If we have a product of type "unsectored_xarray_dict_to_output_format"
    # process it here
    # This will not have any required area_defs
    if prod_plugin.family == "unsectored_xarray_dict_to_output_format":
        LOG.interactive(
            "Reading full dataset " "for unsectored products " "with reader '%s'...",
            reader_plugin.name,
        )
        xdict = reader_plugin(fnames, metadata_only=False, **reader_kwargs)
        final_products += process_xarray_dict_to_output_format(
            xdict, variables, prod_plugin, command_line_args
        )
    elif prod_plugin.family == "unsectored_xarray_dict_area_to_output_format":
        LOG.interactive(
            "Reading full dataset " "for unsectored products " "with reader '%s'...",
            reader_plugin.name,
        )
        xdict = reader_plugin(fnames, metadata_only=False, **reader_kwargs)

    print_mem_usage("MEMUSG", verbose=False)

    new_attrs = {"filename_extra_fields": {}}
    # setup for TC products
    for area_def in area_defs:
        if prod_plugin.family == "unsectored_xarray_dict_area_to_output_format":
            LOG.interactive(
                "Producing outputs for unsectored product '%s'...", prod_plugin.name
            )
            final_products += process_xarray_dict_to_output_format(
                xdict, variables, prod_plugin, command_line_args, area_def
            )
            continue

        LOG.info("\n\n\n\nNEXT area definition: %s", area_def)
        pad_area_def = pad_area_definition(area_def, xobjs["METADATA"].source_name)

        # Only attempt to read within the area_def loop if we have requested
        # "sectored_read" or "resampled_read"
        if sectored_read or resampled_read:
            try:
                LOG.interactive(
                    "Reading sectored dataset "
                    "for self registered products "
                    "with reader '%s'...",
                    reader_plugin.name,
                )
                xobjs = reader_plugin(
                    fnames,
                    metadata_only=False,
                    chans=variables,
                    area_def=pad_area_def,
                    **reader_kwargs,
                )
            # geostationary satellites fail with IndexError when the area_def
            # does not intersect the data.  Just skip those.  We need a better
            # method for handling this generally, but for
            # now skip IndexErrors.
            except IndexError as resp:
                LOG.error("SKIPPING no coverage for %s, %s", area_def.name, str(resp))
                continue

        process_datetimes[area_def.area_id] = {}
        process_datetimes[area_def.area_id]["start"] = datetime.utcnow()
        # add satellite_azimuth_angle and solar_azimuth_angle into list of the variables
        # for ABI only (come from ABI reader)
        if area_def.sector_type in ["reader_defined", "self_register"]:
            LOG.interactive(
                "CONTINUE Not sectoring sector_type %s", area_def.sector_type
            )
            pad_sect_xarrays = xobjs
        else:
            if presector_data:
                LOG.interactive("Sectoring xarrays, variables %s...", variables)
                # Note window start/end time overrides hours before/after sector time
                pad_sect_xarrays = sector_xarrays(
                    xobjs,
                    pad_area_def,
                    varlist=variables,
                    hours_before_sector_time=6,
                    hours_after_sector_time=9,
                    drop=True,
                    window_start_time=window_start_time,
                    window_end_time=window_end_time,
                )
            else:
                pad_sect_xarrays = xobjs

        print_mem_usage("MEMUSG", verbose=False)
        if len(pad_sect_xarrays.keys()) == 0:
            LOG.interactive(
                "SKIPPING no sectored xarrays returned for %s", area_def.name
            )
            continue

        # Now we check to see if the current area_def is the closest one to
        # the dynamic time, if appropriate. We could end up with multiple
        # area_defs for a single dynamic sector, and we can't truly test to see
        # how close each one is to the actual data until we sector it...
        # So, check now to see if any of the area_defs in list_area_defs is
        # closer than pad_area_def
        if not verify_area_def(
            area_defs,
            pad_area_def,
            pad_sect_xarrays["METADATA"].start_datetime,
            pad_sect_xarrays["METADATA"].end_datetime,
        ):
            LOG.info(
                "SKIPPING duplicate area_def, out of time range, for %s", area_def.name
            )
            continue

        LOG.interactive("Producing sectored outputs...")
        curr_output_products = process_sectored_data_output(
            pad_sect_xarrays,
            variables,
            prod_plugin,
            command_line_args,
            area_def=area_def,
        )

        print_mem_usage("MEMUSG", verbose=False)
        # If we had a request for sectored data processing, skip the rest of the loop
        if curr_output_products:
            final_products += curr_output_products
            continue

        if sector_adjuster:
            sect_adj_plugin = sector_adjusters.get_plugin(sector_adjuster)
            # Use normal size sectored xarray when running sector_adjuster, not padded
            # Center time (mintime + (maxtime - mintime)/2) is very slightly
            # different for different size sectored arrays, so for consistency
            # if we change padding amounts, use the fully sectored array for
            # adjusting the area_def.
            if pad_sect_xarrays["METADATA"].source_name not in ["amsu-b", "mhs"]:
                if area_def.sector_type in ["reader_defined", "self_register"]:
                    LOG.interactive(
                        "CONTINUE Not sectoring sector_type %s", area_def.sector_type
                    )
                    sect_xarrays = pad_sect_xarrays
                else:
                    LOG.interactive("Sectoring padded xarrays...")
                    if presector_data:
                        # Note window start/end time overrides hours
                        # before/after sector time
                        sect_xarrays = sector_xarrays(
                            pad_sect_xarrays,
                            area_def,
                            varlist=variables,
                            hours_before_sector_time=6,
                            hours_after_sector_time=9,
                            drop=True,
                            window_start_time=window_start_time,
                            window_end_time=window_end_time,
                        )
                    else:
                        sect_xarrays = pad_sect_xarrays
                if (
                    sect_adj_plugin.family
                    == "list_xarray_list_variables_to_area_def_out_fnames"
                ):
                    LOG.interactive("Adjusting sectors with %s...", sector_adjuster)
                    area_def, adadj_fnames = sect_adj_plugin(
                        list(sect_xarrays.values()),
                        area_def,
                        variables,
                        **sector_adjuster_kwargs,
                    )
                else:
                    LOG.interactive("Adjusting sectors with %s...", sector_adjuster)
                    area_def = sect_adj_plugin(
                        list(sect_xarrays.values()),
                        area_def,
                        variables,
                        **sector_adjuster_kwargs,
                    )
            else:
                # AMSU-b specifically needs full swath width...
                if (
                    sect_adj_plugin.family
                    == "list_xarray_list_variables_to_area_def_out_fnames"
                ):
                    LOG.interactive("Adjusting sectors with %s...", sector_adjuster)
                    area_def, adadj_fnames = sect_adj_plugin(
                        list(pad_sect_xarrays.values()),
                        area_def,
                        variables,
                        **sector_adjuster_kwargs,
                    )
                else:
                    LOG.interactive("Adjusting sectors with %s...", sector_adjuster)
                    area_def = sect_adj_plugin(
                        list(pad_sect_xarrays.values()),
                        area_def,
                        variables,
                        **sector_adjuster_kwargs,
                    )
            # These will be added to the alg_xarray
            # new_attrs['area_definition'] = area_def
            if "adjustment_id" in area_def.sector_info:
                new_attrs["filename_extra_fields"]["adjustment_id"] = (
                    area_def.sector_info["adjustment_id"]
                )

        print_mem_usage("MEMUSG", verbose=False)
        all_vars = []
        for key, xobj in pad_sect_xarrays.items():
            # Double check the xarray object actually contains data
            for var in list(xobj.variables.keys()):
                if xobj[var].count() > 0:
                    all_vars.append(var)
        # If the required variables are not contained within the xarray objects, do not
        # attempt to process (variables in product algorithm are not available)
        if set(variables).issubset(all_vars):
            # We want to write out the padded xarray for "xarray_data" output types
            # Otherwise, we need the fully sectored output
            output_plugin = output_formatters.get_plugin(output_formatter)
            if output_plugin.family == "xarray_data":
                alg_xarray = get_alg_xarray(
                    pad_sect_xarrays,
                    pad_area_def,
                    prod_plugin,
                    resector=False,
                    resampled_read=resampled_read,
                    window_start_time=window_start_time,
                    window_end_time=window_end_time,
                )
            elif area_def.sector_type in ["reader_defined", "self_register"]:
                alg_xarray = get_alg_xarray(
                    pad_sect_xarrays,
                    pad_area_def,
                    prod_plugin,
                    resector=False,
                    resampled_read=resampled_read,
                    variable_names=variables,
                    window_start_time=window_start_time,
                    window_end_time=window_end_time,
                )
            else:
                alg_xarray = get_alg_xarray(
                    pad_sect_xarrays,
                    area_def,
                    prod_plugin,
                    resector=presector_data,
                    resampled_read=resampled_read,
                    window_start_time=window_start_time,
                    window_end_time=window_end_time,
                )

            print_mem_usage("MEMUSG", verbose=False)

            # This defaults to "covg_func" and "covg_args" - if
            # image_production_covg_* exist, it will use those.
            covg_plugin = get_covg_from_product(
                prod_plugin,
                covg_field="image_production_coverage_checker",
            )
            covg_args = get_covg_args_from_product(
                prod_plugin,
                covg_field="image_production_coverage_checker",
            )
            # Set variable_name to prod_plugin.name if not defined.
            # Always use variable_name if it is defined.
            # Remove from args so there is not a duplicate are when passing
            # (since we are passing covg_varname explicitly).
            # Note get_covg_args_from_product was updated to return a copy of
            # covg_args, so this does not impact future uses of the product.
            covg_varname = covg_args.pop("variable_name", prod_plugin.name)
            # Note variables can be specified as DATASET:VARIABLE, since this is a
            # preprocessed alg_xarray, and not a dictionary of datasets, just use the
            # variable name (we expect the correct variable will exist in this final
            # processed array)
            if ":" in covg_varname:
                covg_varname = covg_varname.split(":")[1]
            covg = covg_plugin(
                alg_xarray,
                covg_varname,
                area_def,
                **covg_args,
            )

            fname_covg_plugin = get_covg_from_product(
                prod_plugin,
                covg_field="filename_coverage_checker",
            )
            fname_covg_args = get_covg_args_from_product(
                prod_plugin,
                covg_field="filename_coverage_checker",
            )
            # Set variable_name to prod_plugin.name if not defined.
            # Always use variable_name if it is defined.
            # Remove from args so there is not a duplicate are when passing
            # (since we are passing covg_varname explicitly).
            # Note get_covg_args_from_product was updated to return a copy of
            # covg_args, so this does not impact future uses of the product.
            fname_covg_varname = fname_covg_args.pop("variable_name", prod_plugin.name)
            # Note variables can be specified as DATASET:VARIABLE, since this is a
            # preprocessed alg_xarray, and not a dictionary of datasets, just use the
            # variable name (we expect the correct variable will exist in this final
            # processed array)
            if ":" in fname_covg_varname:
                fname_covg_varname = fname_covg_varname.split(":")[1]
            fname_covg = fname_covg_plugin(
                alg_xarray,
                fname_covg_varname,
                area_def,
                **fname_covg_args,
            )

            for attrname in new_attrs:
                LOG.info(
                    "ADDING attribute %s %s to alg_xarray",
                    attrname,
                    new_attrs[attrname],
                )
                alg_xarray.attrs[attrname] = new_attrs[attrname]

            # Apply a new coverage scheme (coverage within 300km radical range
            # from TC center) to be done  ????

            minimum_coverage = 10
            command_line_minimum_coverage = get_minimum_coverage(
                prod_plugin, command_line_args
            )
            if hasattr(alg_xarray, "minimum_coverage"):
                minimum_coverage = alg_xarray.minimum_coverage
            if command_line_minimum_coverage is not None:
                minimum_coverage = command_line_minimum_coverage
            LOG.info(
                "Required coverage %s for product %s, actual coverage %s",
                minimum_coverage,
                prod_plugin.name,
                covg,
            )
            if covg < minimum_coverage and fname_covg < minimum_coverage:
                LOG.info(
                    "Insufficient coverage %s / %s for data products for %s, %s "
                    "required SKIPPING",
                    covg,
                    fname_covg,
                    area_def.name,
                    minimum_coverage,
                )
                continue

            output_formatter_kwargs = get_output_formatter_kwargs(
                command_line_args, xarray_obj=alg_xarray, area_def=area_def
            )

            curr_products = plot_data(
                command_line_args,
                alg_xarray,
                area_def,
                prod_plugin,
                output_formatter_kwargs,
            )
            if not curr_products:
                continue

            print_mem_usage("MEMUSG", verbose=False)
            final_products += curr_products
            curr_removed_products, curr_saved_products = remove_duplicates(
                curr_products, remove_files=True
            )
            removed_products += curr_removed_products
            saved_products += curr_saved_products

            if product_db:
                for fprod, fname_fmt in curr_products.items():
                    additional_attrs = {
                        "coverage": covg,
                        "product": product_name,
                        "fileType": fprod.split(".")[-1],
                    }
                    product_added = db_writer(
                        fprod,
                        area_def=area_def,
                        xarray_obj=alg_xarray,
                        additional_attrs=additional_attrs,
                        **product_db_writer_kwargs,
                    )
                    database_writes += [product_added]

            process_datetimes[area_def.area_id]["end"] = datetime.utcnow()
            num_jobs += 1
        else:
            LOG.interactive(
                'SKIPPING No coverage or required variables "%s" for %s %s',
                variables,
                xobjs["METADATA"].source_name,
                area_def.name,
            )

    LOG.interactive(
        "\n\n\nProcessing complete! Checking outputs...\n\n",
    )
    process_datetimes["overall_end"] = datetime.utcnow()

    if output_file_list_fname:
        LOG.info("Writing successful outputs to %s", output_file_list_fname)
        with open(output_file_list_fname, "w", encoding="utf8") as fobj:
            fobj.writelines(
                "\n".join(
                    [
                        fname.replace(gpaths["GEOIPS_OUTDIRS"], "$GEOIPS_OUTDIRS")
                        for fname in final_products
                    ]
                )
            )
            # If we don't write out the last newline, then wc won't return the
            # appropriate number, and we won't get to the last file when attempting to
            # loop through
            fobj.writelines(["\n"])

    retval = 0
    if compare_path:
        from geoips.interfaces.module_based.output_checkers import output_checkers

        for output_product in final_products:
            plugin_name = output_checkers.identify_checker(output_product)
            output_checker = output_checkers.get_plugin(plugin_name)
            kwargs = {}
            if output_checker.name in output_checker_kwargs:
                kwargs = output_checker_kwargs[output_checker.name]
            retval += output_checker(
                output_checker,
                compare_path.replace("<product>", product_name)
                .replace("<procflow>", "single_source")
                .replace("<output>", output_formatter),
                [output_product],
                **kwargs,
            )

    LOG.interactive(
        "\n\n\nThe following products were produced from procflow %s\n\n",
        basename(__file__),
    )
    for output_product in final_products:
        LOG.interactive(
            "    \u001b[34mSINGLESOURCESUCCESS\033[0m %s",
            replace_geoips_paths(output_product, curly_braces=True),
        )
        if output_product in database_writes:
            LOG.interactive("    DATABASESUCCESS %s", output_product)
    for removed_product in removed_products:
        LOG.interactive("    DELETEDPRODUCT %s", removed_product)

    print_mem_usage("MEMUSG", verbose=True)
    LOG.interactive("READER_NAME: %s", reader_name)
    LOG.interactive("PRODUCT_NAME: %s", product_name)
    LOG.interactive("NUM_PRODUCTS: %s", len(final_products))
    LOG.interactive("NUM_DELETED_PRODUCTS: %s", len(removed_products))
    output_process_times(process_datetimes, num_jobs, job_str="single_source procflow")
    return retval<|MERGE_RESOLUTION|>--- conflicted
+++ resolved
@@ -1524,18 +1524,6 @@
             area_def,
         )
 
-<<<<<<< HEAD
-        # No interpolation required
-        if prod_plugin.family in ["algorithm", "algorithm_colormapper"]:
-            final_xarray = alg_xarray
-        # If required, interpolate the result prior to returning
-        elif prod_plugin.family == "algorithm_interpolator_colormapper":
-            interp_args["varlist"] = [prod_plugin.name]
-            LOG.interactive(
-                "  Interpolating data with interpolator '%s'...", interp_plugin.name
-            )
-            final_xarray = interp_plugin(area_def, alg_xarray, None, **interp_args)
-=======
         # Now apply the intepolator after applying the algorithm.
         final_xarray = apply_interp_after_alg(
             alg_xarray,
@@ -1545,7 +1533,6 @@
             area_def,
             processed_xarrays,
         )
->>>>>>> 6241dfb4
 
         # MLS This appears to update alg_xarray, not final_xarray, with the
         # area_def information.  So this might not be right..

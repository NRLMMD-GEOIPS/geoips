--- conflicted
+++ resolved
@@ -43,21 +43,12 @@
     get_alg_args,
 )
 from geoips.dev.output_config import (
-<<<<<<< HEAD
     get_filename_formatters,
     get_filename_formatter_kwargs,
     get_output_formatter,
     get_output_formatter_kwargs,
     get_metadata_filename_formatter,
     get_metadata_filename_formatter_kwargs,
-=======
-    get_filename_formats,
-    get_filename_format_kwargs,
-    get_output_formatter,
-    get_output_formatter_kwargs,
-    get_metadata_filename_format,
-    get_metadata_filename_format_kwargs,
->>>>>>> a8c00376
     get_metadata_output_formatter,
     get_metadata_output_formatter_kwargs,
     get_minimum_coverage,
@@ -66,11 +57,7 @@
 # New class-based interfaces
 from geoips.interfaces import colormaps
 from geoips.interfaces import output_formatters
-<<<<<<< HEAD
 from geoips.interfaces import filename_formatters
-=======
-from geoips.interfaces import filename_formats
->>>>>>> a8c00376
 from geoips.interfaces import interpolators
 from geoips.interfaces import algorithms
 
@@ -194,7 +181,9 @@
 
         metadata_fname = None
         if metadata_filename_formatter:
-            fname_fmt_plugin = filename_formatters.get_plugin(metadata_filename_formatter)
+            fname_fmt_plugin = filename_formatters.get_plugin(
+                metadata_filename_formatter
+            )
             if fname_fmt_plugin.family == "standard_metadata":
                 metadata_filename_formatter_kwargs = remove_unsupported_kwargs(
                     fname_fmt_plugin, metadata_filename_formatter_kwargs
@@ -467,7 +456,9 @@
         )
         covg = covg_func(alg_xarray, product_name, area_def, **covg_args)
 
-    curr_kwargs = remove_unsupported_kwargs(filename_fmt_plugin, filename_formatter_kwargs)
+    curr_kwargs = remove_unsupported_kwargs(
+        filename_fmt_plugin, filename_formatter_kwargs
+    )
     if filename_fmt_plugin.family == "data":
         fname = filename_fmt_plugin(
             area_def,
@@ -1187,7 +1178,6 @@
         "boundaries_params",
         "product_params_override",
         "output_formatter",
-<<<<<<< HEAD
         "filename_formatter",
         "output_formatter_kwargs",
         "filename_formatter_kwargs",
@@ -1195,15 +1185,6 @@
         "metadata_filename_formatter",
         "metadata_output_formatter_kwargs",
         "metadata_filename_formatter_kwargs",
-=======
-        "filename_format",
-        "output_formatter_kwargs",
-        "filename_format_kwargs",
-        "metadata_output_formatter",
-        "metadata_filename_format",
-        "metadata_output_formatter_kwargs",
-        "metadata_filename_format_kwargs",
->>>>>>> a8c00376
         "adjust_area_def",
         "reader_defined_area_def",
         "self_register_source",

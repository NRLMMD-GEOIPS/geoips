--- conflicted
+++ resolved
@@ -587,19 +587,11 @@
     # Create dictionary for this block
     block_data = {}
     block_data["block_name"] = "projection_information"
-<<<<<<< HEAD
-    block_data["block_num"] = np.fromstring(data[0:1], dtype="uint8")[0]
-    block_data["block_length"] = np.fromstring(data[1:3], dtype="uint16")[0]
-    block_data["sub_lon"] = np.fromstring(data[3:11], dtype="float64")[0]
-    # Column scaling factor
-    block_data["CFAC"] = np.fromstring(data[11:15], dtype="uint32")[0]
-=======
     block_data["block_num"] = np.frombuffer(data[0:1], dtype="uint8")[0]
     block_data["block_length"] = np.frombuffer(data[1:3], dtype="uint16")[0]
     block_data["sub_lon"] = np.frombuffer(data[3:11], dtype="float64")[0]
     # Column sclaing factor
     block_data["CFAC"] = np.frombuffer(data[11:15], dtype="uint32")[0]
->>>>>>> 53697778
     # Line scaling factor
     block_data["LFAC"] = np.frombuffer(data[15:19], dtype="uint32")[0]
     # Column offset
@@ -802,17 +794,10 @@
         block_data["line_num_after_rotation"][info_ind] = np.frombuffer(
             data[start : start + 2], dtype="uint16"
         )[0]
-<<<<<<< HEAD
-        block_data["scan_shift_amount"][info_ind] = np.fromstring(
-            data[start + 2 : start + 6], dtype="float32"
-        )[0]
-        block_data["line_shift_amount"][info_ind] = np.fromstring(
-=======
         block_data["scan_shift_amount"][info_ind] = np.frombuffer(
             data[start + 2 : start + 6], dtype="float32"
         )
         block_data["line_shift_amount"][info_ind] = np.frombuffer(
->>>>>>> 53697778
             data[start + 6 : start + 10], dtype="float32"
         )[0]
         start += 10
@@ -848,13 +833,8 @@
     for info_ind in range(0, block_data["num_ob_times"]):
         block_data["ob_time_line_number"][info_ind] = np.frombuffer(
             data[start : start + 2], dtype="uint16"
-<<<<<<< HEAD
-        )[0]
-        block_data["ob_time"][info_ind] = np.fromstring(
-=======
         )
         block_data["ob_time"][info_ind] = np.frombuffer(
->>>>>>> 53697778
             data[start + 2 : start + 10], dtype="float64"
         )[0]
         start += 10

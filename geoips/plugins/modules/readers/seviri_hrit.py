--- conflicted
+++ resolved
@@ -469,18 +469,13 @@
         return cls(chans)
 
 
-<<<<<<< HEAD
-def call(
+def call_single_time(
     fnames,
     metadata_only=False,
     chans=None,
     area_def=None,
     self_register=False,
     mask_sat_zen_greater=None,
-=======
-def call_single_time(
-    fnames, metadata_only=False, chans=None, area_def=None, self_register=False
->>>>>>> 6537ac44
 ):
     """Read SEVIRI hrit data products.
 

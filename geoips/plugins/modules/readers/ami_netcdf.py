--- conflicted
+++ resolved
@@ -122,7 +122,6 @@
     if not os.path.isfile(fname):
         degtorad = 3.14159265358979 / 180.0
 
-<<<<<<< HEAD
         if resolution == "HIGH":
             COFF = 11000.5
             CFAC = 8.170135561335742e7
@@ -146,15 +145,6 @@
         # LFAC = metadata["LFAC"]
         # sub_lon = metadata["sub_lon"]
 
-=======
-        COFF = metadata["COFF"]
-        CFAC = metadata["CFAC"]
-        LOFF = metadata["LOFF"]
-        LFAC = metadata["LFAC"]
-        # doesn't work
-        # sub_lon = metadata["sub_lon"]
-        sub_lon = 128.2
->>>>>>> 91d58124
         sub_lon = sub_lon * degtorad
 
         x = np.empty_like(column)
@@ -790,13 +780,9 @@
         i = np.arange(0, geo_metadata[adname]["num_lines"], dtype="f")
         j = np.arange(0, geo_metadata[adname]["num_samples"], dtype="f")
         i, j = np.meshgrid(i, j)
-<<<<<<< HEAD
         (fldk_lats, fldk_lons) = latlon_from_lincol_geos(
             resolution=self_register, column=i, line=j, metadata=geo_metadata[adname]
         )
-=======
-        (fldk_lats, fldk_lons) = latlon_from_lincol_geos(j, i, geo_metadata[adname])
->>>>>>> 91d58124
 
         gvars[adname] = get_geolocation(
             start_dt, geo_metadata[adname], fldk_lats, fldk_lons, BADVALS, area_def
@@ -825,11 +811,7 @@
                 j = np.arange(0, geo_metadata[res]["num_samples"], dtype="f")
                 i, j = np.meshgrid(i, j)
                 (fldk_lats, fldk_lons) = latlon_from_lincol_geos(
-<<<<<<< HEAD
                     resolution=res, column=i, line=j, metadata=geo_metadata[res]
-=======
-                    j, i, geo_metadata[res]
->>>>>>> 91d58124
                 )
 
                 gvars[res] = get_geolocation(

# # # This source code is protected under the license referenced at
# # # https://github.com/NRLMMD-GEOIPS.

"""Standard GeoIPS xarray dictionary based GeoKOMPSAT AMI NetCDF data reader."""

# Python Standard Libraries
from datetime import datetime, timedelta
import glob
import logging
import os

# Third-Party Libraries
import netCDF4 as ncdf
import numpy as np
import xarray

<<<<<<< HEAD
from geoips.interfaces import readers
=======
# GeoIPS imports
>>>>>>> fc75b859
from geoips.plugins.modules.readers.utils.geostationary_geolocation import (
    get_geolocation_cache_filename,
    get_geolocation,
)

LOG = logging.getLogger(__name__)
try:
    import numexpr as ne
except ImportError:
    LOG.info(
        "Failed import numexpr in scifile/readers/abi_ncdf4_reader_new.py. "
        "If you need it, install it."
    )

nprocs = 6

try:
    ne.set_num_threads(nprocs)
except Exception:
    LOG.info(
        f"Failed numexpr.set_num_threads in {__file__}. "
        "If numexpr is not installed and you need it, install it."
    )


interface = "readers"
family = "standard"
name = "ami_netcdf"
source_names = ["ami"]

# These should be added to the data file object
BADVALS = {
    "Off_Of_Disk": -999.9,
    "Conditional": -999.8,
    "Out_Of_Valid_Range": -999.7,
    "No_Value": -999.6,
    "Unitialized": -9999.9,
}

ALL_GEO_VARS = [
    "solar_zenith_angle",
    "satellite_zenith_angle",
    "solar_azimuth_angle",
    "satellite_azimuth_angle",
    "latitude",
    "longitude",
]

DATASET_INFO = {
    "MED": ["VI004", "VI005", "VI008"],
    "HIGH": ["VI006"],
    "LOW": [
        "NR013",
        "NR016",
        "SW038",
        "WV063",
        "WV069",
        "WV073",
        "IR087",
        "IR096",
        "IR105",
        "IR112",
        "IR123",
        "IR133",
    ],
}

CENTER_WAVENUMBERS = {
    "VI004": 0.4702,
    "VI005": 0.5086,
    "VI006": 0.6394,
    "VI008": 0.8630,
    "NR013": 1.3740,
    "NR016": 1.6092,
    "SW038": 2612.677373521110,
    "WV063": 1617.609242531340,
    "WV069": 1441.575428760170,
    "WV073": 1365.249992024440,
    "IR087": 1164.949392856340,
    "IR096": 1039.960216776110,
    "IR105": 966.153383926055,
    "IR112": 891.713057301260,
    "IR123": 810.609007871230,
    "IR133": 753.590621482278,
}


DONT_AUTOGEN_GEOLOCATION = False
if os.getenv("DONT_AUTOGEN_GEOLOCATION"):
    DONT_AUTOGEN_GEOLOCATION = True


"""
Equations and code from GEO-KOMPSAT-2A Level 1B Data User Manual.
"""


def latlon_from_lincol_geos(Line, Column, metadata):
    """Calculate latitude and longitude from array indices.

    Uses geostationary projection (likely won't work with extended local area files).
    Equations and code from GEO-KOMPSAT-2A Level 1B Data User Manual.
    """
    fname = get_geolocation_cache_filename("GEOLL", metadata)
    if not os.path.isfile(fname):
        degtorad = 3.14159265358979 / 180.0

        COFF = metadata["COFF"]
        CFAC = metadata["CFAC"]
        LOFF = metadata["LOFF"]
        LFAC = metadata["LFAC"]

        sub_lon = metadata["sub_lon"]
        sub_lon = sub_lon * degtorad

        x = np.empty_like(Column)
        y = np.empty_like(Line)
        cosx = np.empty_like(x)
        cosy = np.empty_like(x)
        sinx = np.empty_like(x)
        siny = np.empty_like(x)
        cosxy = np.empty_like(x)
        A = np.empty_like(x)
        Sd = np.empty_like(x)
        Sn = np.empty_like(x)
        S1 = np.empty_like(x)
        S2 = np.empty_like(x)
        S3 = np.empty_like(x)
        Sxy = np.empty_like(x)

        x = degtorad * ((Column - COFF) * 2**16 / CFAC)
        y = degtorad * ((Line - LOFF) * 2**16 / LFAC)
        x = x.astype(np.float32)
        y = y.astype(np.float32)
        ne.evaluate("cos(x)", out=cosx)
        ne.evaluate("cos(y)", out=cosy)
        ne.evaluate("sin(x)", out=sinx)
        ne.evaluate("sin(y)", out=siny)
        ne.evaluate("cosx * cosy", out=cosxy)
        ne.evaluate("42164 * cosxy", out=A)
        B = cosy**2 + 1.006739501 * siny**2
        B = B.astype(np.float32)
        ne.evaluate("sqrt(A**2 - B*1737122264)", out=Sd)
        ne.evaluate("(A - Sd) / B", out=Sn)
        ne.evaluate("42164 - (Sn * cosxy)", out=S1)
        ne.evaluate("Sn * (sinx * cosy)", out=S2)
        ne.evaluate("-Sn * siny", out=S3)
        ne.evaluate("sqrt((S1*S1) + (S2*S2))", out=Sxy)
        nlon = (np.arctan(S2 / S1) + sub_lon) / degtorad
        nlat = np.arctan((1.006739501 * S3) / Sxy) / degtorad

        nlat[np.where(np.isnan(nlat))] = -999.9
        nlon[np.where(np.isnan(nlon))] = -999.9

        with open(fname, "w") as df:
            nlat.tofile(df)
            nlon.tofile(df)

    shape = (metadata["num_lines"], metadata["num_samples"])
    offset = 4 * metadata["num_samples"] * metadata["num_lines"]
    nlat = np.memmap(fname, mode="r", dtype=np.float32, offset=0, shape=shape)
    nlon = np.memmap(fname, mode="r", dtype=np.float32, offset=offset, shape=shape)

    return (nlat, nlon)


# ^^^^^^^^^^^^^^^^^^^^^^^^^^^^^^^^^^^^^^^^^^^^^^^^^^^^^^^^^^^^^^^^^^^^
# Metadata collection functions.
# ^^^^^^^^^^^^^^^^^^^^^^^^^^^^^^^^^^^^^^^^^^^^^^^^^^^^^^^^^^^^^^^^^^^^
def _check_file_consistency(metadata):
    """
    Check that all input metadata are from the same image time.

    Performs cheks on satellite_name, instrument_name, observation_mode, and time.
    If these are all equal, returns True.
    If any differ, returns False.
    """
    # Checking file-level metadata for exact equality in the following fields
    checks = {
        "satellite_name": "general",
        "instrument_name": "general",
        "observation_mode": "observation",
        "observation_start_time": "observation",
    }
    for name, level in checks.items():
        check_set = set(
            [metadata[fname]["global"][level][name] for fname in metadata.keys()]
        )
        if len(check_set) != 1:
            LOG.debug("Failed on {0}. Found: {1}".format(name, check_set))
            return False
    return True


def _get_general_metadata(df):
    """Gather all of the general file-level metadata."""
    metadata = {}
    md_names = [
        "satellite_name",
        "instrument_name",
        "data_processing_center",
        "data_processing_mode",
        "channel_spatial_resolution",
        "channel_center_wavelength",
        "scene_acquisition_time",
        "mission_reference_time",
        "file_generation_time",
        "file_name",
        "file_format_version",
        "geometric_correction_sw_version",
        "star_catalog_version",
        "landmark_catalog_version",
    ]

    for name in md_names:
        if hasattr(df, name):
            metadata[name] = getattr(df, name)
        else:
            LOG.info("Warning! File-level metadata field missing: {0}".format(name))
    return metadata


def _get_data_metadata(df):
    """Gather all of the data-size metadata."""
    metadata = {}
    md_names = [
        "total_pixel_data_size",
        "number_of_total_swaths",
        "number_of_columns",
        "number_of_lines",
    ]

    for name in md_names:
        if hasattr(df, name):
            metadata[name] = getattr(df, name)
        else:
            LOG.info("Warning! Data metadata field missing: {0}".format(name))
    return metadata


def _get_observation_metadata(df):
    """Gather all of the observation metadata."""
    metadata = {}
    md_names = [
        "observation_mode",
        "observation_start_time",
        "observation_end_time",
        "time_synchro_obt",
        "time_synchro_utc",
    ]

    for name in md_names:
        if hasattr(df, name):
            metadata[name] = getattr(df, name)
        else:
            LOG.info("Warning! Observation metadata field missing: {0}".format(name))
    return metadata


def _get_projection_metadata(df):
    """Gather all of the projection metadata."""
    metadata = {}
    md_names = [
        "projection_type",
        "sub_longitude",
        "cfac",
        "lfac",
        "coff",
        "loff",
        "nominal_satellite_height",
        "earth_equatorial_radius",
        "earth_polar_radius",
        "earth_ellipsoid_center",
        "image_upperleft_latitude",
        "image_upperleft_longitude",
        "image_lowerright_latitude",
        "image_lowerright_longitude",
        "image_center_latitude",
        "image_center_longitude",
        "image_upperleft_x",
        "image_upperleft_y",
        "image_lowerright_x",
        "image_lowerright_y",
        "resampling_kernel_type",
    ]

    for name in md_names:
        if hasattr(df, name):
            metadata[name] = getattr(df, name)
        else:
            LOG.info("Warning! Projection metadata field missing: {0}".format(name))
    return metadata


def _get_global_metadata(df):
    """Get file-level metadata."""
    metadata = {}
    metadata["general"] = _get_general_metadata(df)
    metadata["data"] = _get_data_metadata(df)
    metadata["observation"] = _get_observation_metadata(df)
    metadata["projection"] = _get_projection_metadata(df)
    return metadata


def _get_variable_metadata(df):
    """Gather all of the variable metadata."""
    metadata = {}
    md_names = [
        "channel_name",
        "detector_side",
        "number_of_total_pixels",
        "number_of_error_pixels",
        "max_pixel_value",
        "max_pixel_value",
        "average_pixel_value",
        "stddev_pixel_value",
        "number_of_total_bits_per_pixel",
        "number_of_data_quality_flag_bits_per_pixel",
        "number_of_valid_bits_per_pixel",
        "data_quality_flag_meaning",
        "ground_sample_distance_ew",
        "ground_sample_distance_ns",
    ]

    for name in md_names:
        if hasattr(df.variables["image_pixel_values"], name):
            metadata[name] = getattr(df.variables["image_pixel_values"], name)
        else:
            LOG.info("Warning! Projection metadata field missing: {0}".format(name))
    return metadata


def _get_metadata(df, fname):
    """
    Gather metadata for the data file and return as a dictionary.

    Note: We are gathering all of the available metadata in case it is needed at
    some point.
    """
    metadata = {}
    # Gather all file-level metadata.
    metadata["global"] = _get_global_metadata(df)
    # Gather all variable-level metadata.
    metadata["var_info"] = _get_variable_metadata(df)
    # Gather some useful info to the top level.
    try:
        metadata["path"] = df.filepath()
    except ValueError:
        # Without cython installed, df.filepath() does not work
        metadata["path"] = fname
    metadata["satellite"] = metadata["global"]["general"]["satellite_name"]
    metadata["sensor"] = df.instrument_name
    metadata["num_lines"] = df.number_of_lines
    metadata["num_samples"] = df.number_of_columns
    return metadata


def metadata_to_datetime(metadata):
    """Use information from the metadata to get the image datetime."""
    start_time = metadata["global"]["observation"]["observation_start_time"]
    end_time = metadata["global"]["observation"]["observation_end_time"]
    epoch = datetime(2000, 1, 1, 12, 0, 0)
    start_time = epoch + timedelta(seconds=start_time)
    end_time = epoch + timedelta(seconds=end_time)
    return start_time, end_time


def _get_geolocation_metadata(metadata):
    """
    Gather all of the metadata used in creating geolocation data for input file.

    This is split out so we can easily create a chash of the data for creation
    of a unique filename. This allows us to avoid recalculation of angles that
    have already been calculated.
    """
    metadata = metadata["global"]
    geomet = {}
    geomet["platform_name"] = metadata["general"]["satellite_name"]
    geomet["Re"] = metadata["projection"]["earth_equatorial_radius"]
    geomet["Rp"] = metadata["projection"]["earth_polar_radius"]
    geomet["e"] = 0.0818191910435
    # Nominal satellite height is from the center of the Earth.
    geomet["H_m"] = metadata["projection"]["nominal_satellite_height"]
    geomet["pphgt"] = geomet["H_m"] - geomet["Re"]
    geomet["lat0"] = metadata["projection"]["image_center_latitude"]
    geomet["lon0"] = metadata["projection"]["image_center_longitude"] * 180.0 / np.pi
    geomet["scene"] = metadata["observation"]["observation_mode"]
    # Just getting the nadir resolution in kilometers.  Must extract from a string.
    geomet["res_km"] = float(metadata["general"]["channel_spatial_resolution"])
    geomet["roi_factor"] = 5  # roi = res * roi_factor, was 10
    geomet["num_lines"] = metadata["data"]["number_of_lines"]
    geomet["num_samples"] = metadata["data"]["number_of_columns"]
    # Dynamically get offsets and scale factors needed for correct geolocation
    # calculation
    geomet["sub_lon"] = metadata["projection"]["sub_longitude"]
    geomet["CFAC"] = np.abs(metadata["projection"]["cfac"])
    geomet["COFF"] = np.abs(metadata["projection"]["coff"])
    geomet["LFAC"] = np.abs(metadata["projection"]["lfac"])
    geomet["LOFF"] = np.abs(metadata["projection"]["loff"])
    return geomet


# ^^^^^^^^^^^^^^^^^^^^^^^^^^^^^^^^^^^^^^^^^^^^^^^^^^^^^^^^^^^^^^^^^^^^
# Get pixel data.
# ^^^^^^^^^^^^^^^^^^^^^^^^^^^^^^^^^^^^^^^^^^^^^^^^^^^^^^^^^^^^^^^^^^^^
def get_data(gvars, fname, rad=False, ref=False, bt=False):
    """Get actual pixel data from a specific file using geolocation information."""
    if "Lines" in gvars and "Samples" in gvars:
        full_disk = False
        line_inds = gvars["Lines"]
        sample_inds = gvars["Samples"]
    else:
        full_disk = True

    ds = ncdf.Dataset(fname, "r")
    ipixel = ds.variables["image_pixel_values"]

    if not full_disk:
        counts = ipixel[:].data[line_inds, sample_inds]
    else:
        # Leaving out zoom stuff in abi reader for now, since it seems
        #   those conditions shouldn't be reached for these files.
        counts = ipixel[:].data

    # The following section of bitwise "masking" is from the manual.
    # I believe what is expected to happen is that, if a pixel is out-of-area
    # or erroneous, it will be exactly 32768 or 49152, and will be 0 after the
    # masking. Conditional pixels will be treated as "good enough" and will have
    # a value less than 16384 (i.e. the "normal data" range after the bitwise
    # mask is applied.
    channel = ipixel.getncattr("channel_name")
    if (channel == "VI004") or (channel == "VI005") or (channel == "NR016"):
        mask = 0b0000011111111111  # 11bit mask
    elif (channel == "VI006") or (channel == "NR013") or (channel == "WV063"):
        mask = 0b0000111111111111  # 12bit mask
    elif channel == "SW038":
        mask = 0b0011111111111111  # 14bit mask
    else:
        mask = 0b0001111111111111  # 13bit mask

    if channel.startswith("VI") or channel.startswith("NR"):
        reflectance_chan = True
    else:
        reflectance_chan = False

    counts_masked = np.bitwise_and(counts, mask)

    # So far, looks like the binary masking from the manual is sufficient.
    # (Good and conditional values will be kept.)
    # The following code is a starting point if conditional values need to be
    # masked.
    # conditional_threshold = 16384
    # out_of_area_threshold = 32768
    # erroneous_threshold = 49152
    # counts_masked = np.ma.masked_where(counts >= conditional_threshold, counts)

    gain = ds.DN_to_Radiance_Gain
    offset = ds.DN_to_Radiance_Offset

    # Equations from last page of manual (Table 14)
    # radiance = gain * count + offset
    radiance = gain * counts_masked + offset

    data = {}
    if rad:
        data["Rad"] = radiance

    if reflectance_chan and ref:
        # Visible and Near IR
        c_prime = ds.Radiance_to_Albedo_c
        albedo = radiance * c_prime
        data["Ref"] = albedo

    if bt and not reflectance_chan:
        # IR
        # Using hard-coded values for nu, since the values obtained from the
        #   dataset don't quite match the values from the manual.
        nu = CENTER_WAVENUMBERS[channel]
        h = ds.Plank_constant_h
        k = ds.Boltzmann_constant_k
        c = ds.light_speed
        c0 = ds.Teff_to_Tbb_c0
        c1 = ds.Teff_to_Tbb_c1
        c2 = ds.Teff_to_Tbb_c2
        T_e = (h * c / k * (nu * 100)) / np.log(
            (2 * h * c**2) * (nu * 100) ** 3 / (radiance * 1e-5) + 1
        )
        T_b = c0 + c1 * T_e + c2 * T_e**2

        data["BT"] = T_b

    ds.close()

    return data


def call(fnames, metadata_only=False, chans=None, area_def=None, self_register=False):
    """
    Read Geo-Kompsat NetCDF data from a list of filenames.

    Parameters
    ----------
    fnames : list
        * List of strings, full paths to files
    metadata_only : bool, default=False
        * Return before actually reading data if True
    chans : list of str, default=None
        * List of desired channels (skip unneeded variables as needed).
        * Include all channels if None.
    area_def : pyresample.AreaDefinition, default=None
        * Specify region to read
        * Read all data if None.
    self_register : str or bool, default=False
        * register all data to the specified dataset id (as specified in the
          return dictionary keys).
        * Read multiple resolutions of data if False.

    Returns
    -------
    dict of xarray.Datasets
        * dictionary of xarray.Dataset objects with required Variables and
          Attributes.
        * Dictionary keys can be any descriptive dataset ids.

    See Also
    --------
    :ref:`xarray_standards`
        Additional information regarding required attributes and variables
        for GeoIPS-formatted xarray Datasets.
    """
    return readers.read_data_to_xarray_dict(
        fnames,
        call_single_time,
        metadata_only,
        chans,
        area_def,
        self_register,
    )


def call_single_time(
    fnames, metadata_only=False, chans=None, area_def=None, self_register=False
):
    """
    Read Geo-Kompsat NetCDF data from a list of filenames.

    Parameters
    ----------
    fnames : list
        * List of strings, full paths to files
    metadata_only : bool, default=False
        * Return before actually reading data if True
    chans : list of str, default=None
        * List of desired channels (skip unneeded variables as needed).
        * Include all channels if None.
    area_def : pyresample.AreaDefinition, default=None
        * Specify region to read
        * Read all data if None.
    self_register : str or bool, default=False
        * register all data to the specified dataset id (as specified in the
          return dictionary keys).
        * Read multiple resolutions of data if False.

    Returns
    -------
    dict of xarray.Datasets
        * dictionary of xarray.Dataset objects with required Variables and
          Attributes.
        * Dictionary keys can be any descriptive dataset ids.

    See Also
    --------
    :ref:`xarray_standards`
        Additional information regarding required attributes and variables
        for GeoIPS-formatted xarray Datasets.
    """
    gvars = {}
    datavars = {}
    geo_metadata = {}

    # Get metadata for all input data files
    # Check to be sure that all input files are form the same image time
    all_metadata = {}
    for fname in fnames:
        if chans:
            gotone = False
            for chan in chans:
                currchan = chan[:5].lower()
                if currchan in fname:
                    gotone = True
            if not gotone:
                LOG.info(
                    "SKIPPING file %s, not needed from channel list %s", fname, chans
                )
                continue
        try:
            all_metadata[fname] = _get_metadata(ncdf.Dataset(str(fname), "r"), fname)
        except IOError as resp:
            LOG.exception("BAD FILE %s skipping", resp)
            continue
        if metadata_only:
            LOG.info("Only need metadata from first file, returning")
            break

    if not _check_file_consistency(all_metadata):
        raise ValueError("Input files inconsistent.")

    # Now put together a dict that shows what we actually got
    # This is largely to help us read in order and only create arrays of the minimum
    # required size.
    # Dict structure is channel{metadata}
    file_info = {}

    xarray_obj = xarray.Dataset()
    for fname, md in all_metadata.items():
        ch = md["var_info"]["channel_name"]
        if ch not in file_info:
            file_info[ch] = md

    xarray_obj.attrs["file_metadata"] = file_info.copy()

    # Most of the metadata are the same between files.
    # From here on we will just rely on the metadata from a single data file
    # for each resolution
    res_md = {}
    for res in ["LOW", "MED", "HIGH"]:
        # Find a file for this resolution: Any one will do
        res_chans = list(set(DATASET_INFO[res]).intersection(file_info.keys()))
        if res_chans:
            res_md[res] = file_info[res_chans[0]]

    # If we plan to self register, make sure we requested a resolution that we actually
    # plan to read.
    #
    # This could be problematic if we try to self-register to LOW when only
    # reading MED or something
    if self_register and self_register not in res_md:
        raise ValueError(
            "Resolution requested for self registration has not been read."
        )

    # Gather metadata
    # Assume the same for all resolutions.  Not true, but close enough.
    highest_md = res_md[list(res_md.keys())[0]]
    start_dt, end_dt = metadata_to_datetime(highest_md)
    xarray_obj.attrs["start_datetime"] = start_dt
    xarray_obj.attrs["end_datetime"] = end_dt
    xarray_obj.attrs["source_name"] = "ami"  # "ami"
    xarray_obj.attrs["data_provider"] = "nmsc"
    xarray_obj.attrs["platform_name"] = highest_md["global"]["general"][
        "satellite_name"
    ]
    xarray_obj.attrs["area_definition"] = area_def
    xarray_obj.attrs["source_file_names"] = [
        os.path.basename(fname) for fname in fnames
    ]

    # Get appropriate sector name
    if area_def:
        xarray_obj.attrs["area_id"] = area_def.area_id
        xarray_obj.attrs["area_definition"] = area_def
    else:
        if self_register and self_register not in DATASET_INFO:
            raise ValueError(
                f"Unrecognized resolution name requested for self "
                f"registration: {self_register}"
            )
        scene_id = highest_md["global"]["observation"]["observation_mode"].lower()
        if scene_id == "fd":
            xarray_obj.attrs["area_id"] = "Full-Disk"
        elif scene_id == "ela":
            xarray_obj.attrs["area_id"] = "Extended-Local-Area"
        elif scene_id == "la":
            xarray_obj.attrs["area_id"] = "Local-Area"
        elif scene_id == "enh":
            xarray_obj.attrs["area_id"] = "Extend-Northern-Hemisphere"
        elif scene_id == "ea":
            xarray_obj.attrs["area_id"] = "East-Asia"
        elif scene_id == "ko":
            xarray_obj.attrs["area_id"] = "Korea"
        elif scene_id == "tp":
            xarray_obj.attrs["area_id"] = "Typhoon"
        xarray_obj.attrs["area_definition"] = None
    adname = xarray_obj.attrs["area_id"]

    if metadata_only:
        LOG.info("Only need metadata from first file, returning")
        return {"METADATA": xarray_obj}

    # Create list of all possible channels for the case where no channels were requested
    all_chans_list = []
    for chan_list in DATASET_INFO.values():
        for chl in chan_list:
            all_chans_list.append(chl + "Rad")
            if chl.startswith("VI") or chl.startswith("NR"):
                all_chans_list.append(chl + "Ref")
            else:
                all_chans_list.append(chl + "BT")

    # If specific channels were requested, check them against the input data
    # If specific channels were requested, but no files exist for one of the
    # channels, then error
    if chans:
        for chan in chans:
            if chan in ALL_GEO_VARS:
                continue
            if chan not in all_chans_list:
                raise ValueError("Requested channel {0} not recognized.".format(chan))
            if chan[0:5] not in file_info.keys():
                continue

    # If no specific channels were requested, get everything
    if not chans:
        chans = all_chans_list

    # Creates a dictionary whose keys are band numbers in the form {name}##
    # and whose values are lists containing the data types(s) requested for
    # the band (e.g. Rad, Ref, BT).
    chan_info = {}
    for ch in chans:
        if ch in ALL_GEO_VARS:
            continue
        chn = ch[0:5]
        typ = ch[5:]
        if chn not in chan_info:
            chan_info[chn] = []
        chan_info[chn].append(typ)

    # Gather geolocation data
    # Assume datetime the same for all resolutions.  Not true, but close enough.
    # This saves us from having very slightly different solar angles for each channel.
    # Loop over resolutions and get metadata as needed
    if self_register:
        LOG.info("")
        LOG.info("Getting geolocation information for adname %s.", adname)
        geo_metadata[adname] = _get_geolocation_metadata(res_md[self_register])

        i = np.arange(0, geo_metadata[adname]["num_lines"], dtype="f")
        j = np.arange(0, geo_metadata[adname]["num_samples"], dtype="f")
        i, j = np.meshgrid(i, j)
        (fldk_lats, fldk_lons) = latlon_from_lincol_geos(
            Column=j, Line=i, metadata=geo_metadata[adname]
        )

        gvars[adname] = get_geolocation(
            start_dt, geo_metadata[adname], fldk_lats, fldk_lons, BADVALS, area_def
        )
        if not gvars[adname]:
            LOG.error(
                "GEOLOCATION FAILED for adname %s DONT_AUTOGEN_GEOLOCATION is: %s",
                adname,
                DONT_AUTOGEN_GEOLOCATION,
            )
            gvars[adname] = {}
    else:
        for res in ["LOW", "MED", "HIGH"]:
            try:
                res_md[res]
            except KeyError:
                continue
            LOG.info("")
            LOG.info(
                "Getting geolocation information for resolution %s for %s", res, adname
            )
            try:
                geo_metadata[res] = _get_geolocation_metadata(res_md[res])

                i = np.arange(0, geo_metadata[res]["num_lines"], dtype="f")
                j = np.arange(0, geo_metadata[res]["num_samples"], dtype="f")
                i, j = np.meshgrid(i, j)
                (fldk_lats, fldk_lons) = latlon_from_lincol_geos(
                    Column=j, Line=i, metadata=geo_metadata[res]
                )

                gvars[res] = get_geolocation(
                    start_dt, geo_metadata[res], fldk_lats, fldk_lons, BADVALS, area_def
                )
            except IndexError as resp:
                LOG.exception("SKIPPING apparently no coverage or bad geolocation file")
                raise IndexError(resp)

    LOG.interactive("Done with geolocation for {}".format(adname))
    LOG.info("")

    # Read the data
    # Will read all data if sector_definition is None
    # Will only read required data if an sector_definition is provided
    for chan, types in chan_info.items():
        # If we didn't pass all the channel data, skip non-existent data types
        if chan not in file_info:
            continue
        LOG.info("Reading {}".format(chan))
        chan_md = file_info[chan]
        for res, res_chans in DATASET_INFO.items():
            if chan in res_chans:
                break
        if (not self_register) and (
            res not in gvars.keys() or not gvars[res] or "latitude" not in gvars[res]
        ):
            LOG.info(
                f"We don't have geolocation information for {res} for {adname} "
                f"skipping {chan}."
            )
            continue
        if not area_def:
            dsname = res
        else:
            dsname = adname

        if self_register:
            gname = adname
        else:
            gname = res

        rad = ref = bt = False
        if "Rad" in types:
            rad = True
        if "Ref" in types:
            ref = True
        if "BT" in types:
            bt = True

        data = get_data(gvars[gname], chan_md["path"], rad, ref, bt)
        for typ, val in data.items():
            if dsname not in datavars:
                datavars[dsname] = {}
            datavars[dsname][chan + typ] = val

    if area_def:
        for res in ["LOW", "MED", "HIGH"]:
            if res in gvars and gvars[res]:
                gvars_res = gvars.pop(res)
                if adname not in gvars:
                    gvars[adname] = gvars_res

    if self_register:
        # Determine which resolution has geolocation
        LOG.info("Registering to {}".format(self_register))
        all_res = ["LOW", "MED", "HIGH"]
        if self_register not in all_res:
            raise ValueError("No geolocation data found.")

        all_res.remove(self_register)
        datavars[adname] = datavars.pop(self_register)
        for res in all_res:
            if res in datavars:
                for varname, var in datavars[res].items():
                    datavars[adname][varname] = var
                datavars.pop(res)

    # Remove lines and samples arrays.  Not needed.
    for res in gvars.keys():
        try:
            gvars[res].pop("Lines")
            gvars[res].pop("Samples")
            for varname, var in gvars[res].items():
                gvars[res][varname] = np.ma.array(
                    var, mask=gvars[res]["satellite_zenith_angle"].mask
                )
                gvars[res][varname] = np.ma.masked_where(
                    gvars[res]["satellite_zenith_angle"] > 75, gvars[res][varname]
                )
        except KeyError:
            pass
    for ds in datavars.keys():
        if not datavars[ds]:
            datavars.pop(ds)

    # Create the final dictionary of xarray objects.
    xarray_objs = {}
    for dsname in datavars.keys():
        xobj = xarray.Dataset()
        xobj.attrs = xarray_obj.attrs.copy()
        for varname in datavars[dsname].keys():
            xobj[varname] = xarray.DataArray(datavars[dsname][varname])
        for varname in gvars[dsname].keys():
            xobj[varname] = xarray.DataArray(gvars[dsname][varname])

        roi = 500
        if hasattr(xobj, "area_definition") and xobj.area_definition is not None:
            roi = max(
                xobj.area_definition.pixel_size_x, xobj.area_definition.pixel_size_y
            )
            LOG.info("Trying area_def roi %s", roi)
        for curr_res in geo_metadata.keys():
            if geo_metadata[curr_res]["res_km"] * 1000.0 > roi:
                roi = geo_metadata[curr_res]["res_km"] * 1000.0
                LOG.info("Trying standard_metadata[%s] %s", curr_res, roi)
        xobj.attrs["interpolation_radius_of_influence"] = roi
        xarray_objs[dsname] = xobj
        # At some point we may need to deconflict, but for now just use any of the
        # dataset attributes as the METADATA dataset
        xarray_objs["METADATA"] = xobj[[]]

    LOG.info("Done reading GEOKOMPSAT AMI data for %s", adname)
    LOG.info("")

    return xarray_objs


# Unit test functions
def get_test_files(test_data_dir):
    """Generate testing xarray from test data."""
    filepath = test_data_dir + "/test_data_noaa_aws/data/geokompsat/20231208/0300/*.nc"
    filelist = glob.glob(filepath)
    tmp_xr = call(filelist)
    if len(filelist) == 0:
        raise NameError("No files found")
    return tmp_xr


def get_test_parameters():
    """Generate test data key for unit testing."""
    return [
        {"data_key": "HIGH", "data_var": "VI006Ref", "mean": 0.14788916},
        {"data_key": "LOW", "data_var": "IR112BT", "mean": 286.63754873},
    ]<|MERGE_RESOLUTION|>--- conflicted
+++ resolved
@@ -14,11 +14,7 @@
 import numpy as np
 import xarray
 
-<<<<<<< HEAD
 from geoips.interfaces import readers
-=======
-# GeoIPS imports
->>>>>>> fc75b859
 from geoips.plugins.modules.readers.utils.geostationary_geolocation import (
     get_geolocation_cache_filename,
     get_geolocation,

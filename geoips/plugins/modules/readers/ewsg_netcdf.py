# # # This source code is protected under the license referenced at
# # # https://github.com/NRLMMD-GEOIPS.

"""Read EWS-G data.

This EWS-G(Electro-Optical Infrared Weather System - Geostationary) reader is
designed for reading theEWS-G data files (EWS-G is renamed from GOES-13).
The reader is only using the python functions and xarray variables.
The reader is based on EWS-G data in netcdf4 format.

 V1.0:  NRL-Monterey, 02/25/2021

EWS-G file information::

    Example of the gvar filename:   2020.1212.0012.goes-13.gvar.nc

    Note that channel-3 is not available for EWS-G.
      gvar_Ch3(TIR=5.8-7.3um, ctr=6.48um,4km): unit=temp-deg(C), scale_factor=0.01

    variables:
      gvar_Ch1(VIS=0.55-0.75um, ctr=0.65um,1km): unit=albedo*100,  scale_factor=0.01
      gvar_Ch2(MWIR=3.8-4.0um,  ctr=3.9um, 4km): unit=temp-deg(C), scale_factor=0.01
      gvar_Ch4(TIR=10.2-11.2um, ctr=10.7um,4km): unit=temp-deg(C), scale_factor=0.01
      gvar_Ch6(TIR=12.9-13.7um, ctr=13.3um 4km): unit=temp-deg(C), scale_factor=0.01
      latitude: unit=degree
      longitude:unit=degree
      sat_zenith: unit=degree
      sun_zenith: unit=degree
      rel_azimuth:unit=degree

      variable array definition:  var(scan,pix); scan-->lines, pix-->samples

    attributes: many
"""
# Python Standard Libraries
import logging
import os

# Third-Party Libraries
import calendar
import numpy as np
import pandas as pd
import xarray as xr
<<<<<<< HEAD
import calendar
import pandas as pd

from geoips.interfaces import readers
=======

# GeoIPS imports
>>>>>>> fc75b859
from geoips.utils.context_managers import import_optional_dependencies

# If this reader is not installed on the system, don't fail altogether, just skip this
# import. This reader will not work if the import fails, and the package will have to be
# installed to process data of this type.

LOG = logging.getLogger(__name__)

with import_optional_dependencies(loglevel="info"):
    """Attempt to import a package and print to LOG.info if the import fails."""
    import netCDF4 as ncdf


# @staticmethod                                     # not sure where it is was used?

# gvar_ch6 has only half scanlines of other channels (1,2,4), we temporally do not read
# the ch6 in. We will modify this reader if gvar_ch6 is needed in the future.
VARLIST = [
    "gvar_ch1",
    "gvar_ch2",
    "gvar_ch4",
    "latitude",
    "longitude",
    "sun_zenith",
    "sat_zenith",
    "rel_azimuth",
]

# setup needed to convert var_name used in geoips: i.e., solar_zenith_angle (not
# sun_zenith) is used.
xvarnames = {
    "sun_zenith": "solar_zenith_angle",
    "sat_zenith": "satellite_zenith_angle",
    "rel_azimuth": "satellite_azimuth_angle",
}

interface = "readers"
family = "standard"
name = "ewsg_netcdf"
source_names = ["gvar"]


def call(fnames, metadata_only=False, chans=None, area_def=None, self_register=False):
    """Read EWS-G data in netcdf4 format.

    Parameters
    ----------
    fnames : list
        * List of strings, full paths to files
    metadata_only : bool, default=False
        * NOT YET IMPLEMENTED
        * Return before actually reading data if True
    chans : list of str, default=None
        * NOT YET IMPLEMENTED
        * List of desired channels (skip unneeded variables as needed).
        * Include all channels if None.
    area_def : pyresample.AreaDefinition, default=None
        * NOT YET IMPLEMENTED
        * Specify region to read
        * Read all data if None.
    self_register : str or bool, default=False
        * NOT YET IMPLEMENTED
        * register all data to the specified dataset id (as specified in the
          return dictionary keys).
        * Read multiple resolutions of data if False.

    Returns
    -------
    dict of xarray.Datasets
        * dictionary of xarray.Dataset objects with required Variables and
          Attributes.
        * Dictionary keys can be any descriptive dataset ids.

    See Also
    --------
    :ref:`xarray_standards`
        Additional information regarding required attributes and variables
        for GeoIPS-formatted xarray Datasets.
    """
<<<<<<< HEAD
    return readers.read_data_to_xarray_dict(
        fnames,
        call_single_time,
        metadata_only,
        chans,
        area_def,
        self_register,
    )


def call_single_time(
    fnames, metadata_only=False, chans=None, area_def=None, self_register=False
):
    """Read EWS-G data in netcdf4 format for one or more files.

    Parameters
    ----------
    fnames : list
        * List of strings, full paths to files
    metadata_only : bool, default=False
        * NOT YET IMPLEMENTED
        * Return before actually reading data if True
    chans : list of str, default=None
        * NOT YET IMPLEMENTED
        * List of desired channels (skip unneeded variables as needed).
        * Include all channels if None.
    area_def : pyresample.AreaDefinition, default=None
        * NOT YET IMPLEMENTED
        * Specify region to read
        * Read all data if None.
    self_register : str or bool, default=False
        * NOT YET IMPLEMENTED
        * register all data to the specified dataset id (as specified in the
          return dictionary keys).
        * Read multiple resolutions of data if False.

    Returns
    -------
    dict of xarray.Datasets
        * dictionary of xarray.Dataset objects with required Variables and
          Attributes.
        * Dictionary keys can be any descriptive dataset ids.

    See Also
    --------
    :ref:`xarray_standards`
        Additional information regarding required attributes and variables
        for GeoIPS-formatted xarray Datasets.
    """
=======
>>>>>>> fc75b859
    # --------------- loop input files ---------------
    xarray_ewsg = xr.Dataset()
    xarray_ewsg.attrs["source_file_names"] = []
    # LOG.info('Requested Channels: %s', chans)

    for fname in fnames:
        # check for a correct goes-13 data file
        data_name = os.path.basename(fname).split("_")[-1].split(".")[-1]
        if data_name != "nc":
            LOG.info("Warning: EWS-G data type:  data_type=", data_name)
            raise

        # open the paired input files
        ncdf_file = ncdf.Dataset(str(fname), "r")
        LOG.info("    Trying file %s", fname)

        if ncdf_file.satellite == "goes-13":
            LOG.info("found a NOAA EWS-G data file")
        else:
            LOG.info("not a NOAA EWS-G data file: skip it")
            raise

        # setup attributes
        # use fname to get an initial info of  year, month, day
        # test hour/minute/second of "start_datetime" info from start_time (second of
        # the day). add scan_time info to determine the "end_datetime". scan_time has
        # time of scans for this input data file(one obs).  If end_time of this data >24
        # hr, modify value of "day" from fname.  Note: scan_time units are seconds from
        # (start_time + time_adjust)

        # date info from fname
        #        1  2  3  4  5  6  7  8  9  10 11 12
        days_mo = [31, 28, 31, 30, 31, 30, 31, 31, 30, 31, 30, 31]
        days_mo_lp = [31, 29, 31, 30, 31, 30, 31, 31, 30, 31, 30, 31]  # Leap year

        # date information is not contained in the data so we have to get it from
        # filename
        data_name = os.path.basename(fname)
        yr = int(data_name.split(".")[0])
        mo = int(data_name.split(".")[1][0:2])
        dy = int(data_name.split(".")[1][2:4])
        # hr = int(data_name.split(".")[2][0:2])
        # mm = int(data_name.split(".")[2][2:4])

        # determine a Leap Year?
        if calendar.isleap(yr):
            days = days_mo_lp[mo - 1]
        else:
            days = days_mo[mo - 1]

        # second of the date for this file
        start_time = (
            ncdf_file.start_time + ncdf_file.time_adjust + ncdf_file.scan_time[0]
        )
        end_time = (
            ncdf_file.start_time + ncdf_file.time_adjust + ncdf_file.scan_time[29]
        )

        yr_s = yr
        yr_e = yr
        mo_s = mo
        mo_e = mo
        dy_s = dy
        dy_e = dy
        hr_s = int(start_time / 3600)
        mm_s = int((start_time - hr_s * 3600) / 60)
        ss_s = int(start_time - (hr_s * 3600 + mm_s * 60))
        hr_e = int(end_time / 3600)
        mm_e = int((end_time - hr_e * 3600) / 60)
        ss_e = int(end_time - (hr_e * 3600 + mm_e * 60))

        if hr_s >= 24:
            # dy_s_ = dy + 1  # forward to the next date
            hr_s = hr_s - 24
            if dy_s > days:  # move to next mon
                mo_s = mo + 1
                if mo_s > 12:  # move to near year
                    yr_s = yr + 1
        if hr_e >= 24:
            # dy_e_ = dy + 1  # forward to the next date
            hr_e = hr_e - 24
            if dy_e > days:  # move to next mon
                mo_e = mo + 1
                if mo_e > 12:  # move to near year
                    yr_e = yr + 1

        start_scan = "%04d%02d%02d%02d%02d%02d" % (yr_s, mo_s, dy_s, hr_s, mm_s, ss_s)
        end_scan = "%04d%02d%02d%02d%02d%02d" % (yr_e, mo_e, dy_e, hr_e, mm_e, ss_e)

        # convert date in required format
        Start_date = pd.to_datetime(start_scan, format="%Y%m%d%H%M%S")
        End_date = pd.to_datetime(end_scan, format="%Y%m%d%H%M%S")

        xarray_ewsg.attrs["start_datetime"] = Start_date
        xarray_ewsg.attrs["end_datetime"] = End_date
        # Goes VARiable (gvar) data is on GOES-12/13 - older GOES satellites were gvissr
        # ncdf_file.sensor_name is gvissr - I think that is a mistake on
        # Terascan's part - hold out from years ago
        xarray_ewsg.attrs["source_name"] = "gvar"

        if ncdf_file.satellite == "goes-13":
            xarray_ewsg.attrs["platform_name"] = "ews-g"

        xarray_ewsg.attrs["data_provider"] = "noaa"
        xarray_ewsg.attrs["source_file_names"] = [
            os.path.basename(fname) for fname in fnames
        ]

        # MTIFs need to be "prettier" for PMW products, so 2km resolution for
        # final image
        xarray_ewsg.attrs["sample_distance_km"] = 2
        xarray_ewsg.attrs["interpolation_radius_of_influence"] = 3000
        # Just return the metadata
        if metadata_only:
            # close the files
            ncdf_file.close()
            return {"METADATA": xarray_ewsg}
        # Otherwise, get the actual data, as well as the metadata
        # *************** input VIRRS variables  and output xarray required by geo

        # for varname in ncdf_file.variables.keys():
        for var in VARLIST:
            varname = var
            data = ncdf_file[varname]
            # masked_data=np.ma.masked_equal(
            #   ncdf_file[varname],ncdf_file[varname].missing_value
            # )
            masked_data = np.ma.masked_equal(data, data.missing_value)

            if var in xvarnames:
                varname = xvarnames[var]  # rename zenith/azimuth-related variables

            xarray_ewsg[varname] = xr.DataArray(masked_data)
            """
            # scale_factor should not be applied
            if 'scale_factor' in data.ncattrs():
                # apply scale_factor correction
                #xarray_ewsg[varname]=xarray_ewsg[varname]*ncdf_file[varname].scale_factor  # NOQA
                xarray_ewsg[varname]=xarray_ewsg[varname]*data.scale_factor
            """
            # convert unit from degree to Kelvin for ch2, ch4, and ch6 (ch1 is in unit
            # of albedo)
            if varname in ["gvar_ch2", "gvar_ch4", "gvar_ch6"]:
                xarray_ewsg[varname] = xarray_ewsg[varname] + 273.15
                xarray_ewsg[varname].attrs["units"] = "Kelvin"

        # close the files
        ncdf_file.close()

    return {"LOW": xarray_ewsg, "METADATA": xarray_ewsg[[]]}<|MERGE_RESOLUTION|>--- conflicted
+++ resolved
@@ -41,15 +41,8 @@
 import numpy as np
 import pandas as pd
 import xarray as xr
-<<<<<<< HEAD
-import calendar
-import pandas as pd
 
 from geoips.interfaces import readers
-=======
-
-# GeoIPS imports
->>>>>>> fc75b859
 from geoips.utils.context_managers import import_optional_dependencies
 
 # If this reader is not installed on the system, don't fail altogether, just skip this
@@ -129,7 +122,6 @@
         Additional information regarding required attributes and variables
         for GeoIPS-formatted xarray Datasets.
     """
-<<<<<<< HEAD
     return readers.read_data_to_xarray_dict(
         fnames,
         call_single_time,
@@ -179,8 +171,6 @@
         Additional information regarding required attributes and variables
         for GeoIPS-formatted xarray Datasets.
     """
-=======
->>>>>>> fc75b859
     # --------------- loop input files ---------------
     xarray_ewsg = xr.Dataset()
     xarray_ewsg.attrs["source_file_names"] = []

interface: products
family: list
name: abi
docstring: |
  ABI: Advanced Baseline Imager. 16 different spectral bands, ranging from visible to infrared channels, and resolution ranges for .5 to 2 km. 
  A full disk is retrieved every ten minutes. 

  Used on:
  GOES 16: Geostationary Operational Environmental Satellite. GOES-R series. GOES East (75.2° W). NOAA and NASA. 35,786 km altitude.

  GOES 18: Geostationary Operational Environmental Satellite. GOES-R series. Replacing GOES West (137.2° W). NOAA and NASA. 35,786 km altitude.    

spec:
  products:
    - name: Infrared
      source_names: [abi]
      docstring: |
        11.2 µm Infrared.  This product utilizes channel 14 (11.2 µm) and highlights areas of deep convection within a Tropical Cyclone.
      product_defaults: Infrared
      spec:
        variables: ["B14BT"]
    - name: Infrared-Gray
      source_names: [abi]
      docstring: |
        11.2 µm Gray Scale Infrared. This product utilizes channel 14 (11.2 µm) and highlights areas of deep convection within a Tropical Cyclone.
      product_defaults: Infrared-Gray
      spec:
        variables: ["B14BT"]
    - name: IR-BD
      source_names: [abi]
      docstring: |
        11.2 µm Infrared Dvorak Enhancement Curve.  This product utilizes channel 14 (11.2 µm) and includes a BD curve enhancement, known as the 
        Dvorak Hurricane Curve for Tropical Cyclone Classification, and can help determine the intensity of storms.  
      product_defaults: IR-BD
      spec:
        variables: ["B14BT"]
    - name: WV
      source_names: [abi]
      docstring: |
        6.9 µm Mid-Level Water Vapor. In this product, the effective layer lies in the uppermost region of appreciable water vapor. This product 
        utilizes channel 9 (6.9 µm) and is a mid-level product that can view as low as 500 mb level. Warm colors illustrate cold (higher) effective layers 
        and cool colors illustrate warm (lower) effective layers. This can show forecasters how much potential a storm has to develop and the locations 
        of dry slots.
      product_defaults: WV
      spec:
        variables: ["B09BT"] # B09 abi, 6.9um Mid-level WV; B09 ahi 6.9410 Mid-level WV; B27 modis 6.535-6.895um
    - name: WV-Lower
      source_names: [abi]
      docstring: |
        7.3 µm Low-Level Water Vapor. In this product, the effective layer lies in the uppermost region of appreciable water vapor.  This product utilizes 
        channel 10 (7.3 µm) and is a lower-level product that can view as low as 750mb level. This can show the forecaster how much potential a storm has 
        to develop and the locations of dry slots.
      product_defaults: WV-Lower
      spec:
        variables: ["B10BT"] # B10 abi, 7.3um Lower-level WV; B10 ahi 7.3467um Lower-level WV; B28 modis, B06 seviri IR7.3
    - name: WV-Upper
      source_names: [abi]
      docstring: |
        6.2 µm Upper-Level Water Vapor. In this product, the effective layer lies in the uppermost region of appreciable water vapor. This product utilizes 
        channel 8 (6.2 µm) and is an upper-level product. This can be used to analyze potential storm development and the locations of dry slots. 
      product_defaults: WV-Upper
      spec:
        variables: ["B08BT"] # B08 abi, 6.2um Upper-level WV; B08 ahi 6.2429um Upper-level WV; B05 seviri IR6.2
    - name: Visible
      source_names: [abi]
      docstring: |
        0.51 µm Visible. This daytime only product utilizes channel 2 (0.51 µm) and can be used for tracking the motion and cloud patterns.
      product_defaults: Visible
      spec:
        variables: ["B03Ref", "MED:solar_zenith_angle"] # RED: B03 0.64um ahi (hi  res) and B02 0.64um abi (hi), B01 0.635um seviri
        # BLU: B01 0.47um ahi (med res) and B01 0.47um abi (med), no seviri equiv
        # GRN: B02 0.51um ahi (med res) no abi grn band,          no seviri equiv
        # VEG: B04 0.86um ahi (med res) and B03 0.86um abi (med), B02 0.81um seviri
        colormapper:
          plugin:
            name: matplotlib_linear_norm
            arguments:
              cbar_label: "Reflectance, ABI B03 0.86um Veggie Band"
<<<<<<< HEAD
    - name: VisibleHighRes
      source_names: [abi]
      docstring: |
        The Visible product_defaults configuration for abi product.
      product_defaults: Visible
      spec:
        variables: ["B02Ref", "HIGH:solar_zenith_angle"]
        colormapper:
          plugin:
            name: matplotlib_linear_norm
            arguments:
              cbar_label: "Reflectance, ABI B02 Visible Band"
=======
    - name: nasa_dust_rgb
      source_names: [abi]
      docstring: |
        The nasa_dust_rgb product_defaults for abi product.
      product_defaults: nasa_dust_rgb
      spec:
        variables: ["B11BT", "B13BT", "B14BT", "B15BT"]
        interpolator:
          plugin:
            name: interp_gauss
            arguments:
              sigmaval: 10000
    - name:  DMW-Low
      source_names: [abi]
      docstring: |
        Use the windbarbs product_defaults for ABI L2 DMWV products.
      product_defaults: windbarbs_dmw_low
      spec:
        variables: ["wind_speed", "wind_direction", "pressure"]
        algorithm:
          plugin:
            name: windbarbs_dmw
            arguments:
              var_map:
                speed: wind_speed
                direction: wind_direction
                pressure: pressure
    - name:  DMW-Mid
      source_names: [abi]
      docstring: |
        Use the windbarbs product_defaults for ABI L2 DMWV products.
      product_defaults: windbarbs_dmw_mid
      spec:
        variables: ["wind_speed", "wind_direction", "pressure"]
        algorithm:
          plugin:
            name: windbarbs_dmw
            arguments:
              var_map:
                speed: wind_speed
                direction: wind_direction
                pressure: pressure
    - name:  DMW-High
      source_names: [abi]
      docstring: |
        Use the windbarbs product_defaults for ABI L2 DMWV products.
      product_defaults: windbarbs_dmw_high
      spec:
        variables: ["wind_speed", "wind_direction", "pressure"]
        algorithm:
          plugin:
            name: windbarbs_dmw
            arguments:
              var_map:
                speed: wind_speed
                direction: wind_direction
                pressure: pressure
    - name:  DMW-LowMidHigh
      source_names: [abi]
      docstring: |
        Use the windbarbs product_defaults for ABI L2 DMWV products.
      product_defaults: windbarbs_dmw_multi_level
      spec:
        variables: ["wind_speed", "wind_direction", "pressure"]
        algorithm:
          plugin:
            name: windbarbs_dmw
            arguments:
              var_map:
                speed: wind_speed
                direction: wind_direction
                pressure: pressure
>>>>>>> 5bfe1735
<|MERGE_RESOLUTION|>--- conflicted
+++ resolved
@@ -76,7 +76,6 @@
             name: matplotlib_linear_norm
             arguments:
               cbar_label: "Reflectance, ABI B03 0.86um Veggie Band"
-<<<<<<< HEAD
     - name: VisibleHighRes
       source_names: [abi]
       docstring: |
@@ -89,7 +88,6 @@
             name: matplotlib_linear_norm
             arguments:
               cbar_label: "Reflectance, ABI B02 Visible Band"
-=======
     - name: nasa_dust_rgb
       source_names: [abi]
       docstring: |
@@ -161,5 +159,4 @@
               var_map:
                 speed: wind_speed
                 direction: wind_direction
-                pressure: pressure
->>>>>>> 5bfe1735
+                pressure: pressure
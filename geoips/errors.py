# # # Distribution Statement A. Approved for public release. Distribution is unlimited.
# # #
# # # Author:
# # # Naval Research Laboratory, Marine Meteorology Division
# # #
# # # This program is free software: you can redistribute it and/or modify it under
# # # the terms of the NRLMMD License included with this program. This program is
# # # distributed WITHOUT ANY WARRANTY; without even the implied warranty of
# # # MERCHANTABILITY or FITNESS FOR A PARTICULAR PURPOSE. See the included license
# # # for more details. If you did not receive the license, for more information see:
# # # https://github.com/U-S-NRL-Marine-Meteorology-Division/

"""GeoIPS error module."""


class PluginError(Exception):
    """Exception to be raised when there is an error in a GeoIPS plugin."""

    pass


class PluginRegistryError(Exception):
    """Exception to be raised when there is an error in a plugin registry."""

    pass


class CoverageError(Exception):
    """Raise exception on data coverage error."""

    pass


<<<<<<< HEAD
class PluginPackageNotFoundError(Exception):
    """Raise exception stating a certain plugin package was not found."""
=======
class CliError(Exception):
    """Raise exception on command line interface error."""
>>>>>>> 8c98190f

    pass<|MERGE_RESOLUTION|>--- conflicted
+++ resolved
@@ -31,12 +31,13 @@
     pass
 
 
-<<<<<<< HEAD
 class PluginPackageNotFoundError(Exception):
     """Raise exception stating a certain plugin package was not found."""
-=======
+
+    pass
+
+
 class CliError(Exception):
     """Raise exception on command line interface error."""
->>>>>>> 8c98190f
 
     pass
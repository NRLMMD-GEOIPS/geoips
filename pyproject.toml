--- conflicted
+++ resolved
@@ -115,14 +115,8 @@
     "pytest",     # Required for unit tests
     "pytest-cov", # Reports on test coverage
     "pixelmatch",
-<<<<<<< HEAD
-=======
-]
-
-debug = [
-    "ipython",
->>>>>>> e15e7735
-]
+]
+
 debug = ["ipython"]
 
 [tool.poetry.plugins."geoips.plugin_packages"]

[tool.poetry]
# required ones
name = "geoips"                                          # geoips package available at the root of the project
version = "0.0.0"                                        # 0.0.0 will be auto-updated with poetry dynamic versioning!
description = "Geolocated Information Processing System"
authors = ["GeoIPS <geoips@nrlmry.navy.mil>"]

# optional ones
maintainers = ["GeoIPS <geoips@nrlmry.navy.mil>"]
#homepage = "set the url"   // optional
repository = "https://github.com/NRLMMD-GEOIPS/geoips" #optional
#documentation = "set the url"      // optional
#license = {file = "LICENSE"}   // required
readme = "README.md"
keywords = ["GeoIPS", "Poetry"]
packages = [
    { include = "geoips" },
] # not needed as tool.poetry.name is properly set already
classifiers = [ # // list of PyPI trove classifiers to describe the project
    "Programming Language :: Python :: 3",
]
include = ["**/*.txt", "**/*.py", "**/*.yaml"]

# uses current version .postN and not incrementing
[tool.poetry-dynamic-versioning]
enable = true
vcs = "git"
metadata = false # don't include local-version hash; date doesn't appear by deafult
style = "pep440" # pep440 is deafult; can rmeove later on; used for : keeping 0.0.8 as the default install until 0.0.9 is out
#style = "semver"
#tag-branch = "feature-poetry"
strict = false
pattern = "(?x)^((?P<epoch>\\d+)!)?(?P<base>\\d+(\\.\\d+)*)([-._]?((?P<stage>[a-zA-Z]+)[-._]?(?P<revision>\\d+)?))?(\\+(?P<tagged_metadata>.+))?$"

# NOTE: You must CREATE a _version.py file and commit it via git!
#     That file will have 0.0.0 as the version - which will get updated when
#     pip installed.
# FURTHER NOTE: pip install -e will actually NOT update _version.py.
#     if you must have a valid version in your local editable install (which
#     is typically not necessary), you can manually update _version.py
#     with the following steps:
#     > pip install poetry-dynamic-versioning
#     > poetry-dynamic-versioning
#     (those steps are called automatically when running pip install, but
#     NOT when running pip install -e)
[tool.poetry-dynamic-versioning.substitution]
files = ["*/_version.py"]

# This is where you would specify a pre-build script from pyproject.toml/poetry.
# [tool.poetry.build]
# generate-setup-file = false  # I have no idea what this does
# script = prebuild.py  # This gets called as a python script prior to running build steps

[build-system]
requires = ["poetry-core>=1.0.0", "poetry-dynamic-versioning>=1.0.0,<2.0.0"]
build-backend = "poetry_dynamic_versioning.backend"                          # object used to perform the build process

[tool.poetry.dependencies] # must download to run
# NOTE this setuptools dependency should be removed altogether once meson fortran builds are working
setuptools = "<70"     # Required for any fortran builds until meson working
<<<<<<< HEAD
python = ">=3.10.0"    # mandatory to declare the required python version
platformdirs = "*"     # Required for config and cache file locations
=======
python = ">=3.11.0"    # mandatory to declare the required python version
>>>>>>> b5d8e1c4
matplotlib = ">=3.7.0" # Base requirement works, version specific to test outputs
# Note netcdf <1.7.0 didn't seg fault if you did not properly close netcdf files.
# >= 1.7.0 reasonably DOES seg fault without properly closing netcdf files.
netcdf4 = ">1.7.0"    # Base requirement >= 1.7.0 works without reader seg faults
# Note there was a version of numpy 2.x that broke masked datetime64 arrays in smap.
numpy = ">=2.2.4"      # Base requirement >=2.2.4 works
pyresample = "*"       # Base requirement Geospatial image resampling
# efficiency improvements >= 1.22.3
pyyaml = "*"           # Base requirement
scipy = ">1.2"         # Base requirement, requires openblas
# Resolved as of 2025.3.1 https://github.com/NRLMMD-GEOIPS/geoips/issues/558
# Also note, ufuncs went away 2022.06, and back 2025.3.1, impacting scat_noaa_winds_netcdf
xarray = ">=2025.3.1"  # Base requirement
astropy = "*"          # Used for accounting leap seconds when converting epoch timestamps
cartopy = ">=0.23.0"   # No longer requires libgeos; 0.22.0 works but 0.23.0 is needed for tests to pass
ephem = "*"            # Required for overpass predictor
h5py = "*"             # hdf5 readers (GMI)
isodate = "*"          # Required for overpass predictor
jsonschema = ">4.18.0" # Provides validation for YAML plugins
numexpr = "*"     # for efficiency improvements
psutil = "*"           # Required for memory checks
pydantic = ">=2.10.0"  # Data validation using Python type hints
pyhdf = "*"            # hdf4 readers (MODIS)
pyaml-env = "*"        # Reading YAML output config files, with paths
pyorbital = "*"        # required by satpy
pypublicdecompwt = "*" # Required to read SEVIRI data
rio-cogeo = "*"        # Cloud Optimized GEOTIFF output
rasterio = "*"         # GEOTIFF output; Pinned to <1.3.10 due to the bug in geotiff_standard
referencing = "*"
satpy = "*"        # efficiency improvements >= 0.33.1
scikit-image = "*" # Radius based center coverage checks
alphashape = ">=1.3.1" # For masking scipy's griddata output
tabulate = "*"     # Tables for the CLI
tqdm = "*"         # Progress bars for CLI dataset installs
colorama = "*"     # Easy terminal color codes
pygrib = "*" # Reading GRIB model data
hdf5plugin = "*" # Reading compressed netCDF FCI data. This installs required decomp plugins
                 # In order to use the MTG FCI reader, the HDF5_PLUGIN_PATH is a required
                 # environment variable that points to the directory holding the compiled
                 # decompression plugin. The satpy documentation notes that
                 # 'import hdf5plugin' should be the only requirement to load the data
                 # using their reader, and while that is the case, it appears that you are
                 # unable to manipulate the data outside the satpy.scene object and will
                 # still encounter a "NetCDF: Filter error: undefined filter encountered"
                 # error unless HDF5_PLUGIN_PATH is a valid environment variable. We are
                 # using the pypi hdf5plugin package, and set HDF5_PLUGIN_PATH to
                 # site-packages/hdf5plugin/plugins in the config_geoips file.

# Optional dependencies
# To add a new optional dependency it must be added both here and in one of the "extra"
# groups below.
#
# Doc group
pydata-sphinx-theme = { version = "*", optional = true }
sphinx = { version = "<7.2", optional = true }
sphinx-design = { version = "*", optional = true }
sphinxcontrib-autoprogram = { version = "*", optional = true }
sphinxcontrib-mermaid = { version = "*", optional = true }
m2r2 = { version = "*", optional = true }
brassy = { version = ">=0.0.3", optional = true }
sphinx-argparse = { version = "*", optional = true }
rich = { version = "*", optional = true }
rich-argparse = { version = "*", optional = true }
# Version 3.0.2 causes error , 0.8.4 works
# Unsure why there was such a wide range of version numbers installed.
#  File "lib/python3.10/site-packages/m2r2.py", line 82, in <module>
#    class RestBlockGrammar(mistune.BlockGrammar):
# AttributeError: module 'mistune' has no attribute 'BlockGrammar'
mistune = { version = "0.8.4", optional = true }
# Lint group
bandit = { version = "*", optional = true }
black = { version = "*", optional = true }
pylint = { version = "*", optional = true }
flake8 = { version = "*", optional = true }
flake8-rst-docstrings = { version = "*", optional = true }
flake8-docstrings = { version = "*", optional = true }
flake8-rst = { version = "*", optional = true }
prettier = { version = "*", optional = true }
doc8 = { version = "*", optional = true }
pinkrst = { version = "*", optional = true }
# Test group
pytest = { version = "*", optional = true }
pytest-cov = { version = "*", optional = true }
pytest-mock = { version = ">=3.14.0", optional = true}
pytest-xdist = { version = "*", optional = true }
pixelmatch = { version = "*", optional = true }
# Debug group
ipython = { version = "*", optional = true }

#[tool.poetry.dev-dependencies]
# nothing at this stage;

[tool.poetry.extras]
doc = [
    "pydata-sphinx-theme",       # Required for building documentation
    "sphinx",                    # Required for building documentation, v7.2 errors
    "sphinx-argparse",           # Required for building documentation for the CLI, which uses autoprogram
    "sphinx-design",             # Required for building documentation
    "sphinxcontrib-autoprogram", # Required for adding command line options to documentation
    "sphinxcontrib-mermaid",     # Required for UML rendering
    "m2r2",                      # Required for rendering markdown into RST-based documentation
    "brassy",                    # Release Note Generation
    "mistune", 	# Required for rendering markdown into RST-based documentation
    "rich", # for building docs; also a dependency of brassy
    "rich-argparse" # for building docs; also a dependency of brassy
]
lint = [
    "bandit",                # Syntax/security checking
    "black",                 # Syntax checking and reformatting
    "pylint",                # Syntax checking
    "flake8",                # Syntax checking
    "flake8-rst-docstrings", # numpy docstring checking
    "flake8-docstrings",     # docstring checking
    "flake8-rst",            # RST checking
    "prettier",              # YAML, JSON, etc linting
    "doc8",                  # RST linting
    "pinkrst",               # RST Auto-formatting
]
test = [
    "pytest",          # Required for unit tests
    "pytest-cov",      # Reports on test coverage
    "pytest-mock",     # Required for unit tests
    "pixelmatch",
    "pytest-xdist",
]
debug = ["ipython"]

[tool.poetry.plugins."geoips.plugin_packages"]
geoips = "geoips"

[tool.poetry.scripts]
convert_trackfile_to_yaml = "geoips.commandline.convert_trackfile_to_yaml:main"
list_available_plugins = "geoips.commandline.list_available_plugins:main"
run_procflow = "geoips.commandline.commandline_interface:main"
update_tc_tracks_database = "geoips.commandline.update_tc_tracks_database:main"
xml_to_yaml_sector = "geoips.commandline.xml_to_yaml_sector:main"
expose = "geoips.geoips_utils:expose_geoips_commands"
geoips = "geoips.commandline.commandline_interface:main"
create_plugin_registries = "geoips.commandline.commandline_interface:main"<|MERGE_RESOLUTION|>--- conflicted
+++ resolved
@@ -26,7 +26,7 @@
 enable = true
 vcs = "git"
 metadata = false # don't include local-version hash; date doesn't appear by deafult
-style = "pep440" # pep440 is deafult; can rmeove later on; used for : keeping 0.0.8 as the default install until 0.0.9 is out
+style = "pep440" # pep440 is deafult; can remove later on; used for : keeping 0.0.8 as the default install until 0.0.9 is out
 #style = "semver"
 #tag-branch = "feature-poetry"
 strict = false
@@ -58,12 +58,7 @@
 [tool.poetry.dependencies] # must download to run
 # NOTE this setuptools dependency should be removed altogether once meson fortran builds are working
 setuptools = "<70"     # Required for any fortran builds until meson working
-<<<<<<< HEAD
-python = ">=3.10.0"    # mandatory to declare the required python version
-platformdirs = "*"     # Required for config and cache file locations
-=======
 python = ">=3.11.0"    # mandatory to declare the required python version
->>>>>>> b5d8e1c4
 matplotlib = ">=3.7.0" # Base requirement works, version specific to test outputs
 # Note netcdf <1.7.0 didn't seg fault if you did not properly close netcdf files.
 # >= 1.7.0 reasonably DOES seg fault without properly closing netcdf files.

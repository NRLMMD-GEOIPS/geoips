--- conflicted
+++ resolved
@@ -81,13 +81,8 @@
 referencing = "*"
 satpy = "*"            # efficiency improvements >= 0.33.1
 scikit-image = "*"     # Radius based center coverage checks
-<<<<<<< HEAD
-colorama = "*"         # Needed for 'geoips get' output
-tabulate = "*"         # Needed for 'geoips list' output
-=======
 tabulate = "*"         # Tables for the CLI
 colorama = "*"         # Easy terminal color codes
->>>>>>> 76ca81ce
 
 # Optional dependencies
 # To add a new optional dependency it must be added both here and in one of the "extra"

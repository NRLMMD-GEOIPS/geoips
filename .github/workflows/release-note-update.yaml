--- conflicted
+++ resolved
@@ -42,13 +42,8 @@
               ${COMMIT_INTO} -- $PWD/geoips_plugin_repo/docs/source/releases/v*.rst)
           echo "Current release note: $current_release_note"
           echo "Release note files modified this PR:"
-<<<<<<< HEAD
-          for f in ${ret[@]}; do
-              echo "    $f"
-=======
           for $file in ${ret[@]}; do
               echo "    $file"
->>>>>>> 4a887f40
           done
           if [[ "${ret}" != *"$current_release_note"* ]]; then
               echo "FAILED: No release note changes detected"

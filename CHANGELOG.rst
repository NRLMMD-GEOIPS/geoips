 | # # # Distribution Statement A. Approved for public release. Distribution unlimited.
 | # # #
 | # # # Author:
 | # # # Naval Research Laboratory, Marine Meteorology Division
 | # # #
 | # # # This program is free software: you can redistribute it and/or modify it under
 | # # # the terms of the NRLMMD License included with this program. This program is
 | # # # distributed WITHOUT ANY WARRANTY; without even the implied warranty of
 | # # # MERCHANTABILITY or FITNESS FOR A PARTICULAR PURPOSE. See the included license
 | # # # for more details. If you did not receive the license, for more information see:
 | # # # https://github.com/U-S-NRL-Marine-Meteorology-Division/

Please see geoips/CHANGELOG_TEMPLATE.rst for instructions on updating
CHANGELOG appropriately with each PR

Release notes for previous/upcoming versions can be found in docs/source/releases,
for reference.
<<<<<<< HEAD
=======

Refactoring Updates
===================

Updated all yaml files to match new schema implementations.
-----------------------------------------------------------

*From NRLMMD-GEOIPS/geoips#192: 2023-04-27, Updated all yaml files to match new schema implementations.*

* Refactored products
* Refactored product_defaults
* Refactored feature_annotators
* Refactored gridline_annotators

::
>>>>>>> d95610a1
<|MERGE_RESOLUTION|>--- conflicted
+++ resolved
@@ -14,22 +14,4 @@
 CHANGELOG appropriately with each PR
 
 Release notes for previous/upcoming versions can be found in docs/source/releases,
-for reference.
-<<<<<<< HEAD
-=======
-
-Refactoring Updates
-===================
-
-Updated all yaml files to match new schema implementations.
------------------------------------------------------------
-
-*From NRLMMD-GEOIPS/geoips#192: 2023-04-27, Updated all yaml files to match new schema implementations.*
-
-* Refactored products
-* Refactored product_defaults
-* Refactored feature_annotators
-* Refactored gridline_annotators
-
-::
->>>>>>> d95610a1
+for reference.
--- conflicted
+++ resolved
@@ -10,41 +10,8 @@
  | # # # for more details. If you did not receive the license, for more information see:
  | # # # https://github.com/U-S-NRL-Marine-Meteorology-Division/
 
-Enhancements
-============
+Please see geoips/CHANGELOG_TEMPLATE.rst for instructions on updating
+CHANGELOG appropriately with each PR
 
-<<<<<<< HEAD
-Replace xRITDecompress with pyPublicDecompWT for seviri_hrit reader
--------------------------------------------------------------------
-
-*From NRLMMD-GEOIPS/geoips#264: 2023-08-16, Update seviri reader to use pyPublicDecompWT*
-
-* We had previously been using xRITDecompress which needed to be complied and installed
-  separately. This replaces xRITDecompress with pyPublicDecompWT which provides the same
-  functionality but can be pip installed.
-
-::
-
-    modified: geoips/plugins/modules/readers/utils/hrit_reader.py
-
-Installation Updates
-====================
-
-Add pyPublicDecompWT to dependencies and remove setup_seviri from setup script
-------------------------------------------------------------------------------
-
-*From NRLMMD-GEOIPS/geoips#264: 2023-08-16, Update seviri reader to use pyPublicDecompWT*
-
-* Add pypublicdecompwt to install requirements
-* Remove setup_seviri from setup.py
-* Remove xRITDecompress environment variables from config_geoips
-
-::
-
-    modified: pyproject.toml
-    modified: setup_seviri
-    modified: config/config_geoips
-=======
 Release notes for previous/upcoming versions can be found in
 docs/source/releases, for reference.
->>>>>>> 705a8fe2

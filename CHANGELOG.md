    # # # Distribution Statement A. Approved for public release. Distribution unlimited.
    # # #
    # # # Author:
    # # # Naval Research Laboratory, Marine Meteorology Division
    # # #
    # # # This program is free software: you can redistribute it and/or modify it under
    # # # the terms of the NRLMMD License included with this program. This program is
    # # # distributed WITHOUT ANY WARRANTY; without even the implied warranty of
    # # # MERCHANTABILITY or FITNESS FOR A PARTICULAR PURPOSE. See the included license
    # # # for more details. If you did not receive the license, for more information see:
    # # # https://github.com/U-S-NRL-Marine-Meteorology-Division/

<<<<<<< HEAD
## NRLMMD-GEOIPS/geoips#67: 2023-02-09, move CoverageError to top-level
### Refactor
* Moved CovereageError from geostationary_geolocation.py
  (in geoips.interface_modules.readers.utils) to errors.py (top-level geoips)
* Updated imports in config_based.py that utilize CoverageError.
=======
## NRLMMD-GEOIPS/geoips#96: 2023-02-13, Require flake8-docstrings in setup.py
### Bug fixes
* setup.py:
  * Add flake8-docstrings to requirements in setup.py

## GEOIPS/geoips#92: 2023-02-09, update FilenameFormats class name
### Bug fixes
* filename_formats.py:
  * Renamed FilenameFormattersInterface class to FilenameFormats
>>>>>>> 76e90373

## NRLMMD-GEOIPS/geoips#69, 2023-02-06, bug fixes
### Bug fixes
* Remove extra "," at the end of filename formats without covg list
  * Previously was attempting to match a list of lists, causing "unsectored" test
    output to fail since it was attempting to match the full list of filename formats,
    rather than the single filename format string.
  * Moving the lists to global variables at the top just happened to remove the errant
    comma.
```
modified: geoips/interface_modules/procflows/single_source.py
```
* Replace pmw_37pct callable function name of "call" with "pmw_37pct"
  * pmw_37pct plugin will serve as the token example of the fully updated formatting,
    but for now using "call" as the callable function name is not quite working.
  * Leave callable function name as pmw_37pct until "call" is working.
```
modified: geoips/interface_modules/algorithms/pmw_tb/pmw_37pct.py
```
* Remove style_tests.sh - replaced with tests/utils/code_checks.sh
```
deleted: style_tests.sh
```
### Testing Updates
* Add clone and test of all available repos and test datasets.
  * recenter_tc
  * data_fusion
```
modified: tests/test_full_install.sh
```
## NRLMMD-GEOIPS/geoips#73: 2023-01-25, update BaseInterface method names
### Refactor
* Update `BaseInterface.get` to `BaseInterface.get_plugin`
* Update `BaseInterface.get_list` to `BaseInterface.get_plugins`
* Replace all uses of both methods across entire package
## NRLMMD-GEOIPS/geoips#69: 2023-01-25, classes for module based plugins and their interfaces
### Deprecations
* A module-based Plugin will raise a DeprecationWarning if it does not define:
  * a module-level docstring
  * a "name" module-level variable - Defaults to the module name for now
  * a "family" module-level variable - Defaults to an interface specific value
  * a "description" module-level variable - Defaults to an empty string
  * a function named "call" - Defaults to the name of the module for now
* A module-based plugin Interface will raise a DeprecationWarning if it sets an
  "entry_point_group" variable. This variable is used to point to old entry point groups
  that need to be updated to match the name of the interface.
* Remove unsupported dev and stable interfaces from "test_interfaces". These will be
  reimplemented for updated interfaces, remove for now so test_interfaces passes.
  * stable.reader
  * dev.alg
  * dev.cmap
  * dev.filename
  * dev.interp
  * dev.output
  * dev.procflow
### Major Functionality Changes
* Create `BaseInterface` class with standardized methods for common actions
* Create classes for all module-based plugin interfaces
* Create class factory to convert module-based plugins into objects
* Standardize structure for module-based plugins
* Replace all uses of `dev.*` and `stable.*` with `interfaces.*` for module-based interfaces
* Replace module-based interfaces with Interface classes
### Major New Functionality
* A beta version of a new CLI is under development here. Will become more useful in
  future updates.
### Improvements
* Create new top-level `errors.py` to hold all GeoIPS-specific error classes
* Add `EntryPointError` and `PluginError` error classes
### Refactor
* Refactored many files to accomodate new interface and plugin classes
* Refactored mpl_utils.py to reduce duplication by making better use of plugin classes
### Testing Updates
* Replace a few remaining uses of $GEOIPS (see #153)
### Bug Fixes
* Fix printing of `out_dict` in list_available_modules.py
## GEOIPS/geoips#80: 2023-01-26, update system dependencies
### Documentation Updates
* installation.rst:
  * Added libgeos-dev to system requirements
  * Improved readability of environment variable instructions.
## NRLMMD-GEOIPS/geoips#83: 2023-01-31, fix bug in actions on forks
### Actions
* Update docker actions to only push to ghcr.io from `main` or for new tags.
* Disable cache-to and set cache-from to use `latest` tag.
## NRLMMD-GEOIPS/geoips#59: 2023-02-01, fix date and ls on mac
### Bug fixes
* Updated `setup.sh` and `tests/download_noaa_aws.sh` to use `gdate` on Mac
* Updated `geoips/interface_modules/output_formats/text_winds.py` to use `os.stat` rather
  than `ls --full-time` to get file creation time.
## NRLMMD-GEOIPS/geoips#86: 2023-01-31, disallow PR that don't change CHANGELOG.md
### Actions
* Add test to block merging until CHANGELOG.md has been updated
```
.github/workflows/validate-pull-request.yaml
```
## NRLMMD-GEOIPS/geoips#68: 2023-01-25, change full install requirements
### Installation and Test
* Copied extra requirements to "install_requires" in "setup.py"


## GEOIPS/geoips#80: 2023-01-26, update system dependencies
### Documentation Updates
* installation.rst:
    * Added libgeos-dev to system requirements
    * Improved readability of environment variable instructions.

## NRLMMD-GEOIPS/geoips#83: 2023-01-31, fix bug in actions on forks
### Actions
* Update docker actions to only push to ghcr.io from `main` or for new tags.
* Disable cache-to and set cache-from to use `latest` tag.
## NRLMMD-GEOIPS/geoips#59: 2023-02-01, fix date and ls on mac
### Fix linux commands `date` and `ls` on Mac
* Updated `setup.sh` and `tests/download_noaa_aws.sh` to use `gdate` on Mac
* Updated `geoips/interface_modules/output_formats/text_winds.py` to use `os.stat` rather
  than `ls --full-time` to get file creation time.
## NRLMMD-GEOIPS/geoips#86: 2023-01-31, disallow PR that don't change CHANGELOG.md
### Actions
* Add test to block merging until CHANGELOG.md has been updated
```
.github/workflows/validate-pull-request.yaml
```
## NRLMMD-GEOIPS/geoips#68: 2023-01-25, change full install requirements
### Installation and Test
* Copied extra requirements to "install_requires" in "setup.py"
* Add black, flake8-rst, and flake8-rst-doctrings requirements for code checks (ALL required)

# v1.6.1: 2023-01-04, update formatting, test full install, bug fixes

## GEOIPS#144: 2023-01-04, slight doc updates.
### Documentation Updates
* Replace full links with relative - will work on different branches
* Slightly rearrange installation.rst - only include a single "Complete conda-based
  installation" section to avoid confusion.

## GEOIPS#153: 2023-01-04, GEOIPS->GEOIPS_PACKAGES_DIR/geoips
### Testing Updates
* Replace all instances of $GEOIPS with $GEOIPS_PACKAGES_DIR/geoips
  * $GEOIPS is an optional environment variable.

## GEOIPS#149: 2023-01-04, GEOIPS_BASEDIR/test_data->GEOIPS_TESTDATA_DIR
### Testing Updates
* Replacing all instances of GEOIPS_BASEDIR/test_data with GEOIPS_TESTDATA_DIR
* REMOVE tests/README.md - deprecated, info now included in template repos.

## GEOIPS#147: 2023-01-03, add test_full_install.sh
### Testing Updates
* Add script to obtain and test all test repos.
* Add "setup_test_repos" to setup.sh, which clones, updates, and uncompresses test repo.
```
setup.sh
tests/test_full_install.sh
```

## GEOIPS#145: 2023-01-03, remove numpy aliases to builtin types
### Bug fixes
* Update AHI HSD reader to replace numpy.bool with bool
* numpy v1.20.0 no longer allows using numpy aliases to builtin types.
```
geoips/interface_modules/readers/ahi_hsd.py
```

## GEOIPS#126: 2022-12-29, update code style
### Major New Functionality
* new file: tests/utils/check_code.sh
    * black
    * flake8
    * bandit
### Documentation and Formatting Updates
* Update all docstrings to numpy formatting
* Apply black with default options to all Python code
* Begin applying flake8 updates

## GEOIPS#2: 2022-12-06, update interface types
### Major New Functionality
#### geoips/interface_modules/filename_formats/basic_fname.py
* Add very basic filename module - just put a straightforwardly named file in a specified directory
    * Only relying on required geoips xarray attributes, passed product name, and area_def.area_id if defined
#### geoips/interface_modules/procflows/single_source.py
* Denote output families that require a specified list of output files in advance separately from
  those that do NOT require a complete list of files in advance
    * Allows dynamically determining output filenames from within an output format.
    * Do not automatically generate metadata if output filenames not pre-specified
* Add support for unsectored products that require area_def
#### geoips/dev/filename.py
* Add xarray_area_product_to_filename filename type
    * Only xarray, area_def, and product_name as args, and output_type and basedir as kwargs
    * Other filename types have a LOT of required kwargs
#### geoips/dev/output.py
* Add xrdict_area_product_to_outlist output type
    * xarray_dict, area_def, product_name args
    * NOTE: output_fnames is NOT included in argument list, which means resulting file list will
      NOT be checked for consistency.
#### geoips/dev/product.py
* Add unsectored_xarray_dict_area_to_output_format
    * This indicates procflow must process this unsectored data type from within the area_def loop.
    * Ie, unsectored read, but final product may require area information
#### geoips/interface_modules/output_formats/imagery_clean.py
* Allow using "order" attribute on xarray object to set zorder in plot
#### tests/download_noaa_aws.sh
* Allow wildcards in NOAA AWS downloads


# v1.6.0: 2022-11-28, open source release

## GEOIPS#11: 2022-12-12, use original AMSR2-MBT filenames
### Test Repo Updates
* Renamed AMSR2 test datasets to use original filenames, for reference.
* Update test scripts/outputs accordingly
    * Source filename in call and YAML metadata output
```
modified: tests/scripts/amsr2.config_based_overlay_output_low_memory.sh
modified: tests/scripts/amsr2.config_based_overlay_output.sh
modified: tests/scripts/amsr2.tc.89H-Physical.imagery_annotated.sh
modified: tests/outputs/amsr2.tc_overlay.37pct.imagery_annotated_over_Infrared-Gray/20200518_073601_IO012020_amsr2_gcom-w1_37pct_140kts_95p89_res1p0-cr100-bgInfrared-Gray.png.yaml
modified: tests/outputs/amsr2.tc_overlay.89pct.imagery_annotated_over_Infrared-Gray/20200518_073601_IO012020_amsr2_gcom-w1_89pct_140kts_98p32_res1p0-cr100-bgInfrared-Gray.png.yaml
modified: tests/outputs/amsr2.tc_overlay.37pct.imagery_annotated_over_Visible/20200518_073601_IO012020_amsr2_gcom-w1_37pct_140kts_95p89_res1p0-cr100-bgVisible.png.yaml
modified: tests/outputs/amsr2.tc_overlay.89pct.imagery_annotated_over_Visible/20200518_073601_IO012020_amsr2_gcom-w1_89pct_140kts_98p32_res1p0-cr100-bgVisible.png.yaml
modified: tests/outputs/amsr2.tc.89H-Physical.imagery_annotated/20200518_073601_IO012020_amsr2_gcom-w1_89H-Physical_140kts_100p00_res1p0-cr300.png.yaml
```

## GEOIPS#119: 2022-11-16, installation updates, test script bug fixes
### Bug fixes
#### geoips/filenames/duplicate_files.py
* Fix indentation for if/else duplicate removal SKIP
#### setup/bash_setup/check_continue
* Add +z to variable checks
* Failed with different invocations of calling the script
#### Update YAML metadata storm_start_datetime
```tests/outputs/amsr2_ocean.tc.windspeed.imagery_clean/20200518_073601_IO012020_amsr2_gcom-w1_windspeed_140kts_85p45_1p0-clean.png.yaml
### Documentation Updates
#### Add Contributors documentation page
* Link to contributors page from README
* Link to git-workflow.rst from Contributors page
* Replace full URLs with linked text in git-workflow.rst
```
new file: docs/contributors.rst
modified: README.md
modified: docs/git-workflow.rst
modified: docs/setup-new-plugin.rst
```
#### Simplify README and installation
* Only include next step once in check_continue output, for simplicity
* Remove direct installation steps from README.md
* Include more generalized information in README, with link to full documentation/installation.
* Move the complete conda-based installation to the bottom of docs/installation.rst
* Include system requirements, and a basic geoips installation process (not requiring full conda based install)
  in installation.rst
```
modified: README.md
modified: docs/installation.rst
modified: setup/bash_setup/check_continue
```
### Testing Updates
* Add additional AMSR2 test scripts to test_all.sh - not previously tested.
* Update YAML metadata output for previously non-tested AMSR2 scripts to include storm_start_datetime
```
modified: tests/outputs/amsr2.tc_overlay.37pct.imagery_annotated_over_Infrared-Gray/20200518_073601_IO012020_amsr2_gcom-w1_37pct_140kts_95p89_res1p0-cr100-bgInfrared-Gray.png.yaml
modified: tests/outputs/amsr2.tc_overlay.37pct.imagery_annotated_over_Visible/20200518_073601_IO012020_amsr2_gcom-w1_37pct_140kts_95p89_res1p0-cr100-bgVisible.png.yaml
modified: tests/outputs/amsr2.tc_overlay.89pct.imagery_annotated_over_Infrared-Gray/20200518_073601_IO012020_amsr2_gcom-w1_89pct_140kts_98p32_res1p0-cr100-bgInfrared-Gray.png.yaml
modified: tests/outputs/amsr2.tc_overlay.89pct.imagery_annotated_over_Visible/20200518_073601_IO012020_amsr2_gcom-w1_89pct_140kts_98p32_res1p0-cr100-bgVisible.png.yaml
modified: tests/outputs/amsr2_ocean.tc.windspeed.imagery_clean/20200518_073601_IO012020_amsr2_gcom-w1_windspeed_140kts_85p45_1p0-clean.png.yaml
modified: tests/test_all.sh
```
### Installation Updates
* Only re-set GEOIPS_REPO_URL if it is not already set.  Assume if someone explicitly sets it, they mean it.
```
modified:   setup/config_geoips
```
* Add --config option for rclone lsf command, was failing without ~/.config/rclone/rclone.conf
```
modified: tests/download_noaa_aws.sh
```


# v1.5.3: 2022-11-07, update python install process, alternate command line args funcs, unique storm dirnames for invests, bug fixes
## GEOIPS#108: 2022-11-04, bug fixes
### Documentation Updates
* Clarify steps in updating CHANGELOG during internal release process
```
modified: CHANGELOG_TEMPLATE.md
```
### Test Repo Update
* Update abi.tc.Infrared.imagery_annotated metadata YAML
    * Add Add storm_start_datetime to metadata yaml
```
modified:   tests/outputs/abi.tc.Infrared.imagery_annotated/20200918_195020_AL202020_abi_goes-16_Infrared_110kts_100p00_1p0.png.yaml
```

## GEOIPS#114: 2022-10-27, fix sun.set_time bug in overpass_predictor.py
### Bug fixes
#### Fix sun.set_time bug in overpass_predictor.py
* Previously only check sun.rise_time
* sun.rise_time can be valid while sun.set_time is None, so must check both.
* return None if either sun.rise_time or sun.set_time is None
```
modified:   geoips/sector_utils/overpass_predictor.py
```

## GEOIPS#113: 2022-10-27, VIIRS lat/lon variables may contain unmasked fill values
### Bug fix
#### modified: geoips/interface_modules/readers/viirs_netcdf.py
* Loop through xarray_return data types, and mask latitude/longitude by their fill value

## GEOIPS#111: 2022-10-27, cowvr edge case - no usable sectored data
### Bug fix
#### modified: geoips/interface_modules/procflows/config_based.py
* Add check if sectored data contains any usable data
    * Only add variable to all_vars list if sectored data set is not entirely comprised of NaNs
#### modified: geoips/interface_modules/procflows/single_source.py
* Add check if sectored data contains any usable data
    * Only add variable to all_vars list if sectored data set is not entirely comprised of NaNs

## GEOIPS#61: 2022-10-27, add sectored and unsectored AMSR2 winds outputs
### Major New Functionality
#### Add sectored and unsectored products to product_inputs/amsr2.yaml
* Allows producing sectored and unsectored text winds outputs
```
modified: geoips/yaml_configs/product_inputs/amsr2.yaml
```

## GEOIPS#8: 2022-10-21, get_product allow empty dict, bug fixes
#### modified: geoips/dev/product.py
* Previously would only replace individual fields within dictionaries in product_inputs
* Now, if an empty dictionary is included within product_inputs, it will replace the entire product_params
  dictionary with an empty dictionary.
* This is useful when using product_templates, and replacing the algorithm or colormap, etc
### Test Repo Updates
#### Update ASCAT UHR test data path
* Renamed ASCAT UHR test data subdirectories with additional test cases.
```
modified: tests/scripts/ascat_uhr.tc.wind-ambiguities.imagery_windbarbs.sh
```
#### Turn off minor ticks
* matplotlib 3.6.0 sometimes has inconsistent results with including minor ticks or not.
* Unclear why it impacts some colorbars and not others.
* We may eventually add support for including minor ticks within mpl_colors_info, but for now
* explicitly turn off minor ticks so outputs will continue to match (use the old default).
```
modified: geoips/image_utils/mpl_utils.py
```

## GEOIPS#103: 2022-10-17, create unique storm dirnames for invests
### Major New Functionality
#### geoips/interface_modules/filename_formats/tc_clean_fname.py
* Allow passing "output_dict" to allow using unique directory name for INVESTS
#### geoips/interface_modules/filename_formats/tc_fname.py
* def tc_fname
    * Allow passing output_dict to provide current output parameters for overall filename specifications
* def assemble_tc_fname
    * Allow passing both "output_dict" and "sector_info" to allow timestamp in dirname for INVESTS
#### geoips/interface_modules/filename_formats/utils/tc_file_naming.py
* Allow passing both "output_dict" and "sector_info" to support .%Y%m%d%H dirname for INVESTS
    * output_dict['file_path_modifications']['unique_invest_dirs'] True
    * storm_start_datetime is datetime object
        * sector_info['original_storm_start_datetime'] if it exists, else
        * sector_info['storm_start_datetime']
    * storm number > 69 (ie, invest)
    * output_dict['file_path_modifications']['existing_invest_dirs_allowable_time_diff'] > 0
        * If specified, use existing directory closest in time to storm_start_datetime
        * If none exist, use storm_start_datetime appended to INVEST directory
        * Ie, SH932020.2020020506 vs SH932020
        * If SH932020.2020020406 exists, would use that rather than creating 2020020506
        * SH162020 does NOT contain the extra storm start datetime information
#### geoips/interface_modules/trackfile_parsers/bdeck_parser.py
* Add storm_start_datetime field to bdeck sector info
    * pull from first entry in bdeck file
* Add original_storm_start_datetime field to bdeck sector_info
    * Pull from filename if available (since bdeck entries can change)
    * DO NOT INCLUDE in dictionary if it is not available
    * If it exists, this will be a more consistent value than storm_start_datetime (which can change with
      subsequent deck files)
#### geoips/interface_modules/filename_formats/metadata_default_fname.py
* def metadata_default_fname
    * Allow passing output_dict to provide current output parameters for overall filename specifications
* def assemble_metadata_default_fname
    * Allow passing both "output_dict" and "sector_info" to allow timestamp in dirname for INVESTS
#### geoips/interface_modules/filename_formats/text_winds_tc_fname.py
* def text_winds_tc_fname
    * Allow passing output_dict to provide current output parameters for overall filename specifications
* def assemble_text_winds_tc_fname
    * Allow passing both "output_dict" and "sector_info" to allow timestamp in dirname for INVESTS
### Test Repo Updates
#### Add storm_start_datetime to YAML metadata outputs
    * modified: tests/outputs/abi.tc.IR-BD.imagery_annotated/20200918_195020_AL202020_abi_goes-16_IR-BD_110kts_100p00_1p0.png.yaml
    * modified: tests/outputs/abi.tc.Visible.imagery_annotated/20200918_195020_AL202020_abi_goes-16_Visible_110kts_100p00_1p0.png.yaml
    * modified: tests/outputs/amsr2.tc.89H-Physical.imagery_annotated/20200518_073601_IO012020_amsr2_gcom-w1_89H-Physical_140kts_100p00_res1p0-cr300.png.yaml
    * modified: tests/outputs/amsub_mirs.tc.183-3H.imagery_annotated/20210419_235400_WP022021_amsu-b_metop-a_183-3H_115kts_100p00_1p0.png.yaml
    * modified: tests/outputs/ascat_knmi.tc.windbarbs.imagery_windbarbs_clean/20210421_014248_WP022021_ascat_metop-c_windbarbs_120kts_78p20_0p5-clean.png.yaml
    * modified: tests/outputs/ascat_low_knmi.tc.windbarbs.imagery_windbarbs/20210421_014156_WP022021_ascat_metop-c_windbarbs_120kts_35p17_1p0.png.yaml
    * modified: tests/outputs/ascat_uhr.tc.wind-ambiguities.imagery_windbarbs/20210421_014200_WP022021_ascatuhr_metop-c_wind-ambiguities_120kts_100p00_0p1.png.yaml
    * modified: tests/outputs/gmi.tc.89pct.imagery_clean/20200917_172045_AL202020_gmi_GPM_89pct_115kts_78p16_res1p0-cr300-clean.png.yaml
    * modified: tests/outputs/hy2.tc.windspeed.imagery_annotated/20211202_084039_WP272021_hscat_hy-2b_windspeed_95kts_97p06_1p0.png.yaml
    * modified: tests/outputs/mimic_fine.tc.TPW-PWAT.imagery_annotated/20210419_230000_WP022021_mimic_tpw_TPW-PWAT_115kts_100p00_1p0.png.yaml
    * modified: tests/outputs/oscat_knmi.tc.windbarbs.imagery_windbarbs/20210209_025351_SH192021_oscat_scatsat-1_windbarbs_135kts_75p10_1p0.png.yaml
    * modified: tests/outputs/saphir.tc.183-3HNearest.imagery_annotated/20210209_003103_SH192021_saphir_meghatropiques_183-3HNearest_135kts_88p76_1p0.png.yaml
    * modified: tests/outputs/sar.tc.nrcs.imagery_annotated/20181025_203206_WP312018_sar-spd_sentinel-1_nrcs_130kts_58p51_res1p0-cr300.png.yaml
    * modified: tests/outputs/ssmi.tc.37pct.imagery_clean/20200519_080900_IO012020_ssmi_F15_37pct_110kts_50p65_1p0-clean.png.yaml
    * modified: tests/outputs/viirsday.tc.Night-Vis-IR.imagery_annotated/20210209_074210_SH192021_viirs_noaa-20_Night-Vis-IR_130kts_100p00_1p0.png.yaml
### Bug fixes
#### Do not attempt to set_ticks if cbar_ticks is not defined
    geoips/image_utils/mpl_utils.py
#### Replace fig.savefig frameon=False argument with facecolor="none"
* frameon deprecated maplotlib v3.1.0, support removed v3.6.0
* facecolor="none" also works with 3.5.x
* https://matplotlib.org/stable/api/prev_api_changes/api_changes_3.1.0.html?highlight=frameon
* Updated files:
```
geoips/image_utils/mpl_utils.py
geoips/interface_modules/output_formats/unprojected_image.py
```

## GEOIPS#8: 2022-09-29, allow alternate command line args funcs
### Enhancements
#### new: tests/sectors/tc_bdecks/bwp142022.dat
#### modified: geoips/commandline/args.py
* Allow passing alternate check_args_func and get_args_func to get_command_line_args
* Default output_format None vs imagery_annotated
#### modified: geoips/commandline/run_procflow.py
* Allow passing alternate "get_command_line_args" func to run_procflow main
#### modified: geoips/dev/product.py
* Add 'xarray_dict_to_output_format' product type
* Allow specifying "product_template" within product_params YAML as well as product_inputs
#### modified: geoips/image_utils/mpl_utils.py
* Support additional mpl_colors_info fields
    * explicit colorbar positioning, maintain previous defaults if not set
        * cbar_ax_left_start_pos
            * If set, explicitly set the left start position for the colorbar axis, relative to figure
            * Else if 'cbar_full_width' is set, set to "left_margin"
            * Else default to 2*left_margin
        * cbar_ax_bottom_start_pos
            * If set, explicitly set the bottom start position for the colorbar axis, relative to figure
            * Else default to 0.05
        * cbar_ax_width
            * If set, explicitly set the width (left to right) of the colorbar axis, relative to figure
            * Else if 'cbar_full_width' is set, set to right_margin - left_margin
            * Else default to 1 - 4*left_margin
        * cbar_ax_height
            * If set, explicitly set the height (bottom to top) of the colorbar axis, relative to figure
            * Else, default to 0.02
    * explicit colorbar keyword args (mpl_colors_info['colorbar_kwargs'])
        * colorbar_kwargs['orientation']
            * If set, explicitly set orientation
            * Else, default to 'horizontal'
        * colorbar_kwargs['extend']
            * If set, explicitly set extend option to colorbar call
            * Else, default to 'both'
        * colorbar_kwargs['spacing']
            * If set, explicitly set 'spacing' option to colorbar call
            * Else, if 'cbar_spacing' set, use mpl_colors_info['cbar_spacing']
            * Else, default to 'proportional'
    * explicit set_ticks_kwargs args (mpl_colors_info['set_ticks_kwargs'])
        * set_ticks_kwargs['size']
            * If set, explicitly set 'size' option to set_ticks call
            * Else, default to 'small'
        * set_ticks_kwargs['labels']
            * If set, explicitly set 'labels' option to set_ticks call
            * Else, default to mpl_colors_info['cbar_tick_labels']
            * Else, default to mpl_colors_info['cbar_ticks']
    * explicit set_label_kwargs (mpl_colors_info['set_label_kwargs])
        * set_label_kwargs['size']
            * If set, explicitly set 'size' option to set_label call
            * Else, default to rc_params['font.size']
* Call pyplot.colorbar vs fig.colorbar
    * Pass "cbar_kwargs" in directly to allow specifying arbitrary colorbar options via mpl_colors_info
* Pass **set_ticks_kwargs to cbar.set_ticks call
* Pass **set_label_kwargs to cbar.set_label call
#### modified: geoips/interface_modules/output_formats/imagery_clean.py
* Support plotting on existing figure and axis
    * Only create fig, main_ax, and mapobj if not passed in explicitly
    * If fig, main_ax, and mapobj passed, plot on existing
    * Only output final image if output_fnames is not None
#### modified: geoips/interface_modules/output_formats/imagery_windbarbs.py
* Support plotting on existing figure and axis
    * Update output_clean_windbarbs function to take fig, main_ax, and mapobj arguments
    * Only create figure, main axis, and mapobj if not passed
    * Only output image file if clean_fnames is not None
* Allow specifying barb_sizes in product_definition
    * If 'barb_sizes' is in xarray_obj.attrs['product_definition'], use those values
        * thinning
        * barb_length
        * line_width
        * sizes_dict
        * rain_size
    * Else, default to former operation based on product_name == 'windbarbs' or 'wind-ambiguities'
#### modified: geoips/interface_modules/output_formats/imagery_windbarbs_clean.py
* Support plotting on existing figure and axis
    * Update imagery_windbars_clean function to take fig, main_ax, and mapobj arguments
    * These are passed directly through to imagery_windbarbs.py output_clean_windbarbs function
#### modified: geoips/interface_modules/procflows/single_source.py
* Support plotting data without producing output
    * Add "no_output" option to "plot_data" function - do not produce output files if set, only plot
* Support get_area_defs_from_command_line_args with METADATA only available
    * Make "variables" argument optional - currently unused anyway
#### modified: geoips/interface_modules/user_colormaps/pmw_tb/cmap_Rain.py
* Use colorbar_kwargs and set_ticks_kwargs options for demonstration purposes
    * Same functionality as previously, just using explicit keyword argument specifications

## GEOIPS#104: 2022-10-21, VIIRS reader bug-fix for terminator case

### Bug fixes
* **geoips/interface_modules/readers/viirs_netcdf.nc**
    * Move VIIRS solar reflective bands to neww data_type:
        * MOD-Vis: M01, M02, M03, M04, M05, M06, M09
        * IMG-Vis: I01, I02, I03
        * These reflective bands are not present in nighttime granules,
         and causes issues when dealing with a pair of granules that cross the terminator.
    * Reader now capable of reading geo fields from a single file into multiple datasets

## GEOIPS#98: 2022-09-28, use 'conda-forge' vs 'defaults'
### Installation
* **setup.sh**: default to '-c conda-forge', allow '-c defaults' by request for conda commands:
    * **setup.sh conda_install**: use Miniforge by default, Miniconda if "conda_defaults_channel" passed
    * **setup.sh conda_update**: Use conda-forge by default, "defaults" if "conda_defaults_channel" passed
    * **setup.sh create_geoips_conda_env**: Use conda-forge by default, "defaults" if "conda_defaults_channel" passed
    * **setup.sh install**: matplotlib and cartopy still must use conda-forge
        * Remove version specifications for matplotlib and cartopy (allow latest until test outputs break)
* **setup.py**: Update versions to allow latest, but maintain specifically pre-installed versions
    * base: matplotlib>=3.5.3 (CI/CD installation requires 3.5.3 to work with cartopy)
    * base: shapely>=1.8.2 (CI/CD installation requires specific 1.8.2 build)
    * base: cartopy>=0.20.3 (CI/CD installation requires 0.20.3 to work with shapely)
    * test_outputs: matplotlib>=3.6.0 (update outputs to latest)
    * test_outputs: cartopy>=0.21.0 (update outputs to latest)
    * cicd_pipeline: Add specific matplotlib (3.5.3), cartopy (0.20.3), and shapely (1.8.2 pre-built) versions
        * This is NOT called from default interactive installation
* **README.md**
    * Update GEOIPS_ACTIVE_BRANCH to dev for NRLONLY
    * add GEOIPS_PACKAGES_DIR, GEOIPS_TESTDATA_DIR, and GEOIPS_DEPENDENCIES_DIR env vars for completeness
        * Do not use GEOIPS_BASEDIR within README EXCEPT to set above env vars
    * Pass "conda-forge" to base_install_and_test.sh to explicitly request "conda-forge" channel
* **base_install_and_test.sh**
    * Pass $conda_channel to setup.sh commands: conda_install, conda_update, create_geoips_conda_env
    * Separate update_conda and create_geoips_conda_env steps


# v1.5.2: 2022-09-26, testing updates, interp fixes, update xrdict outputs

### Bug fixes
* Force cartopy==0.20.3, matplotlib==3.5.3
    * cartopy 0.20.3 incompatible with matplotlib 3.6.0
    * cartop 0.21.0 works with 3.6.0, but incompatible with some proj libraries
* Remove instances of xarray.ufuncs.logical_and
    * No longer available at least as of v2022.06 (was available < 0.19.0)
    * Use numpy.logical_and instead
* **tests/outputs/smap.unsectored.text_winds/smap-spd_rss_smap_surface_winds_20210926.0000.txt.gz**
    * Add SMAP output file back in (accidentally deleting with previous commit)
* **geoips/interface_modules/readers/gmi_hdf5.py**
    * Sort original_source_filenames so consistent order in YAML metadata outputs

## GEOIPS#95: 2022-09-26, add additional information for netcdf diff output
### Testing Improvements
* modified: **geoips/compare_outputs.py**
    * When assert_allclose or assert_identical fail, include min/max/mean diff information in log output
    * assert_allclose output limited.

## GEOIPS#92: 2022-09-21, update ASCAT UHR reader and products
### Major New Functionality
* modified: **geoips/interface_modules/readers/ascat_uhr_netcdf.py**
    * Use _B_ and _C_ in filenames to determine METOP-B vs METOP-C
    * Use updated filename format for storm name and date MUIFA_20220911_19947_C_D-product.nc
    * DO NOT subtract 90 from latitude
    * Use single "sig" variable rather than sig_fore and sig_aft
    * Use time array, and temporarily use YYYYMMDD from filename for units (bug upstream)
* modified: **geoips/yaml_configs/product_inputs/ascatuhr.yaml**
    * Add sectored and unsectored text outputs
* modified: **geoips/yaml_configs/product_inputs/ascat.yaml**
    * Add sectored and unsectored text outputs
* UNMODIFIED: **geoips/yaml_configs/sectors_dynamic/tc_web_ascatuhr_barbs_template.yaml**
* new file: **geoips/yaml_configs/sectors_dynamic/tc_huge/tc_0p1km_3200x3200.yaml**
    * 100m resolution, 3200x3200, useful for zoomed in wind barbs.
* new: **geoips/yaml_configs/plotting_params/gridlines/tc_0p25degree.yaml**
    * Add quarter degree gridlines - useful for zoomed in windbarbs plots

## GEOIPS#90: 2022-09-21, expand error handling in overpass predictor
### Bug fixes
* **geoips/sector_utils/overpass_predictor.py**
    * Add handling for TypeError when calculating the next overpass

## GEOIPS#84: 2022-09-13, update image comparison fuzz from 1% to 5%
### Installation and Testing
* **geoips/compare_outputs.py**: update image comparison fuzz from 1% to 5%

## GEOIPS#84: 2022-09-13, update xrdict output formats
### Refactor
* **geoips/dev/output.py**: consolidate xarray_dict based output format families
    * 'xarray_dict_to_image' -> 'xrdict_area_varlist_to_outlist'
    * 'xarray_dict_data' -> 'xrdict_varlist_outfnames_to_outlist'
    * 'xarray_dict' -> 'xrdict_product_outfnames_to_outlist'
    * xarray_datasets -> xarray_dict
    * xarray_objs -> xarray_dict
* **geoips/interface_modules/procflows/single_source.py**: update output format if statements for xarray_dict-based
	* xarray_dict_data -> xrdict_varlist_outfnames_to_outlist
	* xarray_dict -> xrdict_area_product_outfnames_to_outlist
	* make product_name_title and mpl_colors_info optional for xrdic_area_product_outfnames_to_outlist family
* **geoips/interface_modules/output_formats/text_winds.py**: Update for xarray_dict-based standards
	* xarray_dict_data -> xrdict_varlist_outfnames_to_outlist
	* xarray_objs -> xarray_dict
	* product_names -> varlist

## GEOIPS#86: 2022-09-13, update image comparison fuzz from 1% to 5%
### Installation and Testing
* **geoips/compare_outputs.py**: update image comparison fuzz from 1% to 5%

## GEOIPS#80: 2022-09-12, add "force_alt_varname" to coverage checks
### Improvements
* Add "force_alt_varname" option to coverage checks to force using alt_varname_for_coverage
    * modified: **geoips/interface_modules/coverage_checks/center_radius.py**
    * modified: **geoips/interface_modules/coverage_checks/center_radius_rgba.py**
    * modified: **geoips/interface_modules/coverage_checks/masked_arrays.py**
    * modified: **geoips/interface_modules/coverage_checks/numpy_arrays_nan.py**
    * modified: **geoips/interface_modules/coverage_checks/rgba.py**

## GEOIPS#82: 2022-09-13, add shared uncompress_test_data script
### Major New Functionality
* **tests/utils/uncompress_test_data.sh**
    * Utility that will decompress gz, bz2, or tgz data files within the passed directory
    * This can be used by individual repos to decompress their test and output data files prior to processing
    * This script is not called automatically - must be called by the individual repo's uncompress_test_data.sh

## GEOIPS#78: 2022-09-10, resolve missing lat/lon issues in interp
### Bug fixes
* **geoips/interface_modules/interpolation/pyresample_wrappers/interp_gauss.py**
* **geoips/interface_modules/interpolation/pyresample_wrappers/interp_nearest.py**
* **geoips/interface_modules/interpolation/scipy_wrappers/interp_grid.py**
    * If "output_xarray" is None, intiialize to xarray.Dataset()
    * If 'latitude' is not in output_xarray.variables, then calculate and add all geolocation information to Dataset
        * This allows passing an empty xarray Dataset OR None for output_xarray, and still having proper functionality

## GEOIPS#29: 2022-09-09, allow copying files when checking file list
### Installation and Test
* **tests/utils/check_output_file_list.sh**
    * If "copy_dir" is specified, copy files to appropriate location
    * subdirectory based on extension
    * "noext" subdirectory if no "." in filename
    * gunzip and rename files to ".tif" if ".jif.gz" extension
    * Also include original .gz file separately from unzipped version
* **tests/utils/get_realtime_test_args.sh**
    * Provide common args for realtime test script setup, so if they need updated, they will be in one place.

## GEOIPS#75: 2022-09-07, 1.5.2 bug fixes and updates
### Installation and Test
* **base_install_and_test.sh**: Remove seviri, vim8, vim8_plugin, and natural-earth-vector setup comments
### Bug fixes
* **geoips/interface_modules/procflows/single_source.py**
    * Move "copy_standard_metadata" after interpolation, before calling algorithm
    * Previously True Color algorithm was failing due to missing "source_name" attribute on xarray Dataset.
* **geoips/interface_modules/procflows/config_based.py**
    * Skip background data if no coverage (do not fail catastrophically)
* **geoips/interface_modules/readers/utils/geostationary_geolocation.py**
    * Raise "CoverageError" if there are no good_lines or good_samples

## GEOIPS#5: 2022-09-09, for drop_nan, include lat/lon if masked
### Bug fixes
* **geoips/interface_modules/interpolation/pyresample_wrapper/interp_gauss.py**
    * If "drop_nan=True" ensure lat/lon masking is included in the overall mask.


# v1.5.2.dev2: 2022-09-02, image_utils numpy docstrings, basic CI

## NRLMMD-GEOIPS/geoips#17: 2022-08-12, add non-member forking info to git-workflow
### Documentation
* **docs/git-workflow.rst**
    * Add non-member forking process
    * Note under branching instructions that branching only applies to members of NRLMMD-GEOIPS, non-members must follow forking instructions

## NRLMMD-GEOIPS/geoips#29: 2022-08-28, Update image_utils to numpy docstrings
### Documentation
* Update image_utils directory for proper numpy style docstrings
    * **geoips/image_utils/__init__.py**
    * **geoips/image_utils/colormap_utils.py**
    * **geoips/image_utils/maps.py**
    * **geoips/image_utils/mpl_utils.py**
* **geoips/compare_outputs.py** Update imagemagick compare metric from rmse to ae + fuzz 1%

## NRLMMD-GEOIPS/geoips#34 - 2022-08-12 - Add Dockerfile and Basic CI
### Installation and Test
* **.dockerignore**
  * Add .dockerignore
* **.github/workflows/build-and-test-in-docker.yaml**
  * Add a basic workflow that builds a docker images and pushes it to the GitHub package registry
* **Dockerfile**
  * Add a dockerfile that builds an image containing a working version of GeoIPS
* **base_install_and_test.sh**
  * Remove conda_link step
  * Directly source bashrc
* **geoips/filenames/base_paths.py**
  * Add `BASE_PATH` to `PATHS{}` and collect it using `pathjoin(dirname(__file__), '..')`
  * Remove `PATHS['GEOIPS']`
  * Use `BASE_PATH` to find `TC_TEMPLATE` path
* **geoips/image_utils/maps.py**
  * Add some debug statements
* **geoips/interface_modules/title_formats/__init__.py**
  * Add an __init__.py here so this can be imported correctly
* **geoips/interface_modules/user_colormaps/tpw/tpw_cimss.py**
  * Use `BASE_PATH` rather than `GEOIPS`
* **geoips/interface_modules/user_colormaps/tpw/tpw_purple.py**
  * Use `BASE_PATH` rather than `GEOIPS`
* **geoips/interface_modules/user_colormaps/tpw/tpw_pwat.py**
  * Use `BASE_PATH` rather than `GEOIPS`
* **geoips/utils/__init__.py**
  * Add an __init__.py here so this can be imported correctly
* **setup.py**
  * Add use of `package_data` for yaml_configs and image_utils/ascii_palettes
  * Allow pip install of pyshp, shapely, and cartopy
  * Move install of pyshp from `test_outputs` to main `install_requires`
* **setup.sh**
  * Add creation of `$GEOIPS_DEPENDENCIES_DIR/bin` at top of script
  * Remove `conda_link` action
  * Directly call `conda init` rather than `$BASECONDAPATH/conda init` (assumes conda is in $PATH) from sourcing either
    ~/.bashrc or setup/config_geoips
  * Use `GEOIPS_TESTDATA_DIR` rather than `$GEOIPS_PACKAGES_DIR/geoips/tests/data/`
* **tests/scripts/abi.static.Infrared.imagery_annotated.sh**
  * Replace all references to `GEOIPS/tests/data/` with `GEOIPS_TESTDATA_DIR`
* **tests/scripts/abi.static.Visible.imagery_annotated.sh**
  * Replace all references to `GEOIPS/tests/data/` with `GEOIPS_TESTDATA_DIR`
* **tests/scripts/amsr2_ocean.tc.windspeed.imagery_clean.sh**
  * Replace all references to `GEOIPS/tests/data/` with `GEOIPS_TESTDATA_DIR`
* **tests/scripts/documentation_imagery.sh**
  * Replace all references to `GEOIPS/tests/data/` with `GEOIPS_TESTDATA_DIR`
* **tests/yaml_configs/abi_test_low_memory.yaml**
  * Replace all references to `GEOIPS/tests/data/` with `GEOIPS_TESTDATA_DIR`
* **tests/yaml_configs/abi_test.yaml**
  * Replace all references to `GEOIPS/tests/data/` with `GEOIPS_TESTDATA_DIR`

## GEOIPS#7: 2022-08-30, support data_fusion
### Refactor
* **geoips/dev/product.py**: Replace "base_product_name" with "product_template" in get_product
    * product_name: Actual name of current product
    * product_template: YAML file to use as the base for the current product
    * product_category: A specification that allows grouping "similar" products
      (ie, 37H, 34H, 36H all in the 37H "product_category")
### Major New Functionality
* **geoips/yaml_configs/product_params/alg.yaml**: Template containing:
    * product_type='alg'
* **geoips/yaml_configs/product_params/interp.yaml**: Template containing:
    * product_type='interp'
    * interp_func default: pyresample_wrappers.interp_nearest
    * interp_args default: {}
* **geoips/yaml_configs/product_params/unmodified.yaml**: Template containing:
    * product_type='unmodified'
* **tests/sectors/tc_bdecks/bep072022.dat**
    * EP07Frank sample bdeck file
### Improvements
* **geoips/interface_modules/procflows/single_source.py**: Support data_fusion functionality
    * **def pad_area_definition**
        * Allow passing "force_pad" for non-TC sectors
        * Allow passing x_scale_factor and y_scale_factor for different scaling factors
    * **def plot_data**: Support xarray_dict output format type.
    * **def get_alg_xarray**: Support data_fusion processing
        * If variable_names is passed, use it (impacts reader_defined and self_registered products)
        * set "alg_func_type" to None if no algorithm defined.
        * Default "interp_xarray" to xarray.Dataset() rather than None
        * Reassign interp_func within the interpolation loop, to ensure it is using the current sect_xarray source
          for definiing the appropriate interpolation routine.
        * If "time" is contained in sect_xarray dims, interpolate each slice of the array separately
        * Copy standard metadata to "interp_xarray" before returning, using "force=False"
* **geoips/dev/utils.py**
    * Add "force" option to copy_standard_metadata - allow NOT replacing existing fields.
    * This will not impact existing functionality - default is force=True, and when force=True the original
      if statement will always be used.
* **geoips/geoips_utils.py**
    * Pass "force" option directly through to dev.utils.copy_standard_metadata


## GEOIPS#65: 2022-08-20, allow drop_nan option for interp_gauss
### Improvements
* **geoips/interface_modules/pyresample_wrappers/interp_gauss.py**
    * If drop_nan=True passed, remove all values from lat/lon/data arrays where any array contains numpy.nan
    * If drop_nan=False, operation remains unchanged (backwards compatible)

## GEOIPS#63: 2022-08-20, allow specifying base_product_name within product_inputs
### Major New Functionality
* **geoips/dev/product.py**: Use base_product_name if specified in product_inputs dict for retrieving product params
    * This allows specifying new product names directly within the product_inputs YAMLs, rather than
        requiring a separate YAML file for every product name.
    * Useful for classes of products that have all the same parameters, except potentially a different filename /
        required variable (ie, 34GHz, 35GHz, 36GHz and 37GHz products can now reuse the same 37H product, but have
        unique filenames)

## GEOIPS#65: 2022-08-20, generalized NOAA AWS download script
### Major New Functionality
* **setup.sh**: Update setup_abi_test_data to use download_noaa_aws.sh script.
* **tests/download_noaa_aws.sh**: Allows downloading specific satellite, YYYYMMDD.HHMN of data from NOAA AWS.
* **tests/scripts/abi.static.Infrared.imagery_annotated.sh**: Update GOES16 path to use $GEOIPS_TESTDATA_DIR
* **tests/scripts/abi.static.Visible.imagery_annotated.sh**: Update GOES16 path to use $GEOIPS_TESTDATA_DIR
* **tests/scripts/documentation_imagery.sh**: Update GOES16 path to use $GEOIPS_TESTDATA_DIR
* **tests/yaml_configs/abi_test.yaml**: Update GOES16 path to use $GEOIPS_TESTDATA_DIR
* **tests/yaml_configs/abi_test_low_memory.yaml**: Update GOES16 path to use $GEOIPS_TESTDATA_DIR

## GEOIPS#62: 2022-08-21, new plugin process
### Documentation
* **docs/setup-new-plugin.rst**: Process for setting up a new test date repo, and plugin repo.
* **docs/version_control_templates.rst**: Remove rst - these are now direct GitHub templates.
* **docs/geoips_index.rst**: Remove version_control_templates.rst, add git-workflow and setup-new-plugin

## GEOIPS#57: 2022-08-17, support CARTOPY_DATA_DIR
### Installation and Test
* **setup.sh**: Link cartopy data into $CARTOPY_DATA_DIR vs ~/.local/share/cartopy
* **config_geoips**: Set CARTOPY_DATA_DIR to $GEOIPS_DEPENDENCIES_DIR/CARTOPY_DATA_DIR
* **setup.py**: Add shapely, cartopy, and pyshp requirements. cartopy error if not specified.


## GEOIPS#59: 2022-08-18, allow less strict image comparisons
### Improvements
* **geoips/compare_outputs.py**
    * Add "fuzz" argument to "images_match" function - default to 1%
    * Add "fuzz" argument to imagemagick compare call
    * Change metric from rmse to ae (RMSE did not appear to care about the fuzz factor)
    * Re-run compare with RMSE and no fuzz factor if test passes (to track differences)


# v1.5.2.dev1: 2022-08-16, improve install, test, and git workflow

## NRLMMD-GEOIPS/geoips#31 - add test datasets to .gitignore

### Improvements
* **geoips/.gitignore**
    * Add tests/data/** to .gitignore so they no longer appear in git status

## NRLMMD-GEOIPS/geoips#25 - add low_bandwidth option

### Installation and Test
* **README.md** - Pass low_memory and low_bandwidth options to base_install_and_test.sh
* **setup.sh** - Support low_bandwidth option for setup_abi_test_data (only download B14), and install (pip install minimum packages for tests)
* **base_install_and_test.sh** - Pass "low_bandwidth" option through to setup.sh

## NRLMMD-GEOIPS/geoips#27

### Installation and Test
* Add "check_system_requirements.sh" script to ensure system requirements are installed
    * git lfs
    * imagemagick
    * wget
    * recent git version

## NRLMMD-GEOIPS/geoips#17 - Update Git Workflow

### Documentation Updates

* **docs/git-workflow.rst**
    * Remove manual labeling on Issues
    * Remove manual labeling on PRs
    * Remove manual branching command line
    * Note that branches MUST be created via the Issue->Development->Create Branch option
    * Remove manual status updates on Project (should be automated via PRs linked to Issue)

## NRLMMD-GEOIPS/geoips#22 - Remove rclone.conf link to ~/.config/rclone

### Installation and Test
* **setup.sh**
    * Update setup_rclone command to remove the link from $GEOIPS_PACKAGES_DIR/geoips/setup/rclone_setup/rclone.conf
        to ~/.config/rclone/rclone.conf
    * Update setup_abi_test_data command to use explicit
        --config $GEOIPS_PACKAGES_DIR/geoips/setup/rclone_setup/rclone.conf
        argument rather than relying on default ~/.config/rclone/rclone.conf configuration

## NRLMMD-GEOIPS/geoips#15 - Add low memory options for base install tests

### Test Repo Updates
* abi.config_based_output_low_memory.sh
    * abi.static.Infrared.imagery_annotated png output
    * abi.tc.Infrared.imagery_annotated png and YAML metadata output
    * abi.tc.IR-BD.imagery_annotated png and YAML metadata output
* abi.static.Infrared.imagery_annotated.sh
    * abi.static.Infrared.imagery_annotated png output
* amsr2.config_based_overlay_output_low_memory.sh
    * amsr2.global_overlay.37pct.imagery_annotated_over_Infrared-Gray png and YAML metadata output
    * amsr2.global_overlay.89pct.imagery_annotated_over_Infrared-Gray png and YAML metadata output
    * amsr2.tc_overlay.37pct.imagery_annotated_over_Infrared-Gray png and YAML metadata output
    * amsr2.tc_overlay.89pct.imagery_annotated_over_Infrared-Gray png and YAML metadata output
* UPDATE outputs amsr2.config_based_overlay_output.sh (outputs were not previously included)
    * amsr2.global_overlay.37pct.imagery_annotated_over_Visible png and YAML metadata output
    * amsr2.global_overlay.89pct.imagery_annotated_over_Visible png and YAML metadata output
    * amsr2.tc_overlay.37pct.imagery_annotated_over_Visible png and YAML metadata output
    * amsr2.tc_overlay.89pct.imagery_annotated_over_Visible png and YAML metadata output

### Installation and Test
* **base_install_and_test.sh**
    * Add "low_memory" option that allows testing Infrared-only ABI rather than Visible.
        ~4GB vs ~12GB memory requirement.

### Bug fixes
* **amsr2.config_based_overlay_output.sh**
    * Un-indent "backgrond_products" so background imagery is included in outputs
    * Add outputs to comparison directories

## NRLMMD-GEOIPS/geoips_tutorial#3 - Add AMSR2 test data and test scripts to base install and test

### Installation and Test
* **README.md**
    * Add git lfs install to setup, to ensure Large File Storage tracked data files are cloned properly
* **base_install_and_test.sh**
    * Add clone of test_data_amsr2
    * Add AMSR2 test: $GEOIPS_PACKAGES_DIR/geoips/tests/scripts/amsr2.config_based_overlay_output.sh
* **setup.py**
    * Add scikit-image to "coverage_checks" section of install_requires
* **config_geoips**
    * Add git lfs install, for redundancy
    * Add GEOIPS_TESTDATA_DIR environment variable, to allow non-GEOIPS_BASEDIR test data locations.
* **AMSR2 Test Scripts**
    * Add AMSR2 config based test script: tests/scripts/amsr2.config_based_overlay_output.sh
    * Add AMSR2 YAML output config: tests/yaml_configs/amsr2_test.yaml
        * 89pct and 37pct output products
        * TC-centric sector
        * Global sector
        * Visible AHI background imagery

## NRLMMD-GEOIPS/geoips#6,8,9,11 - Streamline installation process, support Mac installation

### Installation and Test
* **base_install_and_test.sh**
    * Exit immediately if GEOIPS_BASEDIR or GEOIPS_REPO_URL are not defined
    * Comment out several sections of installation, to reduce time and disk space
        * natural-earth-vector data download (will rely on latest shapefiles during cartopy processing)
        * natural-earth-vector linking to ~/.local/share/cartopy
            * Will NOT reinstate this step - cartopy supports CARTOPY_DATA_DIR as of 6 August 2021
        * vim8 installation (only for use of vim8 plugins to help with following style guides)
        * vim8 plugin installation
        * seviri setup
    * Remove BASECONDAPATH from conda cartopy installation (conda will be in PATH)
* **setup.sh**
    * To support Mac installations, use "uname -m" when determining filenames for
        rclone and miniconda3 installation
    * Rather than sourcing `.bashrc` to get the conda environment set up, source `geoips_conda_init_setup`.
* **geoips_conda_init_setup**
    * To support Mac installations, use $(conda shell.bash activate geoips_conda) when activating
        conda vs "conda geoips_conda activate"
    * Allow use of GeoIPS-specific conda installation along-side user/system level installation where
      the user/system level installation may be initialized in `.bash_profile`. Uses GeoIPS-specific
      installation by default, if it is found.
* **color_prompt**
    * Add "$CONDA_PROMPT_MODIFIER" to $PS1
* **repo_clone_update_install.sh**
    * If GEOIPS_TESTDATA_DIR, GEOIPS_PACKAGES_DIR, or GEOIPS_DEPENDENCIES_DIR are set, use those,
        otherwise default to placing under $GEOIPS_BASEDIR
    * Update default branch from dev to main
* **README.md**
    * Update github.com GEOIPS_ACTIVE_BRANCH from dev to main
* **setup.sh**
    * Update default branches from dev to main


# v1.5.1: 2022-07-13, fix overpass error handling, fix ticklabels error, add area_def_adjuster outputs, update test rm

### Improvements
* **config_based final outputs**
    * Add output filenames from area\_def\_aduster call to final\_products
    * NOTE: area\_def\_adjuster outputs NOT included in single\_source processing - it must be explicitly requested
        within YAML output config - not explicitly requested in single_source command line call, so not supported
        to include via single_source processing.
* **metadata_default output format**
    * Allow optional "include\_metadata\_filename" kwarg (default False for backwards compatibility)
        * Helpful for confirming metadata is going to the expected output location!
* **config-based metadata YAML kwargs specifications**
    * Update so metadata YAML kwargs are specified in the YAML output config using "metadata\_filename\_format" rather
        than "filename_format"

### Documentation Updates
* Update \*.md Distro statement headers to use 4 spaces prefix rather than ### (formatting improvement)

### Bug fixes
* **tests/utils**
    * Go 3 levels deep for delete\_diff\_dirs.sh and delete\_files\_from\_repo.sh
        * Allow additional levels for test output directories, for better organization.
* **overpass predictor**
    * Add handling for AttributeErrors encountered under overpass\_predictor.calculate\_overpass
    * Replace print statements with logger, and show which satellite has the bad overpass prediction
* **image_utils.mpl_utils**
    * Do not try to set cbar.set\_ticklabels unless cmap\_ticklabels exists
* **metadata_tc**
    * remove unused fname argument from update\_sector\_info\_with\_default\_metadata call signature
* **gmi.tc.89pct.imagery_clean.sh**
    * Update gmi 89pct test to use tc\_clean\_fname rather than tc\_fname


# v1.5.0: 2022-06-09, consolidate/update test outputs to latest dependencies, geoips2->geoips, update GEOIPS\_REPO\_URL

### v1.5.0post2: 2022-06-16, update to github.com/NRLMMD-GeoIPS

#### Bug fixes
* **Installation and test**
    * Replace github.com/U-S-NRL-Marine-Meteorology-Division with github.com/NRLMMD-GeoIPS
        * git-workflow.rst
        * installation.rst
        * README.md
        * config_geoips

### v1.5.0post1: 2022-06-11, support \<ORG>/\<REPO> specifications

#### Improvements
* **setup.sh repository name specifications**
    * "\<repo\_name>" - $GEOIPS\_BASE\_URL/GEOIPS/\<repo\_name>.git == $GEOIPS\_REPO\_URL/\<repo\_name>.git
    * "\<repo\_org\>/\<repo\_name>" - $GEOIPS\_BASE\_URL/\<repo\_org\>/\<repo\_name>.git
    * "/\<repo\_name>" - $GEOIPS\_BASE\_URL/\<repo\_name>.git
* **Remove .github/hooks/update.ry - unused**

### Test Repo Updates
* **Test Sectors**
    * Add bdeck files
        * bwp012020.dat
        * bep112021.dat
        * bsh082021.dat
* **Additional direct test calls and outputs**
    * ATMS 165H reprojected netcdf output, bep112021
        * Test script: $GEOIPS/tests/scripts/atms.tc.165H.netcdf_geoips.sh
        * Output dir: $GEOIPS/tests/outputs/atms.tc.165H.netcdf_geoips
    * EWS-G Infrared reprojected clean imagery, ewsg.yaml
        * Test script: $GEOIPS/tests/scripts/ewsg.static.Infrared.imagery_clean.sh
        * Output dir: $GEOIPS/tests/outputs/ewsg.static.Infrared.imagery_clean
    * SAPHIR 183-3HNearest reprojected annotated imagery, bsh192021
        * Test script: $GEOIPS/tests/scripts/saphir.tc.183-3HNearest.imagery_annotated.sh
        * Output dir: $GEOIPS/tests/outputs/saphir.tc.183-3HNearest.imagery_annotated
    * AMSR2 OCEAN windspeed clean imagery output
        * Test script: $GEOIPS/tests/scripts/amsr2_winds.tc.windspeed.imagery_clean.sh
        * Output dir: $GEOIPS/tests/outputs/amsr2_winds.tc.windspeed.imagery_clean
    * ASCAT METOP-C Low resolution (25km) windbarb annotated imagery output
        * Test script: $GEOIPS/tests/scripts/ascat_low_knmi.tc.windbarbs.imagery_windbarbs.sh
        * Output dir: $GEOIPS/tests/outputs/ascat_low_knmi.tc.windbarbs.imagery_windbarbs
    * SSMI 37pct clean imagery output
        * Test script: $GEOIPS/tests/scripts/ssmi.tc.37pct.imagery_clean.sh
        * Output dir: $GEOIPS/tests/outputs/ssmi.tc.37pct.imagery_clean
    * TPW MIMIC fine, TPW-PWAT product annotated imagery output
        * Test script: $GEOIPS/tests/scripts/mimic_fine.tc.TPW-PWAT.imagery_annotated.sh
        * Output dir: $GEOIPS/tests/outputs/mimic_fine.tc.TPW-PWAT.imagery_annotated
* **Updated test scripts**
    * ahi.IR-BD.imagery\_clean.sh -> ahi.WV.geotiff.sh
* **Update test script names to include sector type**
    * abi.Visible.imagery\_annotated.sh ->                  abi.static.Visible.imagery\_annotated
    * ahi.WV.geotiff.sh ->                                  ahi.tc.WV.geotiff.sh
    * amsr2.89H-Physical.imagery\_annotated.sh ->           amsr2.tc.89H-Physical.imagery\_annotated.sh
    * amsub\_mirs.tc.183-3H.imagery\_annotated ->           amsub\_mirs.tc.183-3H.imagery\_annotated.sh
    * ascat\_uhr.wind-ambiguities.imagery\_windbarbs.sh ->  ascat\_uhr.tc.wind-ambiguities.imagery\_windbarbs.sh
    * ascat\_knmi.windbarbs.imagery\_windbarbs\_clean.sh -> ascat\_knmi.tc.windbarbs.imagery\_windbarbs\_clean.sh
    * atms.165H.netcdf\_geoips.sh ->                        atms.tc.165H.netcdf\_geoips.sh
    * ewsg.Infrared.imagery\_clean.sh ->                    ewsg.static.Infrared.imagery\_clean.sh
    * gmi.89pct.imagery\_clean.sh ->                        gmi.tc.89pct.imagery\_clean.sh
    * imerg.Rain.imagery\_clean.sh ->                       imerg.tc.Rain.imagery\_clean.sh
    * oscat\_knmi.windbarbs.imagery\_windbarbs.sh ->        oscat\_knmi.tc.windbarbs.imagery\_windbarbs.sh
    * hy2.windspeed.imagery\_annotated.sh ->                hy2.tc.windspeed.imagery\_annotated.sh
    * mimic.TPW\_CIMSS.imagery\_annotated ->                mimic\_coarse.static.TPW-CIMSS.imagery\_annotated.sh
    * sar.nrcs.imagery\_annotated.sh ->                     sar.tc.nrcs.imagery\_annotated.sh
    * smos.sectored.text\_winds ->                          smos.tc.sectored.text\_winds.sh
    * viirsday.Night-Vis-IR.imagery\_annotated.sh->         viirsday.tc.Night-Vis-IR.imagery\_annotated.sh
    * viirsmoon.Night-Vis-GeoIPS1.clean.sh ->               viirsmoon.tc.Night-Vis-GeoIPS1.imagery\_clean.sh
* **Update test output directories to include sector type and output type**
    * abi\_Visible\_image ->                   abi.static.Visible.annotated
    * ahi\_IR-BD ->                            ahi.tc.WV.geotiff
    * amsr2\_89H-Physical ->                   amsr2.tc.89H-Physical.imagery\_annotated
    * amsub\_183-3H ->                         amsub\_mirs.tc.183-3H.imagery\_annotated
    * ascat\_uhr\_wind-ambiguities ->          ascat\_uhr.tc.wind-ambiguities.imagery\_windbarbs
    * ascat\_knmi\_windbarbs ->                ascat\_knmi.tc.windbarbs.imagery\_windbarbs\_clean
    * atms\_165H ->                            atms.tc.165H.netcdf\_geoips
    * ewsg\_Infrared ->                        ewsg.static.Infrared.imagery\_clean
    * gmi\_89pct ->                            gmi.tc.89pct.imagery\_clean
    * hy2\_windspeed ->                        hy2.tc.windspeed.imagery\_annotated
    * imerg\_Rain ->                           imerg.tc.Rain.imagery\_clean
    * mimic\_TPW\_CIMSS ->                     mimic\_coarse.static.TPW-CIMSS.imagery\_annotated
    * modis\_Infrared ->                       modis.Infrared.unprojected\_image
    * oscat\_knmi\_windbarbs ->                oscat\_knmi.tc.windbarbs.imagery\_windbarbs
    * sar\_nrcs ->                             sar.tc.nrcs.imagery\_annotated
    * smap\_text\_winds ->                     smap.unsectored.text\_winds
    * smos\_sectored ->                        smos.tc.sectored.text\_winds
    * seviri\_WV-Upper ->                      seviri.WV-Upper.unprojected\_image
    * ssmis\_color89 ->                        ssmis.color89.unprojected\_image
    * viirsclearnight\_Night-Vis-IR-GeoIPS1 -> viirsclearnight.Night-Vis-IR-GeoIPS1.unprojected\_image
    * viirsday\_Night-Vis-IR ->                viirsday.tc.Night-Vis-IR.imagery\_annotated
    * viirsmoon\_Night-Vis-GeoIPS1 ->          viirsmoon.tc.Night-Vis-GeoIPS1.imagery\_clean
* Added TC bdeck files
    * bal052021.dat (SAPHIR test case, unused)
    * bal032020.dat (SAR test cases, unused)
    * bwp252021.dat (SAR test cases, unused)
    * bsh242020.dat (SEVIRI test case)
* **ABI config-based test script**
    * Update to standard \<sensor>.\<sector\_type>.\<product>.\<output\_type> directory format
    * Update YAML metadata to use sectors/tc\_bdecks sector path
* **Dependency Version Update**
    * matplotlib 3.4.3->3.5.2
    * cartopy 0.20.0 -> 0.20.2
    * pyshp 2.1.3 -> 2.2.0
    * natural-earth-vector 5.0.0 -> 5.2.0
    * Impacted test outputs
        * amsub_mirs.tc.183-3H.imagery_annotated
        * ascat_low_knmi.tc.windbarbs.imagery_windbarbs
        * hy2.tc.windspeed.imagery_annotated
        * mimic_coarse.static.TPW-CIMSS.imagery_annotated
        * mimic_fine.tc.TPW-PWAT.imagery_annotated
        * oscat_knmi.tc.windbarbs.imagery_windbarbs
        * saphir.tc.183-3HNearest.imagery_annotated
        * sar.tc.nrcs.imagery_annotated
        * AFTER TEST DATA UNCOMPRESS BUG FIX: amsr2.tc.89H-Physical.imagery_annotated
        * AFTER TEST DATA UNCOMPRESS BUG FIX: ascat_uhr.tc.wind-ambiguities.imagery_windbarbs

### Refactor
* **File modifications**
    * Update all instances of 'geoips2' with 'geoips'
    * Update all instances of 'GEOIPS2' with 'GEOIPS'
    * Update GEOIPS\_REPO\_URL to github.com/NRLMMD-GeoIPS
* **File renaming**
    * Rename all files and directories containing 'geoips2' with \*geoips\*
* **Setup standardization**
    * Replace 'setup\_geoips2.sh install\_geoips2' with 'setup.sh install'
    * Replace all instances of 'setup\_geoips2.sh' with 'setup.sh'
* **Test sectors**
    * Organize test sectors for easier identification of available sectors,
        and easier expansion to additional sector types in the future.
        * static (currently large global and geostationary coverage sectors)
        * tc_bdecks (bdeck files only)
    * Update all test scripts and YAML configs for new test sector locations
    * Add tc\_bdeck files
        * bep062021.dat - used with ABI daytime test dataset
        * bwp192021.dat - Large WPAC storm 2021, Chantu (not currently used with any test datasets)
    * Update bep112021.dat - used with ATMS test script
        * File reprocessed April 2022 was of incorrect format for bdeck_parser - replace with last "realtime"
            bdeck file.
        * Probably need to eventually create new parser for reprocessed deck files.

### Major New Functionality
* **Product types**
    * Add 'alg\_interp\_cmap' product type to geoips/dev/product.py
    * Add 'interp' product type to geoips/dev/product.py
* **Algorithm / interpolation order in procflows**
    * Check explicit list of product types when attempting to pull "alg" from product
        * ['alg', 'alg_cmap', 'interp_alg', 'interp_alg_cmap', 'alg_interp_cmap']
    * Check explicit list of product types when attempting to apply algorithm prior to interpolation
        * ['alg_cmap', 'alg_interp_cmap', 'alg']
    * Check explicit lists of product types / algorithm types when attempting to apply the results of interpolation/
        algorithm application to the final xarray object
        * ['interp']:
            * Use interp_xarray unchanged as final xarray object
        * ['xarray_to_numpy']:
            * Pass entire "interp_xarray" to algorithm,
            * set returned numpy array as "product_name" variable
        * ['xarray_to_xarray']:
            * Pass entire "interp_xarray" to algorithm,
            * set entire returned xarray object as "interp_xarray"
        * ['single_channel', 'channel_combination', 'list_numpy_to_numpy', 'rgb']
            * Pass list of numpy arrays to algorithm.
            * Set returned numpy array to "product_name" variable in xarray object.
        * Anything else
            * Raise ValueError - must explicitly implement new types to work within procflow.
            * Previously we defaulted to list_numpy_to_numpy
            * If we do want a default, it should probably be "xarray_to_xarray", but for now we will leave it explicit.
* **Coverage checks**
    * Add kwarg to existing coverage checks allowing passing an alternative variable name to the coverage check,
        to be used in the event the primary variable name does not exist (useful when no "product_name" variable
        exists in the xarray object)
    * Allows passing explicitly variable name to use for coverage checks from "covg\_args" in product YAML specs.

### Improvements
* **Pre-receive Hook**
    * Added "update" pre-receive hook to allow git commit message format hooks before push to GitHub
        * Requires only one commit message in the current push to pass
            * Must include valid Issue ID (GEOIPS/<issue_repo_name>#<issue_num>)
            * Must follow format specification:
                * one summary line
                * one blank line (if more than one line in commit message)
                * OPTIONAL: additional lines with detailed information
* **ssmi_binary**
    * Raise sensible exception when incorrect data file passed into ssmi\_binary reader
* **TPW Products**
    * Update TPW product names to use '-' rather than '\_', to follow standard practice

### Documentation Updates
* **GitHub Workflow**
    * Add rst documentation for full GitHub workflow
        1. Creating Issue
        2. Making changes to repositories
        3. Pushing changes to GitHub
        4. Creating a Pull Request
* **CHANGELOG_TEMPLATE.md**
    * Add note at beginning that CHANGELOG\_TEMPLATE.md itself should *not* be modified.

### Bug fixes
* **ATMS Reader**
    * Add atms reader to setup.py
    * Update original\_source\_filenames to support multiple files in atms reader
* **SAPHIR Reader**
    * Replace h5\_dataset.value construct with h5\_dataset[...]


# v1.4.8: 2022-05-15, use consistent shapefiles, require CHANGELOG update for PR approval, GMI in documentation

### Documentation Updates
* **Pull Request Templates**
    * Note that updates to CHANGELOG are *required* prior to pull request approval.
    * Use CHANGELOG updates copy-pasted as the "Summary" section in the pull request.
    * Add template for pull request title (<ticket num> <repo name> <short description>
* **CHANGELOG_TEMPLATE.md**
    * Add template with appropriate headers, formatting, and categories for proper CHANGELOG.md updates.
* **Available functionality**
    * *GMI Reader Example*
        * documentation_imagery.sh: Added GMI global reprojected image call
        * available_functionality.rst: Added GMI reader section
        * docs/images: Added GMI global image output

### Bug fixes
* **Installation and test**
    * Add "cd natural-earth-vector" prior to checking out v5.0.0 cartopy shapefiles
        * v5.0.0 required in order for test outputs to match.


# v1.4.7: 2022-05-06, multiple coverage check types, ability to plot coverage outline, optional version requirements

### Major New Functionality
* **Add ability to plot coverage outline**
    * single_source.py procflow
        * Allow passing optional "output_dict" to output_format modules
    * imagery_annotated.py output_format
        * Allow checking for "plot_coverage" option in product params from imagery_annotated output format
    * center_radius.py coverage check module
        * Add "plot_coverage" function to center_radius coverage check module.
            * When "plot_coverage" is added to product params imagery_annotated will call this function to
                include the outline of the coverage check function. Add via:
                * in YAML product spec, or
                * command line "product_params_override", or
                * in YAML output config "product_params_override"
                    * imagery_annotated will call this function to include the outline of the coverage check function.

### Improvements
* **Update Coverage Checks to Allow filename, full, and image_production based checks**
    * Include fname, full, and image_production covg funcs in metadata_tc outputs
    * Use "fname_covg_func" rather than "covg_func" when setting coverage for filename
    * Use max of "fname_covg" and "image_production_covg" when testing for minimum coverage
* **Installation Updates**
    * Moving version requirements for efficiency improvements to extra_requires
        * Rather than forcing satpy>=0.33.1 and pyresample>=1.22.3, include as an extra
            "efficiency_improvements" package in setup.py
        * Then, install efficiency_improvements and test_outputs extras FIRST so those packages and dependencies are
            installed first if desired.
* **Duplicate File Removal**
    * For tc_fname format, rather than only checking coverage, now have a 3 tiered duplicate file check:
        * If file has < max_coverage, delete
        * If file has > min_dt, delete
        * If another file has already been matched, delete (this is random!)
* **Output Filenames**
    * If output_fname is None, do not add to list or attempt to create metadata filename
        * Allow filename_formats to return None. If invalid, just continue.
        * This allows specifying multiple filename formats, and skipping formats that are invalid.
* **Real-time processing**
    * config\_based.py
        * Moved product database writes to new write_to_database function

### Bug fixes
* **Real-time processing**
    * config\_based.py
        * Added two new calls to write_to_database function, that stores unsectored and sectored products to database (these were previously missed)


# v1.4.6: 2022-04-18, metadata\_tc, center\_radius\_rgba, coverage check info in metadata, real-time bug fixes

### Major New Functionality
* **Product Display**
    * Add "cbar\_label" kwarg to all passive microwave colormaps
        * Allows passing "cbar_lable" from product inputs and product params YAMLs
    * Add Coverage Function information
* **Coverage Checks**
    * Add center\_radius\_rgba coverage check
        * use arr[:, :, 3] alpha layer for masked values rather than arr.mask
* **Metadata YAML outputs**
    * Add new metadata\_tc output format
        * metadata_default will NOT change, for consistent general test outputs
        * Include coverage check function information within metadata_tc.
    * single\_source.py/config\_based.py
        * Allow passing "product_name" to metadata output format modules (via metadata_fname_dict kwarg)
            * This allows accessing information via "dev/product.py" interfaces for metadata outputs
* **Database Hooks**
    * Add hooks for accessing modules capable of generating and populating a database of product outputs during
        geoips processing
* **Command line arguments**
    * --product\_db\_writer: Controls interface module used to populate product database by single\_source procflow
    * --product\_db\_writer\_override: Adds ability to override database interface modules set under the
         available sectors in the output config file

### Improvements
* **Coverage Checks**
    * dev/product.py
        * allow alternate field name for coverage funcs in output config
        * Defaults to "covg_func" and "covg_args"
        * Pass "covg_args_field_name" to get_covg_args_from_product or get_covg_from_product to use alternative
            field name
        * This allows specifying multiple coverage check functions (ie, one for image_production and one for fnames)
    * single\_source.py/config\_based.py
        * Use "image_production_covg_*" when determining if there is sufficient coverage
            to generate an output product
            * Defaults to use "covg_func" if "image_production_covg_*" not defined
* **area_def_adjusters**
    * Support list\_xarray\_list\_variables\_to\_area\_def\_out\_fnames adjuster\_type
        * Allows returning list of output filenames, in addition to adjusted area def
        * Allows producing valid output products via an area_def_adjuster

### Bug fixes
* **Real-time processing**
    * Reduce tc\_fname remove duplicates search time from 10 min to 3 min
        * This was previously deleting geostationary products from consecutive collect times.
    * Update search time for matching dynamic sector times to -6h to +9h
        * ie, data can come up to 9h after sector time and still match given sector.
        * This allows for TC sector updates delayed up to 9h during real-time processing
* **Coverage Checks**
    * center\_radius coverage check
        * previously computed the circle based on radius in pixels rather than radius in km
        * Update so we convert radius in km to pixels prior to passing into center_radius coverage check.
            * radius_pixels = radius_km / res_km
            * Results in higher coverage for many products (with resolution > 1km)

### 1.4.6post1 Post Release Patch (2022-04-21)
* #### Bug fixes
    * Update cartopy map data pull to ensure v5.0.0 natural earth vector data (required for test outputs)


# v1.4.5: 2022-03-18, --compare_paths to --compare_path, add --output_file_list_fname, add GEOIPS_COPYRIGHT_ABBREVIATED

### Breaking Interface Changes
* **Command line argument updates**
    * Replaced --compare_paths with --compare_path in command line arguments
        * pass command_line_args to set_comparison_path - if "compare_path" is set in command_line_args,
            use that instead of individual compare_paths within output config
        * Eventually add support for "compare_paths_override" which will allow setting a different
            compare_path for each output_type via command line (dictionary based) - but for now all or nothing

### Major New Functionality
* **Testing Utilities**
    * Added compare_output_file_list.sh utility, for comparing a list of files with existence on disk (simpler
        output comparison test than actually comparing the contents of each output product).
* **Command line arguments**
    * Add --output_file_list_fname to command line args, support in config-based and single-source procflows
        * Allows specifying full path to file to store output filenames from current - quickly update
            output file lists for comparison purposes.
    * Add support for "filename_format_kwargs" command line option as well as "filename_formats_kwargs" output config.
* **Sectors**
    * New TC Templates
        * 2km 512x512
        * 2km 800x800
* **Product display**
    * **base_paths.py**: Add GEOIPS_COPYRIGHT_ABBREVIATED, for use in product titles.

### Improvements
* **compare_outputs.py**: Add gzip_product functionality
    * Ensure if we gunzip a product during output comparisons, after we run the comparison we re-zip the file.
        Clean up after ourselves, and leave things the way we found them.
* **unprojected_image.py**: Update so default for unprojected_image is NO savefigs_kwargs
    (empty dictionary, which means masked background, rather than default black background)
* **setup_geoips.sh**
    * Remove dependence on git v2.19.1 - cd to directories rather than using git -C
    * Explicitly use setup scripts in the following order:
        1. setup_<package>.sh install_<package>
        2. setup.sh install
        3. setup.py (uses pip install)
    * If plugin exists in $GEOIPS_BASEDIR/installed_geoips_plugins.txt, do not attempt to reinstall
        * Allows initializing installed_geoips_plugins at the beginning of system installation to avoid
            massive reinstallations of common geoips plugin dependencies.

### Documentation Updates
* Formatting changes
    * correct spacing for code blocks and bullets
    * Remove level 4 header from "Available modules" and "Example outputs" in available functionality
* modis from 600 to 200 width
* Updated AMSU-A, AMSU-B, MHS comments for accuracy (MHS == AMSU-B, AMSU-A separate.
    Still using "amsu-b" only in geoips)

### Bug fixes
* **bdeck_parser.py**: Remove shell statement - raised error was dropping to shell during testing.
* **memusg.py** utility: Wrap import psutil in try/except so we don't fail if not installed
* **compare_outputs.py**: In test repo auto-generated update scripts, print gunzip before copy,
    and gzip after copy for files that must be gzipped before comparisons.
* **single_source and config_based**: Add newline to the end of "output_file_list", otherwise skipped during shell loop




# v1.4.4: 2022-03-06, command line override, unsectored product, product database support; Visible product corrections

### Test Repo Updates
* **Update ABI Visible Products with more informative colorbar label**
    * Include channel and wavelength in colorbar label
    * ABI static and TC Visible test png outputs

### Breaking Interface Changes
* **single_channel algorithm - rename solar zenith angle specifications**
    * See "Bug fixes"


### Improvements
* **Product tuning updates**
    * Add "update\_output\_dict\_from\_command\_line\_args" to support command line modifications to YAML output config
        * filename\_format\_kwargs
        * metadata\_filename\_format\_kwargs
    * Add "produce\_current\_time" function in output\_config interface
        * Support "produce\_times" field in output config to filter required times for processing
    * Add "Uncorrected-Channel" product, that just plots normalized data directly (using min/max of data itself)
    * Update colorbar labels for ABI, AHI, SEVIRI, MODIS, and VIIRS Visible imagery to include the channel used in the plot
    * dev/product.py get\_product: Loop through dictionary elements in product\_inputs, only replacing what exists.
        * To allow specifying only specific elements within one of the product parameters dictionaries
            from within product\_inputs specifications, if one of the dictionary elements is a dictionary
            itself, loop through that, replacing with the updated values found in product\_inputs.
        * This allows maintaining all the defaults, and only specifying things that must change.
    * Add "numpy\_arrays\_nan" coverage check interface module (for non-masked-arrays)
* **TC YAML Template Updates**
    * Add tc\_visir\_3200km YAML gridlines parameters file - identical to tc\_visir, but 5 degree grid spacing.
    * Created 1400x1400, 1024x1024, 256x256, 512x512, 800x800, and 1600x1600 subdirectories for tc templates.
        * 2km and 4km 1600x1600 TC template YAMLs
        * 4km 256x256
    * Will NOT change tc\_web\_template.yaml, etc, since ALL test scripts use those.
    * Perhaps explicitly setting these values in the YAML configs would be better than having
        completely separate files for each shape/resolution - will address direct YAML output
        config modifications at a later date - likely would be a method for overriding fields of
        TC template yamls, plotting\_params YAMLs, as well as product params YAMLs (so you could still use
        completely separate individual files, but also override individual fields within as needed).
* **Sectoring / Processing Order**
    * Add "resector=False" get\_alg\_xarray option to config\_based
        * this enables alg\_interp\_cmap and alg\_cmap product types (no pre-interpolation).
        * Currently "self\_register" and "reader\_defined" area\_def types lead to "resector=False" for get\_alg\_xarray.
            * Skip ALL sectoring for reader\_defined and self\_register.
    * Add xarray\_to\_numpy alg type support to get\_alg\_xarray
        * for alg\_interp\_cmap and alg\_cmap product types
            * no pre-interpolation - must pass sectored xarray, so can only include a single dataset
* **Product database support**
    * Added product database command line argument
    * Added hooks to single\_source and config\_based procflows
        * Checks if database environment variables are set
        * Uses yaml metadata file to populate the database
        * Prints "DATABASESUCCESS" for all products written to the database
* **Installation / Setup / Logging Process**
    * Separate vim8 installation and vim8 plugin setup in base\_install\_and\_test.sh
    * Remove verbose log statements including entire command line arguments
        * lots and lots of filenames, and now the command line call is printed on multiple lines separately

### Bug fixes
* **Resolve issues with Visible products**
    * Update AHI Visible parameters (was washed out / saturated)
        * gamma\_list: []
        * data\_range: [0.0, 120.0]
        * scalefactor still 100
    * Update MODIS Visible parameters (was all white)
        * gamma\_list: []
        * scale\_factor: 1.0 (comes out of the reader 0 to 100!)
    * Update Visible product
        * min\_day\_zen -> max\_day\_zen for single\_channel algorithm
        * Add comments that AHI and MODIS override standard parameters for Visible
    * SEVIRI reader reflectance calculations
        * reinstate: ref[rad > 0] = np.pi * rad[rad > 0] / irrad
            * Previously included solar zenith correction, so I had removed the entire line
        * Add log statements with min/max data values for reference
* **single_channel algorithm - rename solar zenith angle specifications**
    * rename min\_day\_zen -> max\_day\_zen
        * since day is 0-90, we want to identify the max zenith angle that will still be considered daytime
    * rename max\_night\_zen -> min\_night\_zen
        * night is 90-180, identify minimum zenith angle that will still be night
    * Updated Visible product with new names
* **Error Checking**
    * Added check in overpass\_predictor.py if sun.rise\_time exists
    * Added handling in amsub\_mirs reader for if there are bad ScanTime values


# v1.4.3: 2022-02-17, updated test scripts and documentation, jpss-1 to noaa-20

### Breaking Interface Changes
* **Replace jpss-1 with noaa-20 for VIIRS platform_name**
    * VIIRS reader
    * VIIRS Night Vis test outputs

### Major New Functionality
* **Minimum coverage capability**
    * Add minimum\_coverage option to command line arguments
    * Add minimum\_coverage / minimum\_coverages option to YAML output config
        * 'minimum\_coverage' covers all products
        * 'minimum\_coverages' dictionary is on a per-product basis
        * Special "all" key within minimum\_coverages dictionary applies to all products
            (can additionally specify individual products within dictionary).
    * Add get\_minimum\_coverage function to dev.output\_config interface module
* **Expanded example test scripts**
    * coverage over the various readers, products, and output formats
        * NEW Visible annotated ABI static
        * NEW IR-BD clean AHI TC
        * 89H-Physical annotated AMSR2 TC
        * 183-3H annotated AMSU-B TC
        * windbarbs clean ASCAT KNMI TC
        * Remove ASCAT UHR annotated windbarbs
        * NEW wind-ambiguities annotated ASCAT UHR TC
        * NEW 89pct clean GMI TC
        * windspeed annotated HY-2B TC
        * NEW Rain clean IMERG TC, no metadata
        * NEW TPW\_CIMSS MIMIC annotated global
        * NEW Infrared unprojected\_image MODIS
        * NEW windbarbs annotated OSCAT KNMI TC
        * NRCS annotated SAR TC
        * WV-Upper unprojected\_image SEVIRI
        * SMAP unsectored text winds (gzipped txt file)
        * SMOS sectored text winds (not gzipped txt file)
        * color89 unprojected\_image SSMIS (multiple granules, RGB)
        * REMOVE VIIRS IR-BD and Visible
        * Night-Vis-IR annotated VIIRS TC (day time! Need to update for night!)
    * Add documentation\_imagery.sh script to generate all imagery used in the available\_functionality.rst
        documentation, and copy it into the appropriate directory for use in documentation.
        Return non-zero if any of the commands failed (run\_procflow or copy)
    * Add minimum\_coverage and minimum\_coverages options to yaml\_configs/abi\_test.yaml for referencex
        (does not change output)
* **Expanded available functionality documentation**
    * Readers - each reader contains a global registered image for reference
        * ABI
        * AHI
        * EWS-G
        * SEVIRI
        * MODIS
        * SMAP (updated with full command)
        * SMOS (updated with full command)
        * HY2 (updted with full command and global registered image)
    * Output Formats
        * Unprojected Imagery
* **Additional test sectors**
    * bsh062022.dat b-deck file
    * bsh252020.dat b-deck file
    * bsh112022.dat b-deck file
    * bio022021.dat b-deck file
    * global.yaml 20km 1000x2000 global area\_def
* **Updated Night-Vis VIIRS products**
    * Added Night-Vis-GeoIPS1 and Night-Vis-IR-GeoIPS1 products for comparison with geoips versions

### Improvements
* Update imagery\_windbarbs to handle 1D vectors, 2-D vectors only, and 2-D vectors with ambiguitie
    (different numbers of arrays). Ambiguities were NOT getting plotted correctly previously.
* Update unprojected\_imagery to allow specifying either or both of x\_size and y\_size,
    and calculating the other if only one was included.
* Rename geoips test scripts to make it clear at a glance what reader, product, and output format they are testing.
* Print copy-and-pasteable command line call at the beginning of each run\_procflow call.
* Installation improvements
    * Separate base requirements from optional requirements.
    * Update setup\_geoips.sh install\_geoips to explicitly include all optional requirements.

### Bug fixes
* swap x\_size and y\_size for unprojected imagery
* Update EWS-G to "gvar" source name rather than gvissr
* Added uncompress test script to uncompress the .txt.gz unsectored text wind output.
* Update abi test script names in test\_base\_install.sh (no longer abi.sh and abi\_config.sh)
    * Call test\_base\_install.sh from test\_all.sh
    * Remove abi test calls from test\_all.sh, since they are included in test\_base\_install.sh


# v1.4.2: 2022-02-05, finalizing procflows to allow unprojected outputs, updating test outputs for consistent shapefiles

### Test Repo Updates
* Updated to Natural Earth Vector v5.0.0 shapefiles
    * AMSR2 TC image - very slightly modified political boundaries
    * AHI global image - very slightly modified political boundaries

### Major New Functionality
* SAR Incident Angle Product
    * Added "incident\_angle" variable to SAR xarray output
    * Added "incident-angle" product to "sar-spd" product\_inputs
    * Added "incident-angle" YAML product\_params, and test script
* ASCAT UHR windbarbs test script
* "unprojected\_image" output\_format module
    * Plots the data with no resampling - no area\_def required
    * Call signature: xarray\_obj, product\_name, output\_fnames, product\_name\_title=None, mpl\_colors\_info=None
                      x\_size=None, y\_size=None
* "unprojected" outputter\_type
    * Call signature: xarray\_obj, product\_name, output\_fnames, product\_name\_title=None, mpl\_colors\_info=None
* Support <DATASET>:<VARNAME> variable requests in product\_inputs YAML config files
    * Update VIIRS Night-Visible to use DNB:SunZenith
    * Update VIIRS Visible to use MOD:Sunzenith
    * Update AHI Visible to use MED:Sunzenith
* Added noaa-20 platform to amsub\_mirs reader
* Filter "poor" quality data within SMOS reader
    * previously was saving poor, fair, and good

### Improvements
* Installation Improvements
    * Allow skipping installation steps, rather than just continuing or quitting altogether
    * Separate steps for downloading cartopy map data and linking to ~/.local
    * Separate rclone, seviri, and vim8 installation steps (to allow skipping one or more if not needed)
* Updated command line arguments
    * sectored\_read / resampled\_read - specifications for primary dataset
        * Determines whether to read data initially or within area\_def loop
    * self\_register\_dataset, self\_register\_source, and self\_register\_platform
        * Explicitly request using specific dataset lat/lons as the area\_def target for resampling
        * Add self\_register area\_def specification in get\_area\_defs\_from\_commandline\_args
    * fuse\_sectored\_read / fuse\_resampled\_read - specifications for additional datasets
    * fuse\_self\_register\_dataset, fuse\_self\_register\_source, fuse\_self\_register\_platform
* Updated procflow ordering
    * Tunable data read order within procflows (based on data read requirements)
        * For self\_register or reader\_defined area\_defs - must read data prior to calling
             get\_area\_defs\_from\_commandline\_args (so area information is available within the xarray
            dataset when identifying area\_defs)
        * For externally specified area\_defs, read data after calling get\_area\_defs\_from\_commandline\_args,
            to reduce processing time if there is no coverage
        * For sectored\_read / resampled\_read data types, do not read data until we are within the area\_defs loop
    * Tunable algorithm order within procflows (based on alg\_type specified in dev/alg.py)
        * Support alg\_cmap and alg\_interp\_cmap algorithm types (previously only interp\_alg\_cmap supported -
            allow calling algorithm prior to data interpolation)
    * Tunable sectoring order within procflows (based on data read requirements)
        * Do not sector reader\_defined or self\_register sector types - must use full dataset, no padding available
    * Tunable outputter\_types within procflows (variable call signatures)
        * xarray\_data
        * image
        * image\_overlay
        * unprojected\_image
* Add mem\_usg and process\_times output to procflows for monitoring

### Bug fixes
* Update pmw\_37 and windbarbs algorithms to only include mandatory "arrays" argument, make output\_data\_range optional
    * If None, output\_data\_range will default to 230 to 280 for 37pct, and data min/max for windbarbs.
* Update single\_source procflow to ensure "resampled\_read" is passed to get\_alg\_xarray
    * to allow using the resampled dataset for retrieving the requested variables
    * if \<DATASET\_NAME>:\<VARIABLE\_NAME> construct used in product\_inputs YAML configs,
        we must assure resampled data is not limited to the native datasets,
        since they will no longer exist


# v1.4.1: 2022-01-21, viirs and smap output config test scripts and documentation

### Refactor
* Allow passing cbar\_ticks to matplotlib\_linear\_norm module

### Major New Functionality
* Add SMAP unsectored text winds explicit test call and sample output
* Add SMAP test script to test\_all.sh
* Add bwp202021.dat deck file with SMAP test dataset coverage
* Add VIIRS explicit test script and sample outputs
    * bsh192021.dat sector
    * IR-BD and Night-Vis-IR annotated imagery output
* Add himawari8 test sector
* Add VIIRS explicit est call to test\_all.sh

### Improvements
* Add aerosol reader and fname as arg options
* Add channel number as variable in AHI HSD reader
* Adjust selection of variable for interpolation in single\_source.py if the same variable name is contained in multiple datasets
 (ie, VIIRS geolocation variables - slightly different for each resolution dataset - caused issues with differing test outputs between single source and config\_based when multiple datasets are present)
    * Use variable from dataset that contains ALL required variables
    * Use variable from first dataset
* config\_based procflow now always sector to the adjusted area\_def to ensure we get all of the data.
    * Also must sector before adjusting the area\_def to ensure we have a consistent center time for determining new area\_def
      (slightly different center times resulting from different sectoring can cause very slightly different recentering)

### Documentation Updates
* Add VIIRS sensor and Night-Vis-IR product to avaialble functionality documentation
* Add SMAP unsectored text winds sample output to "available\_functionality" documentation

### Bug fixes
* Correct typo in config\_based.py (product\_name in pad\_alg\_xarrays, not alg\_xarrays)
* Update viirs\_netcdf.py to sort filenames prior to reading - intermittent failure if filenames are not sorted in advance
* No longer converting min/max value to int before normalizing in matplotlib\_linear\_norm colormap

# v1.4.0: 2022-01-10, add modular metadata output support, causing some internal interface changes

All interface changes due to this update are isolated to internal functions, required to support modular
metadata filename and output format specifications.  These changes will not impact any user/developer interfaces.

### Breaking Interface Changes
* Removed "overlay" procflow - functionality completely covered by config\_based procflow.
* remove\_duplicates:
    * Now takes dictionary of filenames with associated format information, rather than list of filenames
    * No longer takes separate "filename\_format" argument that must apply to all files
* single\_source.plot\_data
    * Takes in output\_dict rather than separate output file names and output format
    * Returns dictionary of output file names with associated filename formats, rather than list of filenames
    * Takes in variable for kwargs rather than \*\*kwargs
        (so it is explicit which kwargs should be applied to which module)
* single\_source.plot\_sectored\_data\_output (ie, sectored, unregistered outputs)
    * Takes in output\_dict rather than individual filename/output formats
    * Add area\_def argument
    * Returns dictionary of output file names with associated filename formats, rather than list of filenames
* single\_source.process\_xarray\_dict\_to\_output\_format (ie, unsectored, unregistered outputs)
    * Takes in output\_dict rather than individual filename/output formats
    * Add area\_def argument
    * Returns dictionary of output file names with associated filename formats, rather than list of filenames
* single\_source.get\_filename
    * (alg\_xarray, area\_def, filename\_format, product\_name)
        -> (filename\_format, product\_name=None, alg\_xarray=None, area\_def=None,
            output\_dict=None, suppored\_filenamer\_type=None)
    * Consolidated to support
        * metadata outputs
        * sectored/unsectored outputs
        * registered outputs
* Remove center coverage check from 89H-Physical product
    * For consistency with other products, request at the command line / output config level
    * Add center coverage product\_params\_override to direct command line amsr2.sh test call

### Refactor
* Pass "output\_dict" to all filename and output modules, for consistent application of options (allows
    specifying arguments via single\_source command line or output YAML config dict)
    * kwarg to all product modular interface functions
    * Optional kwarg to all filename and output modules (if it is not included as a kwarg, it is filtered
        out from within single\_source and not attempted to be passed in)
        * tc\_clean\_fname - for including coverage function information in filename
        * tc\_fname - for including coverage function information in filename
* single\_source.output\_all\_metadata
    * Returns dictionary of output filenames and formats
* single\_source.get\_output\_filenames
    * Returns dictionary of output\_filenames and metadata\_filenames with associated formats
* Separate test\_all.sh (includes test scripts that do not have bundled test data) and test\_base\_install.sh
    (only includes test scripts with bundled test data)
* Move "get\_bg\_xarray" from overlay procflow to config\_based procflow


### Major New Functionality
* Updated "product" modular interface
    * Add "list\_products\_by\_source" and "list\_products\_by\_products"
* Available functionality documentation page - includes readers and products, with examples
    * Readers
        * AMSU-B
        * HY2
        * SAR
        * SMOS
    * Products
        * 183-3H
        * NRCS
        * sectored text winds
        * unsectored text winds
* Sample test scripts with explicit command line call examples - input dataset NOT included, but
    all sector information and output comparison files are available directly within geoips
    * AMSR2 89H-Physical, using bdeck bio012020.dat
    * AMSU-B 183-3H, using bdeck bwp022021.dat
    * SAR windspeed, using bdeck bwp312018.dat
    * SMOS sectored, using bdeck bsh162020.dat
* Sectored and Unsectored text wind outputs
    * SAR
* Support user-defineable metadata output formats, command line args and YAML output config fields
    * metadata\_filename\_format (default None)
    * metadata\_filename\_format\_kwargs (default {})
    * metadata\_output\_format  (default None)
    * metadata\_output\_format\_kwargs (default {})
* Support user-defineable modifications to product parameters, via command line or output config fields
    * product\_params\_override (default {})
* Add "standard\_metadata" filename and output format types (to match version previously used automatically for
    all TC sectors - will continue to use "standard\_metadata" for testing purposes to avoid changing all
    test repo outputs)
* Add "output\_config" interface module to pull parameters from output config dictionaries
    * output\_config\_dict: full dictionary referring to complete YAML output config file
    * output\_dict: dictionary referring to a single set of output parameters for a single output type
        (subset of output\_config\_dict - matches "command\_line\_args" in single\_source procflow)

### Improvements
* Moved documentation imagery into subdirectories
    * available\_functionality
    * geoips\_overview
    * command\_line\_examples
* More informative log statement at the end of single\_source and config\_based procflows
* During output comparisons, name diff directory "diff\_test\_output\_dir" and files "diff\_test\_output"


# v1.3.2: 2021-12-21, title\_format interface

### Major New Functionality
    * Create dev/title.py interface for alternative title formats
        * Add interface_modules/title_formats
            * tc_standard.py (existing default)
            * static_standard.py (existing default)
            * tc_copyright.py (currently for hy2)
        * Pass "title_format" to annotated imagery and windbarbs
            * imagery_annotated.py
            * imagery_windbarbs.pycam

### Improvements
    * Updated template pull request ticket: Testing Instructions, Summary, Output, Individual Commits
    * Use dictionary of filename\_formats\_kwargs in YAML output configs rather than a single filename\_format\_kwarg
        * allows multiple filename_formats and specific kwargs for each
    * Allow passing "title\_copyright" from command line or YAML output config for use in annotated imagery
    * Added new DATABASESUCCESS and DATABASEFAILURE string checks to test\_all\_run.sh
    * Note disk space, memory, and time required at the beginning of geoips base installation
    * Use wget rather than curl for rclone setup for consistency
    * satpy>=0.33.1, pyresample>=1.22.3 for future geostationary geolocation improvements
    * Add "do\_not\_fail" option to repo update commands, to allow looping through all, and only updating those
        with the requested branch available (and not failing catastrophically on branches that don't exist)
    * Use a single consolidated "plot\_data" function for both single source and overlay functionality
        * Set up bg_xarray, bg_data, bg_mpl_colors_info, and bg_product_name_title kwargs within config_based procflow

### Bug fixes
    * Add rclone.conf file required for AWS ABI downloads
    * Correctly replace \*\_URL environment variables within geoips paths


# v1.3.1: 2021-12-07, hscat processing

### Refactor
    * Remove unused code
    * Use console scripts rather than calling command line python utilities explicitly
        * list_available_modules
        * test_interfaces

### Major New Functionality
    * Add hscat hy-2b and hy-2c processing
        * windspeed
        * windbarbs
        * unsectored text
        * sectored text
    * Add test script to test all dev and stable interfaces
        * list_available_modules
        * test_interfaces
    * imagery_windbarbs_clean output_format
    * output_format_kwargs and filename_format_kwargs options in YAML output config and command line
        * Useful for append, overwrite, basedir options
    * text_winds_day_fname with %Y%m%d dtg

### Bug fixes
    * Remove duplicates from list_<interface>s_by_type output
    * Update bdeck_parser to allow 30 or 38 or 40 or 42 fields
    * Include header in text wind output when the file does not exist, or we are not in append mode
    * Pass padded xarray to adjust_area_def for amsu-b data
        * amsu-b requires full swath width
    * Update to log filename for test scripts
        * command line arg now has ' ' and '/' replaced with '_' to get a single unique filename with no additional subdirectories

### Deprecations
    * Removed basemap-based windbarb plotting commands (no longer functional)


# v1.3.0: 2021-11-24, atcf->tc, update paths

### Breaking Interface Changes
    * Replaced instances of "atcf" within geoips repo with "tc"
        * --atcfdb command line option with --tcdb
        * --get_atcf_area_defs_for_xarray -> get_tc_area_defs_for_xarray
        * "atcf" -> "tc" sector_type
    * Removed support for deprecated environment variables / base_paths
        * GEOIPSFINAL -> ANNOTATED_IMAGERY_PATH
        * GEOIPSTEMP -> CLEAN_IMAGERY_PATH
        * PREGENERATED_IMAGERY_PATH -> CLEAN_IMAGERY_PATH
    * Update "geoips_outdirs" paths
        * geoips_outdirs/preprocessed/annotated_imagery
        * geoips_outdirs/preprocessed/clean_imagery
        * geoips_outdirs/longterm_files
    * Moved TCWWW, PUBLICWWW, and PRIVATEWWW directly under geoips_outdirs/preprocessed
        * Previously were under ANNOTATED_IMAGERY_PATH

### Breaking Test Repo Updates
    * Replaced sector_type "atcf" with "tc" in all TC metadata YAML outputs
    * Updated "geoips_outdirs" paths in metadata YAML outputs
        * geoips_outdirs/preprocessed/annotated_imagery
        * geoips_outdirs/preprocessed/clean_imagery
    * Updated TCWWW, PUBLICWWW, and PRIVATEWWW paths in metadata YAML outputs
        * preprocessed/annotated_imagery/tcwww -> preprocessed/tcwww
        * preprocessed/annotated_imagery/publicwww -> preprocessed/publicwww
        * preprocessed/annotated_imagery/privatewww -> preprocessed/privatewww

### Improvements
    * Simplified top level scripts
        * Moved Pull Request and Ticket Resolution templates into sphinx documentation
        * Moved entry point READMEs into sphinx documentation
    * Updated copy_diffs_for_eval.sh, delete_files_from_repo.sh, and delete_diff_dirs.sh to take "repo_name"
        * Previously ran on ALL repos.
        * Force user to select a specific repo to udpate
    * Updated tests README to include specific instructions for generating new test scripts
    * Added support for external compare_outputs module (to allow output type comparisons not specified within geoips)


# v1.2.5: 2021-11-18, bdeck parser, updated test scripts, test_interfaces.py, SMOS text winds

### Major New Functionality
    * bdeck parser in "trackfile_parsers"
    * SMOS 'unsectored' and 'sectored' text windspeed products
    * test_interfaces.py script to successfully test EVERY dev and stable interface module
        * Required non-breaking updates to attribute names and call signatures of some functionality modules

### Improvements
    * Only use ABI test scripts, since ABI test data can be obtained via rclone commands
        * Includes config-based and explicit call.
    * Add Software Requirements Specification to documentation
    * Update documentation with ABI test calls


# v1.2.4: 2021-11-12, original_source_filename->original_source_filenames, simplify setup

### Breaking Interface Changes
    * Replaced optional original_source_filename attribute with list of original_source_filenames

### Breaking Test Repo Updates
    * Replaced original_source_filename attribute with list of original_source_filenames
        * Updated all metadata YAML outputs
        * Updated all NetCDF outputs for datasets that had implemented the original_source_filename attribute
            in the reader

### Improvements
    * Automatically check command line args (including filenames) before attempting processing
    * Assume standard geoips_conda installation for standard config_geoips usage
        * Simplifies config files
        * Still allows individuals to override functionality and use their own environment
    * Simplified README installation steps
        * Create base_install_and_test.sh script that handles complete consistent conda-based geoips installation
        * remove "active_branch" (assume dev)


# v1.2.3: 2021-11-05, text wind outputs, internal dictionary of xarray datasets, unique TC filenames

### Breaking Interface Changes
    * Replaced internal lists of xarray datasets with dictionary of xarray datasets
        * xarray_utils/data.py sector_xarrays function now takes and returns dictionaries
        * procflows/single_source.py get_area_defs_from_command_line_args function now takes dictionary

### Breaking Test Repo Updates
    * Updated filenames to identify product implementation
        * bg<product_name> (ie, bgVisible) if background imagery was applied

### Major New Functionality
    * unsectored_xarray_dict_to_output_format product type
        * Hooks in single_source and config_based procflows to generate product immediately after reading data
    * sectored_xarray_dict_to_output_format product type
        * Hooks in single_source and config_based procflows to generate product immediately after sectoring
    * Text wind output capability
        * 'unsectored' and 'sectored' products
        * 'text_winds_full_fname' and 'text_winds_tc_fname' filename formats
    * SMAP and AMSR2 config-based processing

### Improvements
    * Updated test_all.sh script set up to take any script that has a valid exit code
        * Previously test scripts called from test_all.sh required specific setup
        * Updated to generically handle return codes from any scripts - simplifies testing setup
    * Updated test_all_run.sh sub-script to check log outputs for "success" strings before returning 0
        * If return is 0, grep the log output for one of a set of "success" strings
            * SETUPSUCCESS
            * FOUNDPRODUCT
            * SUCCESSFUL COMPARISON DIR
            * GOODCOMPARE
        * If no success strings are present, return 42.
        * protects against test scripts that inadvertently do not exit with the proper error code
    * Removed old testing construct - replace with explicit test scripts
        * config-based testing now handles the exhaustive functionality tests (much faster)
            * SMAP fully implemented
            * AMSR2 fully implemented
        * scripts with explicit command line call for minimal single_source and overlay functionality testing
    * Additional information in tc_fname extra field for different product enhancements
        * bg<product_name> (ie, bgVisible) if background imagery was applied
        * cr<radius> (ie, cr300) if center radius coverage check was used

### Bug fixes
    * Update all readers to include 'METADATA' field (now explicitly required)


# v1.2.2: 2021-10-25, config-based processing, global stitching, AWS-based test cases, separate sfc_winds readers

### Breaking Interface Changes
    * Separated all surface winds readers from sfc_winds_netcdf
        * smos_winds_netcdf
        * smap_remss_winds_netcdf
        * amsr2_remss_winds_netcdf
        * windsat_remss_winds_netcdf
        * scat_knmi_winds_netcdf
        * ascat_uhr_netcdf

### Breaking Test Repo Updates
    * Updated default padding amount from 2.5x to 1.5x
        * caused slightly modified output times in titles for some data types (identical data output, slightly modified center time)
            * test_data_ahi_day
            * test_data_amsr2
            * test_data_ascat_bin
            * test_data_smap
            * test_data_viirs

### Refactor
    * Separated all surface winds readers from sfc_winds_netcdf (see breaking interface changes)

### Major New Functionality:
    * Modular geostationary stitching capability
        * SEVIRI, ABI, and AHI
        * single channel products tested (Infrared-Gray and WV)

### Improvements
    * Single installation script with prompts to step through all installation/testing steps
        * Replaces step-by-step copy-paste in README with single call to full_nrl_installation.sh
    * Installation steps now return 1 for failed pulls and updates and fail catastrophically
        * Ensure timely notification of failure to reduce incomplete installations
        * Does not continue with further steps until all steps complete
    * Standard installation and testing now includes AWS-based ABI testing
        * Prevents requiring separate test data repo for basic testing -
            everything required is included in the geoips repo
            (comparison outputs, and commands to obtain test datasets).
    * Added SatZenith, sensor_scan_angle, and channel number attributes to PMW readers (supports CRTM)
        * SSMI/S
        * AMSU-B
        * AMSR2

### Bug fixes
    * Resolved issue with SMAP only processing one of the 2 daily overpasses
        * Previously always filtered dynamic area_defs to return a single area_def based on the data center_time
            * Now only return single area_def for data files covering < 3h
            * Now return ALL area_defs for data files covering > 3h
            * Now filter area_defs during processing - after sectoring datafile,
                check if the current area_def is the "closest", if not, skip.
    * Resolved bug in AMSU-b start and end time
        * Previously pulled start/end time from filename - test datafile actually had incorrect time listed!
        * Updated to pull directly from the metadata.


# v1.2.1: Test repo output updates (remove recentering, updated matplotlib/cartopy), and code refactor/simplification

### Breaking Interface Changes
    * remove_duplicates function now takes the explicit filename_format string, and returns the remove_duplicates
      method within the <filename_format> module.
    * Separated sar_netcdf reader from sfc_winds_netcdf.py
        * Eventually plan to separate all sfc_winds readers - they should all be independent modules.

### Breaking Test Repo Updates
    * Updated cartopy to 0.20.0 and matplotlib to v3.4.3
        * test repo outputs incompatible with matplotlib < 3.4.0 and cartopy < 0.19.0
        * Older versions have figures that are very slightly shifted from later versions
        * Exclusively a qualitative difference, but it *does* cause the test comparisons to fail
    * No longer recentering all TC outputs by default
        * General outputs are *not* recentered as of 1.2.1 - test recentering separately from other functionality

### Refactor
    * Moved metoctiff plugin to a separate installable repository
    * Moved recenter_tc plugin to a separate installable repository

### Major New Functionality:
    * Initial center radius coverage checks, for Tropical Cyclone applications
    * Initial SAR Normalized Radar Cross Section (NRCS) product implementation

### Improvements
    * Standardized and formalized the README, setup script, and test script format for all plugin repos
    * Removed requirement to link test scripts from plugin repos into the main geoips test directory

### Bug fixes
    * Added "METADATA" key in sfc_winds_netcdf.py return dictinoary


# v1.2.0: Major backwards incompatible update for stable and dev plugin interface implementation

### Breaking Interface Changes
    * Removed all deprecated code
    * Developed dev interface for accessing modules, moved plugins to geoips/interface_modules
        * algorithms, area_def_generators, coverage_checks, filename_formats, interpolation,
          mtif_params, output_formats, procflows, trackfile_parsers, user_colormaps
    * Developed finalized stable interface, moved stable plugins to geoips/interface_modules
        * readers
    * Consolidated YAML config files in geoips/yaml_configs

### Refactor
    * Moved geoips package into subdirectory for pip installability

### Major New Functionality:
    * Exhaustive test scripts with final return value of 0 for successful completion of all functionality
    * dev and stable interfaces, allowing entry point based plugins
    * Initial geotiff output support
    * Initial full disk output support
    * Night Visible products
    * Gdeck and flat sectorfile trackfile parsers

### Improvements
    * YAML based product specifications (references colormaps, algorithms,
      interpolation routines, coverage checks, etc)

### Bug fixes
    * Resolved sectoring issue, allowing complete center coverage
        * Previously when sectoring based on min/max lat/lon, any values outside the explicit
          requested values would be masked, causing masked data on non-square datasets when
          good data was actually available for the entire requested region. Only drop rows outside
          requested range, do not mask data.

### Performance Upgrades
    * Initial config-based processing implementation, which will allow efficiently processing
      multiple output types in a single run.



# v1.1.17: Rearranged for stable interface implementation

### Removed Code
    * drivers/autotest_*
        * Previously automated test scripts relied on specific autotest drivers for each sensor. Update
          to allow for generalized drivers, and shell scripts that drive for specific sensors.

# v1.1.16: rearranged for pip installability for open source release, product updates per JTWC request

### Refactor:
    * Moved fortran algorithms into separate repositories
    * Identified differences between 1.1.3 and 1.1.16
        * Restored and marked retired code as deprecated

### Major New Functionality:
    * Created sector overpass database
    * Turned on Visible global stitched
    * Allow ASCAT ESA primary solutions text output
    * Implemented API structure for accessing modules from multiple repos
        (unused, but functional)

### Improvements:
    * Updated 89H and 89H-Legacy color schemes per JTWC request
    * Switched active MTIFs from smoothed new colormaps to nearest neighbor "legacy" colormaps
    * Apply color ranges to PMW products directly rather than relying on matplotlibs normalize routine.

### Bug fixes:
    * Partially resolved RGB MTIF color issue (0 is bad val)
    * Corrected TC web output (was matching dictionary keys incorrectly)
    * Resolved multiple errors with MODIS global stitched processing.


# v1.1.15 Change Log

### Refactor:
    * BREAKING CHANGE: Modularized PMW algorithms and colormaps
    * Finalized bash setup to enable Python 3 exclusive operation

### Improvements:
    * Update 37H and 89H colormaps to more closely match Legacy colormaps,
        but with extended range
    * Standardize Visible products

### Features:
    * MODIS reader
    * Finalized stitched product output


# v1.1.14 Change Log

### Refactor:
    * BREAKING CHANGE: "channels" dictionary in algorithms now contains lists of
                    variables by default (rather than a single variable)

### Features:
    * Overpass predictor database - polar orbiting and geostationary satellites
    * Upper and lower level water vapor algorithms, MODIS Visible algorithm
    * Add FINAL_DATA_PATH variable in base_paths for default final processed data output location
    * Allow output netcdf filenames using subset of field names
    * Generalized product stitching capability for single channel products
    * Initial attempt at parallax correction in generalized stitched products
    * Allow text trackfile based processing

### Fix:
    * Resolve errors when XRIT decompress software is missing


# v1.1.3 -> v1.1.13 Change Log


### (Pending) Remove Code:

    * old_tcweb_fnames (Added tc_lon argument to old_tcweb_fnames)
    * Remove products/pmw_mint.py


### (Pending) Deprecation Warnings

    * find_modules_in_geoips_packages -> find_modules
        *Corrected find module terminology and added support for different module and method names
        * PREVIOUS find_modules_in_geoips_packages(module_name, method_name)
            * from geoips.module_name.method_name import method_name  # Always same method name
        * UPDATED find_modules_in_geoips_packages(subpackage_name, module_name, method_name=None)
            * from geoips.subpackage_name.module_name import method_name
        * Imports in "drivers" will require updating to new terminology. Note this will all go away with Tim entry points

    * geoips_modules / $GEOIPS_MODULES_DIR -> geoips_packages and $GEOIPS_PACKAGES_DIR
        * These are convenience variables / directory structures for storing multiple geoips repositories.
        * Updated modules to packages for accurate naming conventions, handle discrepancies in gpaths/config
        * Note this will also all go away with Tim entry points


### Breaking Changes

    * BREAKING CHANGE: standardized platform names
        * sen1 -> sentinel-1, metopa -> metop-a, metopb -> metop-b, metopc -> metop-c, radarsat2 -> radarsat-2
        * NOAA-19 -> noaa-19, NOAA-18 -> noaa-18, amsub -> amsu-b,

    * BREAKING CHANGE: Changed wind_speed to vmax in sector_info dictionary for TCs ALSO CHANGED IN PYROCB!!!!!!!
        * Change track_type -> aid_type

    * BREAKING CHANGE: Renamed area_def -> area_definition xarray attribute


### Deprecation Warnings

    * get_area_defs_for_xarray -> get_static_area_defs_for_xarray AND get_atcf_area_defs_for_xarray
        * (added get_trackfile_area_defs)

    * commandline run_yaml_from_deckfile.py -> convert_trackfile_to_yaml.py

    * commandline update_atcf_database.py -> update_tc_tracks_database.py

    * sector_utils/atcf_tracks.py -> sector_utils/tc_tracks.py
        * sector_utils/atcf_database.py -> tc_tracks_database.py

    * colormaps.py -> colormap_utils.py - moved colormaps into subpackage user_colormaps

    * moved set_matplotlib_colors_standard from mpl_utils to colormap_utils
        * -    from geoips.image_utils.mpl_utils import set_matplotlib_colors_standard
        * +    from geoips.image_utils.colormap_utils import set_matplotlib_colors_standard

    * products/global_stitched -> products/stitched

    * some imports from mpl_utils moved to user_colormaps and/or colormap_utils
        * -from geoips.image_utils.mpl_utils import set_matplotlib_colors_37H
        * +from geoips.image_utils.user_colormaps.pmw import set_matplotlib_colors_37H
        * +from geoips.image_utils.colormap_utils import set_matplotlib_colors_standard
        * +from geoips.image_utils.user_colormaps.winds import set_matplotlib_colors_winds


### Refactoring

    * Created separate modules for each visir and pmw products within algorithms/visir and algorithms/pmw
        * Previously all separate products were combined within products/visir.py and products/pmw_tb.py

    * Standardized geolocation generation for ABI/AHI/SEVIRI


### New Readers

    * Added amsu-b MIRS reader

    * Added MIMIC reader

    * Added MODIS hdf4 reader


### Performance Upgrades

    * For xarray sectoring - pass "check_center" and "drop" to allow checking coverage based on the center of the image,
        and completely dropping rows and columns that are unneeded


### New functionality

    * Added additional command line arguments:
        * atcf_db, atcf_db_sectorlist to specify TC processing based on the TC database
        * trackfiles, trackfile_parser, and trackfile_sectorlist to specify processing based on the flat sectorfile
    * Added support for arbitrary TC trackfile parsing - currently flat sectorfile and G-decks
    *  Added xml_to_yaml geoips1 sectorfile conversion utility
    *  Added parallax_correction argument to data_manipulations.merge.merge_data
        * Currently does not blend msg-1 with AHI near the equator, later could implement optical flow based corrections
    *  Allow building documentation for alternative geoips packages, not only geoips
    *  Added ambiguity wind barb plotting
    *  Added global stitched imagery capability
    *  Added TPW processing
    *  Allow optional fields for netcdf output filename
    *  Fully support xml -> yaml conversions for geoips1 sectorfiles.
    *  Replace '-' with '_' in method and module names for find_modules
    *  Added overpass predictor
    *  Added static sector database
    *  Added database of TC overpasses


### Bug Fixes

    * Resolved bug with transparency behind titles / borders for cartopy plotting
    * Ensure metadata goes in _dev directory if product is in _dev directory
    * Use make_dirs for netcdf write (sets permissions) rather than os.makedirs()<|MERGE_RESOLUTION|>--- conflicted
+++ resolved
@@ -10,13 +10,12 @@
     # # # for more details. If you did not receive the license, for more information see:
     # # # https://github.com/U-S-NRL-Marine-Meteorology-Division/
 
-<<<<<<< HEAD
 ## NRLMMD-GEOIPS/geoips#67: 2023-02-09, move CoverageError to top-level
 ### Refactor
 * Moved CovereageError from geostationary_geolocation.py
   (in geoips.interface_modules.readers.utils) to errors.py (top-level geoips)
 * Updated imports in config_based.py that utilize CoverageError.
-=======
+
 ## NRLMMD-GEOIPS/geoips#96: 2023-02-13, Require flake8-docstrings in setup.py
 ### Bug fixes
 * setup.py:
@@ -26,7 +25,6 @@
 ### Bug fixes
 * filename_formats.py:
   * Renamed FilenameFormattersInterface class to FilenameFormats
->>>>>>> 76e90373
 
 ## NRLMMD-GEOIPS/geoips#69, 2023-02-06, bug fixes
 ### Bug fixes

--- conflicted
+++ resolved
@@ -10,20 +10,16 @@
     # # # for more details. If you did not receive the license, for more information see:
     # # # https://github.com/U-S-NRL-Marine-Meteorology-Division/
 
-<<<<<<< HEAD
-## GEOIPS/geoips#83: 2023-01-31, fix bug in actions on forks
+## NRLMMD-GEOIPS/geoips#83: 2023-01-31, fix bug in actions on forks
 ### Actions
 * Update docker actions to only push to ghcr.io from `main` or for new tags.
 * Disable cache-to and set cache-from to use `latest` tag.
-=======
+## NRLMMD-GEOIPS/geoips#59: 2023-02-01, fix date and ls on mac
 ### Fix linux commands `date` and `ls` on Mac
 * Updated `setup.sh` and `tests/download_noaa_aws.sh` to use `gdate` on Mac
 * Updated `geoips/interface_modules/output_formats/text_winds.py` to use `os.stat` rather
   than `ls --full-time` to get file creation time.
-
->>>>>>> 75f1f212
-
-## GEOIPS/geoips#68: 2023-01-25, change full install requirements
+## NRLMMD-GEOIPS/geoips#68: 2023-01-25, change full install requirements
 ### Installation and Test
 * Copied extra requirements to "install_requires" in "setup.py"
 

    # # # Distribution Statement A. Approved for public release. Distribution unlimited.
    # # # 
    # # # Author:
    # # # Naval Research Laboratory, Marine Meteorology Division
    # # # 
    # # # This program is free software:
    # # # you can redistribute it and/or modify it under the terms
    # # # of the NRLMMD License included with this program.
    # # # 
    # # # If you did not receive the license, see
    # # # https://github.com/U-S-NRL-Marine-Meteorology-Division/
    # # # for more information.
    # # # 
    # # # This program is distributed WITHOUT ANY WARRANTY;
    # # # without even the implied warranty of MERCHANTABILITY
    # # # or FITNESS FOR A PARTICULAR PURPOSE.
    # # # See the included license for more details.

NRLMMD-GEOIPS/geoips_tutorial#3 - Add AMSR2 test data and test scripts to base install and test

### Installation and Test
* **README.md**
    * Add git lfs install to setup, to ensure Large File Storage tracked data files are cloned properly
* **base_install_and_test.sh**
    * Add clone of test_data_amsr2
    * Add AMSR2 test: $GEOIPS_PACKAGES_DIR/geoips/tests/scripts/amsr2.config_based_overlay_output.sh
* **setup.py**
    * Add scikit-image to "coverage_checks" section of install_requires
* **config_geoips**
    * Add git lfs install, for redundancy
    * Add GEOIPS_TESTDATA_DIR environment variable, to allow non-GEOIPS_BASEDIR test data locations.
* **AMSR2 Test Scripts**
    * Add AMSR2 config based test script: tests/scripts/amsr2.config_based_overlay_output.sh
    * Add AMSR2 YAML output config: tests/yaml_configs/amsr2_test.yaml
        * 89pct and 37pct output products
        * TC-centric sector
        * Global sector
        * Visible AHI background imagery

NRLMMD-GEOIPS/geoips#6,8,9,11 - Streamline installation process, support Mac installation

### Installation and Test
* **base_install_and_test.sh**
    * Exit immediately if GEOIPS_BASEDIR or GEOIPS_REPO_URL are not defined
    * Comment out several sections of installation, to reduce time and disk space
        * natural-earth-vector data download (will rely on latest shapefiles during cartopy processing)
        * natural-earth-vector linking to ~/.local/share/cartopy
            * Will NOT reinstate this step - cartopy supports CARTOPY_DATA_DIR as of 6 August 2021
        * vim8 installation (only for use of vim8 plugins to help with following style guides)
        * vim8 plugin installation
        * seviri setup
    * Remove BASECONDAPATH from conda cartopy installation (conda will be in PATH)
<<<<<<< HEAD
* **setup.sh**
    * To support Mac installations, use "uname -m" when determining filenames for
        rclone and miniconda3 installation
    * Rather than sourcing `.bashrc` to get the conda environment set up, source `geoips_conda_init_setup`.
* **geoips_conda_init_setup**
    * To support Mac installations, use $(conda shell.bash activate geoips_conda) when activating
        conda vs "conda geoips_conda activate"
    * Allow use of GeoIPS-specific conda installation along-side user/system level installation where
      the user/system level installation may be initialized in `.bash_profile`. Uses GeoIPS-specific
      installation by default, if it is found.
* **color_prompt**
    * Add "$CONDA_PROMPT_MODIFIER" to $PS1
* **repo_clone_update_install.sh**
    * If GEOIPS_TESTDATA_DIR, GEOIPS_PACKAGES_DIR, or GEOIPS_DEPENDENCIES_DIR are set, use those,
        otherwise default to placing under $GEOIPS_BASEDIR
=======
    * Update default branch from dev to main
>>>>>>> a3eacb5b
* **README.md**
    * Update github.com GEOIPS_ACTIVE_BRANCH from dev to main
* **setup.sh**
    * Update default branches from dev to main


# v1.5.1: 2022-07-13, fix overpass error handling, fix ticklabels error, add area_def_adjuster outputs, update test rm

### Improvements
* **config_based final outputs**
    * Add output filenames from area\_def\_aduster call to final\_products
    * NOTE: area\_def\_adjuster outputs NOT included in single\_source processing - it must be explicitly requested
        within YAML output config - not explicitly requested in single_source command line call, so not supported
        to include via single_source processing.
* **metadata_default output format**
    * Allow optional "include\_metadata\_filename" kwarg (default False for backwards compatibility)
        * Helpful for confirming metadata is going to the expected output location!
* **config-based metadata YAML kwargs specifications**
    * Update so metadata YAML kwargs are specified in the YAML output config using "metadata\_filename\_format" rather
        than "filename_format"

### Documentation Updates
* Update \*.md Distro statement headers to use 4 spaces prefix rather than ### (formatting improvement)

### Bug fixes
* **tests/utils**
    * Go 3 levels deep for delete\_diff\_dirs.sh and delete\_files\_from\_repo.sh
        * Allow additional levels for test output directories, for better organization.
* **overpass predictor**
    * Add handling for AttributeErrors encountered under overpass\_predictor.calculate\_overpass
    * Replace print statements with logger, and show which satellite has the bad overpass prediction
* **image_utils.mpl_utils**
    * Do not try to set cbar.set\_ticklabels unless cmap\_ticklabels exists
* **metadata_tc**
    * remove unused fname argument from update\_sector\_info\_with\_default\_metadata call signature
* **gmi.tc.89pct.imagery_clean.sh**
    * Update gmi 89pct test to use tc\_clean\_fname rather than tc\_fname


# v1.5.0: 2022-06-09, consolidate/update test outputs to latest dependencies, geoips2->geoips, update GEOIPS\_REPO\_URL

### v1.5.0post2: 2022-06-16, update to github.com/NRLMMD-GeoIPS

#### Bug fixes
* **Installation and test**
    * Replace github.com/U-S-NRL-Marine-Meteorology-Division with github.com/NRLMMD-GeoIPS
        * git-workflow.rst
        * installation.rst
        * README.md
        * config_geoips

### v1.5.0post1: 2022-06-11, support \<ORG>/\<REPO> specifications

#### Improvements
* **setup.sh repository name specifications**
    * "\<repo\_name>" - $GEOIPS\_BASE\_URL/GEOIPS/\<repo\_name>.git == $GEOIPS\_REPO\_URL/\<repo\_name>.git
    * "\<repo\_org\>/\<repo\_name>" - $GEOIPS\_BASE\_URL/\<repo\_org\>/\<repo\_name>.git
    * "/\<repo\_name>" - $GEOIPS\_BASE\_URL/\<repo\_name>.git
* **Remove .github/hooks/update.ry - unused**

### Test Repo Updates
* **Test Sectors**
    * Add bdeck files
        * bwp012020.dat
        * bep112021.dat
        * bsh082021.dat
* **Additional direct test calls and outputs**
    * ATMS 165H reprojected netcdf output, bep112021
        * Test script: $GEOIPS/tests/scripts/atms.tc.165H.netcdf_geoips.sh
        * Output dir: $GEOIPS/tests/outputs/atms.tc.165H.netcdf_geoips
    * EWS-G Infrared reprojected clean imagery, ewsg.yaml
        * Test script: $GEOIPS/tests/scripts/ewsg.static.Infrared.imagery_clean.sh
        * Output dir: $GEOIPS/tests/outputs/ewsg.static.Infrared.imagery_clean
    * SAPHIR 183-3HNearest reprojected annotated imagery, bsh192021
        * Test script: $GEOIPS/tests/scripts/saphir.tc.183-3HNearest.imagery_annotated.sh
        * Output dir: $GEOIPS/tests/outputs/saphir.tc.183-3HNearest.imagery_annotated
    * AMSR2 OCEAN windspeed clean imagery output
        * Test script: $GEOIPS/tests/scripts/amsr2_winds.tc.windspeed.imagery_clean.sh
        * Output dir: $GEOIPS/tests/outputs/amsr2_winds.tc.windspeed.imagery_clean
    * ASCAT METOP-C Low resolution (25km) windbarb annotated imagery output
        * Test script: $GEOIPS/tests/scripts/ascat_low_knmi.tc.windbarbs.imagery_windbarbs.sh
        * Output dir: $GEOIPS/tests/outputs/ascat_low_knmi.tc.windbarbs.imagery_windbarbs
    * SSMI 37pct clean imagery output
        * Test script: $GEOIPS/tests/scripts/ssmi.tc.37pct.imagery_clean.sh
        * Output dir: $GEOIPS/tests/outputs/ssmi.tc.37pct.imagery_clean
    * TPW MIMIC fine, TPW-PWAT product annotated imagery output
        * Test script: $GEOIPS/tests/scripts/mimic_fine.tc.TPW-PWAT.imagery_annotated.sh
        * Output dir: $GEOIPS/tests/outputs/mimic_fine.tc.TPW-PWAT.imagery_annotated
* **Updated test scripts**
    * ahi.IR-BD.imagery\_clean.sh -> ahi.WV.geotiff.sh
* **Update test script names to include sector type**
    * abi.Visible.imagery\_annotated.sh ->                  abi.static.Visible.imagery\_annotated
    * ahi.WV.geotiff.sh ->                                  ahi.tc.WV.geotiff.sh
    * amsr2.89H-Physical.imagery\_annotated.sh ->           amsr2.tc.89H-Physical.imagery\_annotated.sh
    * amsub\_mirs.tc.183-3H.imagery\_annotated ->           amsub\_mirs.tc.183-3H.imagery\_annotated.sh
    * ascat\_uhr.wind-ambiguities.imagery\_windbarbs.sh ->  ascat\_uhr.tc.wind-ambiguities.imagery\_windbarbs.sh
    * ascat\_knmi.windbarbs.imagery\_windbarbs\_clean.sh -> ascat\_knmi.tc.windbarbs.imagery\_windbarbs\_clean.sh
    * atms.165H.netcdf\_geoips.sh ->                        atms.tc.165H.netcdf\_geoips.sh
    * ewsg.Infrared.imagery\_clean.sh ->                    ewsg.static.Infrared.imagery\_clean.sh
    * gmi.89pct.imagery\_clean.sh ->                        gmi.tc.89pct.imagery\_clean.sh
    * imerg.Rain.imagery\_clean.sh ->                       imerg.tc.Rain.imagery\_clean.sh
    * oscat\_knmi.windbarbs.imagery\_windbarbs.sh ->        oscat\_knmi.tc.windbarbs.imagery\_windbarbs.sh
    * hy2.windspeed.imagery\_annotated.sh ->                hy2.tc.windspeed.imagery\_annotated.sh
    * mimic.TPW\_CIMSS.imagery\_annotated ->                mimic\_coarse.static.TPW-CIMSS.imagery\_annotated.sh
    * sar.nrcs.imagery\_annotated.sh ->                     sar.tc.nrcs.imagery\_annotated.sh
    * smos.sectored.text\_winds ->                          smos.tc.sectored.text\_winds.sh
    * viirsday.Night-Vis-IR.imagery\_annotated.sh->         viirsday.tc.Night-Vis-IR.imagery\_annotated.sh
    * viirsmoon.Night-Vis-GeoIPS1.clean.sh ->               viirsmoon.tc.Night-Vis-GeoIPS1.imagery\_clean.sh
* **Update test output directories to include sector type and output type**
    * abi\_Visible\_image ->                   abi.static.Visible.annotated
    * ahi\_IR-BD ->                            ahi.tc.WV.geotiff
    * amsr2\_89H-Physical ->                   amsr2.tc.89H-Physical.imagery\_annotated
    * amsub\_183-3H ->                         amsub\_mirs.tc.183-3H.imagery\_annotated
    * ascat\_uhr\_wind-ambiguities ->          ascat\_uhr.tc.wind-ambiguities.imagery\_windbarbs
    * ascat\_knmi\_windbarbs ->                ascat\_knmi.tc.windbarbs.imagery\_windbarbs\_clean
    * atms\_165H ->                            atms.tc.165H.netcdf\_geoips
    * ewsg\_Infrared ->                        ewsg.static.Infrared.imagery\_clean
    * gmi\_89pct ->                            gmi.tc.89pct.imagery\_clean
    * hy2\_windspeed ->                        hy2.tc.windspeed.imagery\_annotated
    * imerg\_Rain ->                           imerg.tc.Rain.imagery\_clean
    * mimic\_TPW\_CIMSS ->                     mimic\_coarse.static.TPW-CIMSS.imagery\_annotated
    * modis\_Infrared ->                       modis.Infrared.unprojected\_image
    * oscat\_knmi\_windbarbs ->                oscat\_knmi.tc.windbarbs.imagery\_windbarbs
    * sar\_nrcs ->                             sar.tc.nrcs.imagery\_annotated
    * smap\_text\_winds ->                     smap.unsectored.text\_winds
    * smos\_sectored ->                        smos.tc.sectored.text\_winds
    * seviri\_WV-Upper ->                      seviri.WV-Upper.unprojected\_image
    * ssmis\_color89 ->                        ssmis.color89.unprojected\_image
    * viirsclearnight\_Night-Vis-IR-GeoIPS1 -> viirsclearnight.Night-Vis-IR-GeoIPS1.unprojected\_image
    * viirsday\_Night-Vis-IR ->                viirsday.tc.Night-Vis-IR.imagery\_annotated
    * viirsmoon\_Night-Vis-GeoIPS1 ->          viirsmoon.tc.Night-Vis-GeoIPS1.imagery\_clean
* Added TC bdeck files
    * bal052021.dat (SAPHIR test case, unused)
    * bal032020.dat (SAR test cases, unused)
    * bwp252021.dat (SAR test cases, unused)
    * bsh242020.dat (SEVIRI test case)
* **ABI config-based test script**
    * Update to standard \<sensor>.\<sector\_type>.\<product>.\<output\_type> directory format
    * Update YAML metadata to use sectors/tc\_bdecks sector path
* **Dependency Version Update**
    * matplotlib 3.4.3->3.5.2
    * cartopy 0.20.0 -> 0.20.2
    * pyshp 2.1.3 -> 2.2.0
    * natural-earth-vector 5.0.0 -> 5.2.0
    * Impacted test outputs
        * amsub_mirs.tc.183-3H.imagery_annotated
        * ascat_low_knmi.tc.windbarbs.imagery_windbarbs
        * hy2.tc.windspeed.imagery_annotated
        * mimic_coarse.static.TPW-CIMSS.imagery_annotated
        * mimic_fine.tc.TPW-PWAT.imagery_annotated
        * oscat_knmi.tc.windbarbs.imagery_windbarbs
        * saphir.tc.183-3HNearest.imagery_annotated
        * sar.tc.nrcs.imagery_annotated
        * AFTER TEST DATA UNCOMPRESS BUG FIX: amsr2.tc.89H-Physical.imagery_annotated
        * AFTER TEST DATA UNCOMPRESS BUG FIX: ascat_uhr.tc.wind-ambiguities.imagery_windbarbs

### Refactor
* **File modifications**
    * Update all instances of 'geoips2' with 'geoips'
    * Update all instances of 'GEOIPS2' with 'GEOIPS'
    * Update GEOIPS\_REPO\_URL to github.com/NRLMMD-GeoIPS
* **File renaming**
    * Rename all files and directories containing 'geoips2' with \*geoips\*
* **Setup standardization**
    * Replace 'setup\_geoips2.sh install\_geoips2' with 'setup.sh install'
    * Replace all instances of 'setup\_geoips2.sh' with 'setup.sh'
* **Test sectors**
    * Organize test sectors for easier identification of available sectors,
        and easier expansion to additional sector types in the future.
        * static (currently large global and geostationary coverage sectors)
        * tc_bdecks (bdeck files only)
    * Update all test scripts and YAML configs for new test sector locations
    * Add tc\_bdeck files
        * bep062021.dat - used with ABI daytime test dataset
        * bwp192021.dat - Large WPAC storm 2021, Chantu (not currently used with any test datasets)
    * Update bep112021.dat - used with ATMS test script
        * File reprocessed April 2022 was of incorrect format for bdeck_parser - replace with last "realtime"
            bdeck file.
        * Probably need to eventually create new parser for reprocessed deck files.

### Major New Functionality
* **Product types**
    * Add 'alg\_interp\_cmap' product type to geoips/dev/product.py
    * Add 'interp' product type to geoips/dev/product.py
* **Algorithm / interpolation order in procflows**
    * Check explicit list of product types when attempting to pull "alg" from product
        * ['alg', 'alg_cmap', 'interp_alg', 'interp_alg_cmap', 'alg_interp_cmap']
    * Check explicit list of product types when attempting to apply algorithm prior to interpolation
        * ['alg_cmap', 'alg_interp_cmap', 'alg']
    * Check explicit lists of product types / algorithm types when attempting to apply the results of interpolation/
        algorithm application to the final xarray object
        * ['interp']:
            * Use interp_xarray unchanged as final xarray object
        * ['xarray_to_numpy']:
            * Pass entire "interp_xarray" to algorithm,
            * set returned numpy array as "product_name" variable
        * ['xarray_to_xarray']:
            * Pass entire "interp_xarray" to algorithm,
            * set entire returned xarray object as "interp_xarray"
        * ['single_channel', 'channel_combination', 'list_numpy_to_numpy', 'rgb']
            * Pass list of numpy arrays to algorithm.
            * Set returned numpy array to "product_name" variable in xarray object.
        * Anything else
            * Raise ValueError - must explicitly implement new types to work within procflow.
            * Previously we defaulted to list_numpy_to_numpy
            * If we do want a default, it should probably be "xarray_to_xarray", but for now we will leave it explicit.
* **Coverage checks**
    * Add kwarg to existing coverage checks allowing passing an alternative variable name to the coverage check,
        to be used in the event the primary variable name does not exist (useful when no "product_name" variable
        exists in the xarray object)
    * Allows passing explicitly variable name to use for coverage checks from "covg\_args" in product YAML specs.

### Improvements
* **Pre-receive Hook**
    * Added "update" pre-receive hook to allow git commit message format hooks before push to GitHub
        * Requires only one commit message in the current push to pass
            * Must include valid Issue ID (GEOIPS/<issue_repo_name>#<issue_num>)
            * Must follow format specification:
                * one summary line
                * one blank line (if more than one line in commit message)
                * OPTIONAL: additional lines with detailed information
* **ssmi_binary**
    * Raise sensible exception when incorrect data file passed into ssmi\_binary reader
* **TPW Products**
    * Update TPW product names to use '-' rather than '\_', to follow standard practice

### Documentation Updates
* **GitHub Workflow**
    * Add rst documentation for full GitHub workflow
        1. Creating Issue
        2. Making changes to repositories
        3. Pushing changes to GitHub
        4. Creating a Pull Request
* **CHANGELOG_TEMPLATE.md**
    * Add note at beginning that CHANGELOG\_TEMPLATE.md itself should *not* be modified.

### Bug fixes
* **ATMS Reader**
    * Add atms reader to setup.py
    * Update original\_source\_filenames to support multiple files in atms reader
* **SAPHIR Reader**
    * Replace h5\_dataset.value construct with h5\_dataset[...]


# v1.4.8: 2022-05-15, use consistent shapefiles, require CHANGELOG update for PR approval, GMI in documentation

### Documentation Updates
* **Pull Request Templates**
    * Note that updates to CHANGELOG are *required* prior to pull request approval.
    * Use CHANGELOG updates copy-pasted as the "Summary" section in the pull request.
    * Add template for pull request title (<ticket num> <repo name> <short description> 
* **CHANGELOG_TEMPLATE.md**
    * Add template with appropriate headers, formatting, and categories for proper CHANGELOG.md updates.
* **Available functionality**
    * *GMI Reader Example*
        * documentation_imagery.sh: Added GMI global reprojected image call
        * available_functionality.rst: Added GMI reader section
        * docs/images: Added GMI global image output

### Bug fixes
* **Installation and test**
    * Add "cd natural-earth-vector" prior to checking out v5.0.0 cartopy shapefiles
        * v5.0.0 required in order for test outputs to match.


# v1.4.7: 2022-05-06, multiple coverage check types, ability to plot coverage outline, optional version requirements

### Major New Functionality
* **Add ability to plot coverage outline**
    * single_source.py procflow
        * Allow passing optional "output_dict" to output_format modules
    * imagery_annotated.py output_format
        * Allow checking for "plot_coverage" option in product params from imagery_annotated output format
    * center_radius.py coverage check module
        * Add "plot_coverage" function to center_radius coverage check module.
            * When "plot_coverage" is added to product params imagery_annotated will call this function to
                include the outline of the coverage check function. Add via:
                * in YAML product spec, or
                * command line "product_params_override", or
                * in YAML output config "product_params_override"
                    * imagery_annotated will call this function to include the outline of the coverage check function.

### Improvements
* **Update Coverage Checks to Allow filename, full, and image_production based checks**
    * Include fname, full, and image_production covg funcs in metadata_tc outputs
    * Use "fname_covg_func" rather than "covg_func" when setting coverage for filename
    * Use max of "fname_covg" and "image_production_covg" when testing for minimum coverage
* **Installation Updates**
    * Moving version requirements for efficiency improvements to extra_requires
        * Rather than forcing satpy>=0.33.1 and pyresample>=1.22.3, include as an extra
            "efficiency_improvements" package in setup.py
        * Then, install efficiency_improvements and test_outputs extras FIRST so those packages and dependencies are
            installed first if desired.
* **Duplicate File Removal**
    * For tc_fname format, rather than only checking coverage, now have a 3 tiered duplicate file check:
        * If file has < max_coverage, delete
        * If file has > min_dt, delete
        * If another file has already been matched, delete (this is random!)
* **Output Filenames**
    * If output_fname is None, do not add to list or attempt to create metadata filename
        * Allow filename_formats to return None. If invalid, just continue.
        * This allows specifying multiple filename formats, and skipping formats that are invalid.
* **Real-time processing**
    * config\_based.py
        * Moved product database writes to new write_to_database function

### Bug fixes
* **Real-time processing**
    * config\_based.py
        * Added two new calls to write_to_database function, that stores unsectored and sectored products to database (these were previously missed)


# v1.4.6: 2022-04-18, metadata\_tc, center\_radius\_rgba, coverage check info in metadata, real-time bug fixes

### Major New Functionality
* **Product Display**
    * Add "cbar\_label" kwarg to all passive microwave colormaps
        * Allows passing "cbar_lable" from product inputs and product params YAMLs
    * Add Coverage Function information 
* **Coverage Checks**
    * Add center\_radius\_rgba coverage check
        * use arr[:, :, 3] alpha layer for masked values rather than arr.mask
* **Metadata YAML outputs**
    * Add new metadata\_tc output format
        * metadata_default will NOT change, for consistent general test outputs
        * Include coverage check function information within metadata_tc.
    * single\_source.py/config\_based.py
        * Allow passing "product_name" to metadata output format modules (via metadata_fname_dict kwarg)
            * This allows accessing information via "dev/product.py" interfaces for metadata outputs
* **Database Hooks**
    * Add hooks for accessing modules capable of generating and populating a database of product outputs during
        geoips processing
* **Command line arguments**
    * --product\_db\_writer: Controls interface module used to populate product database by single\_source procflow
    * --product\_db\_writer\_override: Adds ability to override database interface modules set under the
         available sectors in the output config file

### Improvements
* **Coverage Checks**
    * dev/product.py
        * allow alternate field name for coverage funcs in output config
        * Defaults to "covg_func" and "covg_args"
        * Pass "covg_args_field_name" to get_covg_args_from_product or get_covg_from_product to use alternative
            field name
        * This allows specifying multiple coverage check functions (ie, one for image_production and one for fnames)
    * single\_source.py/config\_based.py
        * Use "image_production_covg_*" when determining if there is sufficient coverage
            to generate an output product
            * Defaults to use "covg_func" if "image_production_covg_*" not defined        
* **area_def_adjusters**
    * Support list\_xarray\_list\_variables\_to\_area\_def\_out\_fnames adjuster\_type
        * Allows returning list of output filenames, in addition to adjusted area def
        * Allows producing valid output products via an area_def_adjuster

### Bug fixes
* **Real-time processing**
    * Reduce tc\_fname remove duplicates search time from 10 min to 3 min
        * This was previously deleting geostationary products from consecutive collect times.
    * Update search time for matching dynamic sector times to -6h to +9h
        * ie, data can come up to 9h after sector time and still match given sector.
        * This allows for TC sector updates delayed up to 9h during real-time processing
* **Coverage Checks**
    * center\_radius coverage check
        * previously computed the circle based on radius in pixels rather than radius in km
        * Update so we convert radius in km to pixels prior to passing into center_radius coverage check.
            * radius_pixels = radius_km / res_km
            * Results in higher coverage for many products (with resolution > 1km)

### 1.4.6post1 Post Release Patch (2022-04-21)
* #### Bug fixes
    * Update cartopy map data pull to ensure v5.0.0 natural earth vector data (required for test outputs)


# v1.4.5: 2022-03-18, --compare_paths to --compare_path, add --output_file_list_fname, add GEOIPS_COPYRIGHT_ABBREVIATED

### Breaking Interface Changes
* **Command line argument updates**
    * Replaced --compare_paths with --compare_path in command line arguments
        * pass command_line_args to set_comparison_path - if "compare_path" is set in command_line_args,
            use that instead of individual compare_paths within output config
        * Eventually add support for "compare_paths_override" which will allow setting a different
            compare_path for each output_type via command line (dictionary based) - but for now all or nothing

### Major New Functionality
* **Testing Utilities**
    * Added compare_output_file_list.sh utility, for comparing a list of files with existence on disk (simpler
        output comparison test than actually comparing the contents of each output product).
* **Command line arguments**
    * Add --output_file_list_fname to command line args, support in config-based and single-source procflows
        * Allows specifying full path to file to store output filenames from current - quickly update
            output file lists for comparison purposes.
    * Add support for "filename_format_kwargs" command line option as well as "filename_formats_kwargs" output config.
* **Sectors**
    * New TC Templates
        * 2km 512x512
        * 2km 800x800
* **Product display**
    * **base_paths.py**: Add GEOIPS_COPYRIGHT_ABBREVIATED, for use in product titles.

### Improvements
* **compare_outputs.py**: Add gzip_product functionality
    * Ensure if we gunzip a product during output comparisons, after we run the comparison we re-zip the file.
        Clean up after ourselves, and leave things the way we found them.
* **unprojected_image.py**: Update so default for unprojected_image is NO savefigs_kwargs
    (empty dictionary, which means masked background, rather than default black background)
* **setup_geoips.sh**
    * Remove dependence on git v2.19.1 - cd to directories rather than using git -C
    * Explicitly use setup scripts in the following order:
        1. setup_<package>.sh install_<package>
        2. setup.sh install
        3. setup.py (uses pip install)
    * If plugin exists in $GEOIPS_BASEDIR/installed_geoips_plugins.txt, do not attempt to reinstall
        * Allows initializing installed_geoips_plugins at the beginning of system installation to avoid
            massive reinstallations of common geoips plugin dependencies.

### Documentation Updates
* Formatting changes
    * correct spacing for code blocks and bullets
    * Remove level 4 header from "Available modules" and "Example outputs" in available functionality
* modis from 600 to 200 width
* Updated AMSU-A, AMSU-B, MHS comments for accuracy (MHS == AMSU-B, AMSU-A separate.
    Still using "amsu-b" only in geoips)

### Bug fixes
* **bdeck_parser.py**: Remove shell statement - raised error was dropping to shell during testing.
* **memusg.py** utility: Wrap import psutil in try/except so we don't fail if not installed
* **compare_outputs.py**: In test repo auto-generated update scripts, print gunzip before copy,
    and gzip after copy for files that must be gzipped before comparisons.
* **single_source and config_based**: Add newline to the end of "output_file_list", otherwise skipped during shell loop
   



# v1.4.4: 2022-03-06, command line override, unsectored product, product database support; Visible product corrections

### Test Repo Updates
* **Update ABI Visible Products with more informative colorbar label**
    * Include channel and wavelength in colorbar label
    * ABI static and TC Visible test png outputs

### Breaking Interface Changes
* **single_channel algorithm - rename solar zenith angle specifications**
    * See "Bug fixes"


### Improvements
* **Product tuning updates**
    * Add "update\_output\_dict\_from\_command\_line\_args" to support command line modifications to YAML output config
        * filename\_format\_kwargs
        * metadata\_filename\_format\_kwargs
    * Add "produce\_current\_time" function in output\_config interface
        * Support "produce\_times" field in output config to filter required times for processing
    * Add "Uncorrected-Channel" product, that just plots normalized data directly (using min/max of data itself)
    * Update colorbar labels for ABI, AHI, SEVIRI, MODIS, and VIIRS Visible imagery to include the channel used in the plot
    * dev/product.py get\_product: Loop through dictionary elements in product\_inputs, only replacing what exists.
        * To allow specifying only specific elements within one of the product parameters dictionaries
            from within product\_inputs specifications, if one of the dictionary elements is a dictionary
            itself, loop through that, replacing with the updated values found in product\_inputs.
        * This allows maintaining all the defaults, and only specifying things that must change.
    * Add "numpy\_arrays\_nan" coverage check interface module (for non-masked-arrays)
* **TC YAML Template Updates**
    * Add tc\_visir\_3200km YAML gridlines parameters file - identical to tc\_visir, but 5 degree grid spacing.
    * Created 1400x1400, 1024x1024, 256x256, 512x512, 800x800, and 1600x1600 subdirectories for tc templates.
        * 2km and 4km 1600x1600 TC template YAMLs
        * 4km 256x256
    * Will NOT change tc\_web\_template.yaml, etc, since ALL test scripts use those.
    * Perhaps explicitly setting these values in the YAML configs would be better than having
        completely separate files for each shape/resolution - will address direct YAML output
        config modifications at a later date - likely would be a method for overriding fields of
        TC template yamls, plotting\_params YAMLs, as well as product params YAMLs (so you could still use
        completely separate individual files, but also override individual fields within as needed).
* **Sectoring / Processing Order**
    * Add "resector=False" get\_alg\_xarray option to config\_based
        * this enables alg\_interp\_cmap and alg\_cmap product types (no pre-interpolation).
        * Currently "self\_register" and "reader\_defined" area\_def types lead to "resector=False" for get\_alg\_xarray.
            * Skip ALL sectoring for reader\_defined and self\_register.
    * Add xarray\_to\_numpy alg type support to get\_alg\_xarray
        * for alg\_interp\_cmap and alg\_cmap product types
            * no pre-interpolation - must pass sectored xarray, so can only include a single dataset
* **Product database support**
    * Added product database command line argument
    * Added hooks to single\_source and config\_based procflows
        * Checks if database environment variables are set
        * Uses yaml metadata file to populate the database
        * Prints "DATABASESUCCESS" for all products written to the database
* **Installation / Setup / Logging Process**
    * Separate vim8 installation and vim8 plugin setup in base\_install\_and\_test.sh
    * Remove verbose log statements including entire command line arguments
        * lots and lots of filenames, and now the command line call is printed on multiple lines separately

### Bug fixes
* **Resolve issues with Visible products**
    * Update AHI Visible parameters (was washed out / saturated)
        * gamma\_list: []
        * data\_range: [0.0, 120.0]
        * scalefactor still 100
    * Update MODIS Visible parameters (was all white)
        * gamma\_list: []
        * scale\_factor: 1.0 (comes out of the reader 0 to 100!)
    * Update Visible product
        * min\_day\_zen -> max\_day\_zen for single\_channel algorithm
        * Add comments that AHI and MODIS override standard parameters for Visible
    * SEVIRI reader reflectance calculations
        * reinstate: ref[rad > 0] = np.pi * rad[rad > 0] / irrad
            * Previously included solar zenith correction, so I had removed the entire line
        * Add log statements with min/max data values for reference
* **single_channel algorithm - rename solar zenith angle specifications**
    * rename min\_day\_zen -> max\_day\_zen
        * since day is 0-90, we want to identify the max zenith angle that will still be considered daytime
    * rename max\_night\_zen -> min\_night\_zen
        * night is 90-180, identify minimum zenith angle that will still be night
    * Updated Visible product with new names
* **Error Checking**
    * Added check in overpass\_predictor.py if sun.rise\_time exists
    * Added handling in amsub\_mirs reader for if there are bad ScanTime values


# v1.4.3: 2022-02-17, updated test scripts and documentation, jpss-1 to noaa-20

### Breaking Interface Changes
* **Replace jpss-1 with noaa-20 for VIIRS platform_name**
    * VIIRS reader
    * VIIRS Night Vis test outputs

### Major New Functionality
* **Minimum coverage capability**
    * Add minimum\_coverage option to command line arguments
    * Add minimum\_coverage / minimum\_coverages option to YAML output config
        * 'minimum\_coverage' covers all products
        * 'minimum\_coverages' dictionary is on a per-product basis
        * Special "all" key within minimum\_coverages dictionary applies to all products
            (can additionally specify individual products within dictionary).
    * Add get\_minimum\_coverage function to dev.output\_config interface module
* **Expanded example test scripts**
    * coverage over the various readers, products, and output formats
        * NEW Visible annotated ABI static
        * NEW IR-BD clean AHI TC
        * 89H-Physical annotated AMSR2 TC
        * 183-3H annotated AMSU-B TC
        * windbarbs clean ASCAT KNMI TC
        * Remove ASCAT UHR annotated windbarbs
        * NEW wind-ambiguities annotated ASCAT UHR TC
        * NEW 89pct clean GMI TC
        * windspeed annotated HY-2B TC
        * NEW Rain clean IMERG TC, no metadata
        * NEW TPW\_CIMSS MIMIC annotated global
        * NEW Infrared unprojected\_image MODIS
        * NEW windbarbs annotated OSCAT KNMI TC
        * NRCS annotated SAR TC
        * WV-Upper unprojected\_image SEVIRI
        * SMAP unsectored text winds (gzipped txt file)
        * SMOS sectored text winds (not gzipped txt file)
        * color89 unprojected\_image SSMIS (multiple granules, RGB)
        * REMOVE VIIRS IR-BD and Visible
        * Night-Vis-IR annotated VIIRS TC (day time! Need to update for night!)
    * Add documentation\_imagery.sh script to generate all imagery used in the available\_functionality.rst
        documentation, and copy it into the appropriate directory for use in documentation.
        Return non-zero if any of the commands failed (run\_procflow or copy)
    * Add minimum\_coverage and minimum\_coverages options to yaml\_configs/abi\_test.yaml for referencex
        (does not change output)
* **Expanded available functionality documentation**
    * Readers - each reader contains a global registered image for reference
        * ABI
        * AHI
        * EWS-G
        * SEVIRI
        * MODIS
        * SMAP (updated with full command)
        * SMOS (updated with full command)
        * HY2 (updted with full command and global registered image)
    * Output Formats
        * Unprojected Imagery
* **Additional test sectors**
    * bsh062022.dat b-deck file
    * bsh252020.dat b-deck file
    * bsh112022.dat b-deck file
    * bio022021.dat b-deck file
    * global.yaml 20km 1000x2000 global area\_def
* **Updated Night-Vis VIIRS products**
    * Added Night-Vis-GeoIPS1 and Night-Vis-IR-GeoIPS1 products for comparison with geoips versions

### Improvements
* Update imagery\_windbarbs to handle 1D vectors, 2-D vectors only, and 2-D vectors with ambiguitie
    (different numbers of arrays). Ambiguities were NOT getting plotted correctly previously.
* Update unprojected\_imagery to allow specifying either or both of x\_size and y\_size,
    and calculating the other if only one was included.
* Rename geoips test scripts to make it clear at a glance what reader, product, and output format they are testing.
* Print copy-and-pasteable command line call at the beginning of each run\_procflow call.
* Installation improvements
    * Separate base requirements from optional requirements.
    * Update setup\_geoips.sh install\_geoips to explicitly include all optional requirements.

### Bug fixes
* swap x\_size and y\_size for unprojected imagery
* Update EWS-G to "gvar" source name rather than gvissr
* Added uncompress test script to uncompress the .txt.gz unsectored text wind output.
* Update abi test script names in test\_base\_install.sh (no longer abi.sh and abi\_config.sh)
    * Call test\_base\_install.sh from test\_all.sh
    * Remove abi test calls from test\_all.sh, since they are included in test\_base\_install.sh


# v1.4.2: 2022-02-05, finalizing procflows to allow unprojected outputs, updating test outputs for consistent shapefiles

### Test Repo Updates
* Updated to Natural Earth Vector v5.0.0 shapefiles
    * AMSR2 TC image - very slightly modified political boundaries
    * AHI global image - very slightly modified political boundaries

### Major New Functionality
* SAR Incident Angle Product
    * Added "incident\_angle" variable to SAR xarray output
    * Added "incident-angle" product to "sar-spd" product\_inputs
    * Added "incident-angle" YAML product\_params, and test script
* ASCAT UHR windbarbs test script
* "unprojected\_image" output\_format module
    * Plots the data with no resampling - no area\_def required
    * Call signature: xarray\_obj, product\_name, output\_fnames, product\_name\_title=None, mpl\_colors\_info=None 
                      x\_size=None, y\_size=None
* "unprojected" outputter\_type
    * Call signature: xarray\_obj, product\_name, output\_fnames, product\_name\_title=None, mpl\_colors\_info=None 
* Support <DATASET>:<VARNAME> variable requests in product\_inputs YAML config files
    * Update VIIRS Night-Visible to use DNB:SunZenith
    * Update VIIRS Visible to use MOD:Sunzenith
    * Update AHI Visible to use MED:Sunzenith
* Added noaa-20 platform to amsub\_mirs reader
* Filter "poor" quality data within SMOS reader
    * previously was saving poor, fair, and good

### Improvements
* Installation Improvements
    * Allow skipping installation steps, rather than just continuing or quitting altogether
    * Separate steps for downloading cartopy map data and linking to ~/.local
    * Separate rclone, seviri, and vim8 installation steps (to allow skipping one or more if not needed)
* Updated command line arguments
    * sectored\_read / resampled\_read - specifications for primary dataset
        * Determines whether to read data initially or within area\_def loop
    * self\_register\_dataset, self\_register\_source, and self\_register\_platform
        * Explicitly request using specific dataset lat/lons as the area\_def target for resampling
        * Add self\_register area\_def specification in get\_area\_defs\_from\_commandline\_args
    * fuse\_sectored\_read / fuse\_resampled\_read - specifications for additional datasets
    * fuse\_self\_register\_dataset, fuse\_self\_register\_source, fuse\_self\_register\_platform
* Updated procflow ordering
    * Tunable data read order within procflows (based on data read requirements)
        * For self\_register or reader\_defined area\_defs - must read data prior to calling
             get\_area\_defs\_from\_commandline\_args (so area information is available within the xarray
            dataset when identifying area\_defs)
        * For externally specified area\_defs, read data after calling get\_area\_defs\_from\_commandline\_args,
            to reduce processing time if there is no coverage
        * For sectored\_read / resampled\_read data types, do not read data until we are within the area\_defs loop
    * Tunable algorithm order within procflows (based on alg\_type specified in dev/alg.py)
        * Support alg\_cmap and alg\_interp\_cmap algorithm types (previously only interp\_alg\_cmap supported -
            allow calling algorithm prior to data interpolation)
    * Tunable sectoring order within procflows (based on data read requirements)
        * Do not sector reader\_defined or self\_register sector types - must use full dataset, no padding available
    * Tunable outputter\_types within procflows (variable call signatures)
        * xarray\_data
        * image
        * image\_overlay
        * unprojected\_image
* Add mem\_usg and process\_times output to procflows for monitoring

### Bug fixes
* Update pmw\_37 and windbarbs algorithms to only include mandatory "arrays" argument, make output\_data\_range optional
    * If None, output\_data\_range will default to 230 to 280 for 37pct, and data min/max for windbarbs.
* Update single\_source procflow to ensure "resampled\_read" is passed to get\_alg\_xarray
    * to allow using the resampled dataset for retrieving the requested variables
    * if \<DATASET\_NAME>:\<VARIABLE\_NAME> construct used in product\_inputs YAML configs,
        we must assure resampled data is not limited to the native datasets,
        since they will no longer exist


# v1.4.1: 2022-01-21, viirs and smap output config test scripts and documentation

### Refactor
* Allow passing cbar\_ticks to matplotlib\_linear\_norm module

### Major New Functionality
* Add SMAP unsectored text winds explicit test call and sample output
* Add SMAP test script to test\_all.sh
* Add bwp202021.dat deck file with SMAP test dataset coverage
* Add VIIRS explicit test script and sample outputs
    * bsh192021.dat sector
    * IR-BD and Night-Vis-IR annotated imagery output
* Add himawari8 test sector
* Add VIIRS explicit est call to test\_all.sh

### Improvements
* Add aerosol reader and fname as arg options
* Add channel number as variable in AHI HSD reader
* Adjust selection of variable for interpolation in single\_source.py if the same variable name is contained in multiple datasets 
 (ie, VIIRS geolocation variables - slightly different for each resolution dataset - caused issues with differing test outputs between single source and config\_based when multiple datasets are present)
    * Use variable from dataset that contains ALL required variables
    * Use variable from first dataset
* config\_based procflow now always sector to the adjusted area\_def to ensure we get all of the data.
    * Also must sector before adjusting the area\_def to ensure we have a consistent center time for determining new area\_def 
      (slightly different center times resulting from different sectoring can cause very slightly different recentering)

### Documentation Updates
* Add VIIRS sensor and Night-Vis-IR product to avaialble functionality documentation
* Add SMAP unsectored text winds sample output to "available\_functionality" documentation

### Bug fixes
* Correct typo in config\_based.py (product\_name in pad\_alg\_xarrays, not alg\_xarrays)
* Update viirs\_netcdf.py to sort filenames prior to reading - intermittent failure if filenames are not sorted in advance
* No longer converting min/max value to int before normalizing in matplotlib\_linear\_norm colormap

# v1.4.0: 2022-01-10, add modular metadata output support, causing some internal interface changes

All interface changes due to this update are isolated to internal functions, required to support modular
metadata filename and output format specifications.  These changes will not impact any user/developer interfaces.

### Breaking Interface Changes
* Removed "overlay" procflow - functionality completely covered by config\_based procflow.
* remove\_duplicates:
    * Now takes dictionary of filenames with associated format information, rather than list of filenames
    * No longer takes separate "filename\_format" argument that must apply to all files
* single\_source.plot\_data
    * Takes in output\_dict rather than separate output file names and output format
    * Returns dictionary of output file names with associated filename formats, rather than list of filenames
    * Takes in variable for kwargs rather than \*\*kwargs
        (so it is explicit which kwargs should be applied to which module)
* single\_source.plot\_sectored\_data\_output (ie, sectored, unregistered outputs)
    * Takes in output\_dict rather than individual filename/output formats 
    * Add area\_def argument
    * Returns dictionary of output file names with associated filename formats, rather than list of filenames
* single\_source.process\_xarray\_dict\_to\_output\_format (ie, unsectored, unregistered outputs)
    * Takes in output\_dict rather than individual filename/output formats 
    * Add area\_def argument
    * Returns dictionary of output file names with associated filename formats, rather than list of filenames
* single\_source.get\_filename
    * (alg\_xarray, area\_def, filename\_format, product\_name)
        -> (filename\_format, product\_name=None, alg\_xarray=None, area\_def=None,
            output\_dict=None, suppored\_filenamer\_type=None)
    * Consolidated to support
        * metadata outputs
        * sectored/unsectored outputs
        * registered outputs
* Remove center coverage check from 89H-Physical product
    * For consistency with other products, request at the command line / output config level
    * Add center coverage product\_params\_override to direct command line amsr2.sh test call

### Refactor
* Pass "output\_dict" to all filename and output modules, for consistent application of options (allows
    specifying arguments via single\_source command line or output YAML config dict)
    * kwarg to all product modular interface functions
    * Optional kwarg to all filename and output modules (if it is not included as a kwarg, it is filtered
        out from within single\_source and not attempted to be passed in)
        * tc\_clean\_fname - for including coverage function information in filename
        * tc\_fname - for including coverage function information in filename
* single\_source.output\_all\_metadata
    * Returns dictionary of output filenames and formats
* single\_source.get\_output\_filenames
    * Returns dictionary of output\_filenames and metadata\_filenames with associated formats
* Separate test\_all.sh (includes test scripts that do not have bundled test data) and test\_base\_install.sh
    (only includes test scripts with bundled test data)
* Move "get\_bg\_xarray" from overlay procflow to config\_based procflow


### Major New Functionality
* Updated "product" modular interface
    * Add "list\_products\_by\_source" and "list\_products\_by\_products"
* Available functionality documentation page - includes readers and products, with examples
    * Readers
        * AMSU-B
        * HY2
        * SAR
        * SMOS
    * Products
        * 183-3H
        * NRCS
        * sectored text winds
        * unsectored text winds
* Sample test scripts with explicit command line call examples - input dataset NOT included, but
    all sector information and output comparison files are available directly within geoips
    * AMSR2 89H-Physical, using bdeck bio012020.dat
    * AMSU-B 183-3H, using bdeck bwp022021.dat
    * SAR windspeed, using bdeck bwp312018.dat
    * SMOS sectored, using bdeck bsh162020.dat
* Sectored and Unsectored text wind outputs
    * SAR
* Support user-defineable metadata output formats, command line args and YAML output config fields
    * metadata\_filename\_format (default None)
    * metadata\_filename\_format\_kwargs (default {})
    * metadata\_output\_format  (default None)
    * metadata\_output\_format\_kwargs (default {})
* Support user-defineable modifications to product parameters, via command line or output config fields
    * product\_params\_override (default {})
* Add "standard\_metadata" filename and output format types (to match version previously used automatically for
    all TC sectors - will continue to use "standard\_metadata" for testing purposes to avoid changing all
    test repo outputs)
* Add "output\_config" interface module to pull parameters from output config dictionaries
    * output\_config\_dict: full dictionary referring to complete YAML output config file
    * output\_dict: dictionary referring to a single set of output parameters for a single output type
        (subset of output\_config\_dict - matches "command\_line\_args" in single\_source procflow)

### Improvements
* Moved documentation imagery into subdirectories
    * available\_functionality
    * geoips\_overview
    * command\_line\_examples
* More informative log statement at the end of single\_source and config\_based procflows
* During output comparisons, name diff directory "diff\_test\_output\_dir" and files "diff\_test\_output"


# v1.3.2: 2021-12-21, title\_format interface

### Major New Functionality
    * Create dev/title.py interface for alternative title formats
        * Add interface_modules/title_formats
            * tc_standard.py (existing default)
            * static_standard.py (existing default)
            * tc_copyright.py (currently for hy2)
        * Pass "title_format" to annotated imagery and windbarbs
            * imagery_annotated.py
            * imagery_windbarbs.pycam

### Improvements
    * Updated template pull request ticket: Testing Instructions, Summary, Output, Individual Commits
    * Use dictionary of filename\_formats\_kwargs in YAML output configs rather than a single filename\_format\_kwarg
        * allows multiple filename_formats and specific kwargs for each
    * Allow passing "title\_copyright" from command line or YAML output config for use in annotated imagery
    * Added new DATABASESUCCESS and DATABASEFAILURE string checks to test\_all\_run.sh
    * Note disk space, memory, and time required at the beginning of geoips base installation
    * Use wget rather than curl for rclone setup for consistency
    * satpy>=0.33.1, pyresample>=1.22.3 for future geostationary geolocation improvements
    * Add "do\_not\_fail" option to repo update commands, to allow looping through all, and only updating those
        with the requested branch available (and not failing catastrophically on branches that don't exist)
    * Use a single consolidated "plot\_data" function for both single source and overlay functionality
        * Set up bg_xarray, bg_data, bg_mpl_colors_info, and bg_product_name_title kwargs within config_based procflow

### Bug fixes
    * Add rclone.conf file required for AWS ABI downloads
    * Correctly replace \*\_URL environment variables within geoips paths


# v1.3.1: 2021-12-07, hscat processing

### Refactor
    * Remove unused code
    * Use console scripts rather than calling command line python utilities explicitly
        * list_available_modules
        * test_interfaces

### Major New Functionality
    * Add hscat hy-2b and hy-2c processing
        * windspeed
        * windbarbs
        * unsectored text
        * sectored text
    * Add test script to test all dev and stable interfaces
        * list_available_modules
        * test_interfaces
    * imagery_windbarbs_clean output_format
    * output_format_kwargs and filename_format_kwargs options in YAML output config and command line
        * Useful for append, overwrite, basedir options
    * text_winds_day_fname with %Y%m%d dtg

### Bug fixes
    * Remove duplicates from list_<interface>s_by_type output
    * Update bdeck_parser to allow 30 or 38 or 40 or 42 fields
    * Include header in text wind output when the file does not exist, or we are not in append mode
    * Pass padded xarray to adjust_area_def for amsu-b data
        * amsu-b requires full swath width
    * Update to log filename for test scripts
        * command line arg now has ' ' and '/' replaced with '_' to get a single unique filename with no additional subdirectories

### Deprecations
    * Removed basemap-based windbarb plotting commands (no longer functional)


# v1.3.0: 2021-11-24, atcf->tc, remove "satops"

### Breaking Interface Changes
    * Replaced instances of "atcf" within geoips repo with "tc"
        * --atcfdb command line option with --tcdb
        * --get_atcf_area_defs_for_xarray -> get_tc_area_defs_for_xarray
        * "atcf" -> "tc" sector_type 
    * Removed support for SATOPS, GEOIPSFINAL, and GEOIPSTEMP environment variables / base_paths
        * GEOIPSFINAL -> ANNOTATED_IMAGERY_PATH
        * GEOIPSTEMP -> CLEAN_IMAGERY_PATH
        * PREGENERATED_IMAGERY_PATH -> CLEAN_IMAGERY_PATH
    * Moved "geoips_outdirs/satops" subdirectories into "geoips_outdirs"
        * geoips_outdirs/satops/intermediate_files/GeoIPSfinal -> geoips_outdirs/preprocessed/annotated_imagery
        * geoips_outdirs/satops/intermediate_files/GeoIPStemp -> geoips_outdirs/preprocessed/clean_imagery
        * geoips_outdirs/satops/longterm_files -> geoips_outdirs/longterm_files
    * Moved TCWWW, PUBLICWWW, and PRIVATEWWW directly under geoips_outdirs/preprocessed
        * Previously were under ANNOTATED_IMAGERY_PATH

### Breaking Test Repo Updates
    * Replaced sector_type "atcf" with "tc" in all TC metadata YAML outputs
    * Updated "geoips_outdirs/satops" paths in metadata YAML outputs
        * geoips_outdirs/satops/intermediate_files/GeoIPSfinal -> geoips_outdirs/preprocessed/annotated_imagery
        * geoips_outdirs/satops/intermediate_files/GeoIPStemp -> geoips_outdirs/preprocessed/clean_imagery
    * Updated TCWWW, PUBLICWWW, and PRIVATEWWW paths in metadata YAML outputs
        * preprocessed/annotated_imagery/tcwww -> preprocessed/tcwww
        * preprocessed/annotated_imagery/publicwww -> preprocessed/publicwww
        * preprocessed/annotated_imagery/privatewww -> preprocessed/privatewww

### Improvements
    * Simplified top level scripts
        * Moved Pull Request and Ticket Resolution templates into sphinx documentation
        * Moved entry point READMEs into sphinx documentation
    * Updated copy_diffs_for_eval.sh, delete_files_from_repo.sh, and delete_diff_dirs.sh to take "repo_name"
        * Previously ran on ALL repos.
        * Force user to select a specific repo to udpate
    * Updated tests README to include specific instructions for generating new test scripts
    * Added support for external compare_outputs module (to allow output type comparisons not specified within geoips)


# v1.2.5: 2021-11-18, bdeck parser, updated test scripts, test_interfaces.py, SMOS text winds

### Major New Functionality
    * bdeck parser in "trackfile_parsers"
    * SMOS 'unsectored' and 'sectored' text windspeed products
    * test_interfaces.py script to successfully test EVERY dev and stable interface module
        * Required non-breaking updates to attribute names and call signatures of some functionality modules

### Improvements
    * Only use ABI test scripts, since ABI test data can be obtained via rclone commands
        * Includes config-based and explicit call.
    * Add Software Requirements Specification to documentation
    * Update documentation with ABI test calls


# v1.2.4: 2021-11-12, original_source_filename->original_source_filenames, simplify setup

### Breaking Interface Changes
    * Replaced optional original_source_filename attribute with list of original_source_filenames

### Breaking Test Repo Updates
    * Replaced original_source_filename attribute with list of original_source_filenames
        * Updated all metadata YAML outputs
        * Updated all NetCDF outputs for datasets that had implemented the original_source_filename attribute
            in the reader

### Improvements
    * Automatically check command line args (including filenames) before attempting processing
    * Assume standard geoips_conda installation for standard config_geoips usage
        * Simplifies config files
        * Still allows individuals to override functionality and use their own environment
    * Simplified README installation steps
        * Create base_install_and_test.sh script that handles complete consistent conda-based geoips installation
        * remove "active_branch" (assume dev)


# v1.2.3: 2021-11-05, text wind outputs, internal dictionary of xarray datasets, unique TC filenames

### Breaking Interface Changes
    * Replaced internal lists of xarray datasets with dictionary of xarray datasets
        * xarray_utils/data.py sector_xarrays function now takes and returns dictionaries
        * procflows/single_source.py get_area_defs_from_command_line_args function now takes dictionary

### Breaking Test Repo Updates
    * Updated filenames to identify product implementation
        * bg<product_name> (ie, bgVisible) if background imagery was applied

### Major New Functionality
    * unsectored_xarray_dict_to_output_format product type
        * Hooks in single_source and config_based procflows to generate product immediately after reading data
    * sectored_xarray_dict_to_output_format product type
        * Hooks in single_source and config_based procflows to generate product immediately after sectoring
    * Text wind output capability
        * 'unsectored' and 'sectored' products
        * 'text_winds_full_fname' and 'text_winds_tc_fname' filename formats 
    * SMAP and AMSR2 config-based processing

### Improvements
    * Updated test_all.sh script set up to take any script that has a valid exit code
        * Previously test scripts called from test_all.sh required specific setup
        * Updated to generically handle return codes from any scripts - simplifies testing setup
    * Updated test_all_run.sh sub-script to check log outputs for "success" strings before returning 0
        * If return is 0, grep the log output for one of a set of "success" strings
            * SETUPSUCCESS
            * FOUNDPRODUCT
            * SUCCESSFUL COMPARISON DIR
            * GOODCOMPARE
        * If no success strings are present, return 42.
        * protects against test scripts that inadvertently do not exit with the proper error code
    * Removed old testing construct - replace with explicit test scripts
        * config-based testing now handles the exhaustive functionality tests (much faster)
            * SMAP fully implemented
            * AMSR2 fully implemented
        * scripts with explicit command line call for minimal single_source and overlay functionality testing
    * Additional information in tc_fname extra field for different product enhancements
        * bg<product_name> (ie, bgVisible) if background imagery was applied
        * cr<radius> (ie, cr300) if center radius coverage check was used

### Bug fixes
    * Update all readers to include 'METADATA' field (now explicitly required)


# v1.2.2: 2021-10-25, config-based processing, global stitching, AWS-based test cases, separate sfc_winds readers

### Breaking Interface Changes
    * Separated all surface winds readers from sfc_winds_netcdf
        * smos_winds_netcdf
        * smap_remss_winds_netcdf
        * amsr2_remss_winds_netcdf
        * windsat_remss_winds_netcdf
        * scat_knmi_winds_netcdf
        * ascat_uhr_netcdf

### Breaking Test Repo Updates
    * Updated default padding amount from 2.5x to 1.5x
        * caused slightly modified output times in titles for some data types (identical data output, slightly modified center time)
            * test_data_ahi_day
            * test_data_amsr2
            * test_data_ascat_bin
            * test_data_smap
            * test_data_viirs

### Refactor
    * Separated all surface winds readers from sfc_winds_netcdf (see breaking interface changes)

### Major New Functionality:
    * Modular geostationary stitching capability
        * SEVIRI, ABI, and AHI
        * single channel products tested (Infrared-Gray and WV)

### Improvements
    * Single installation script with prompts to step through all installation/testing steps
        * Replaces step-by-step copy-paste in README with single call to full_nrl_installation.sh
    * Installation steps now return 1 for failed pulls and updates and fail catastrophically
        * Ensure timely notification of failure to reduce incomplete installations
        * Does not continue with further steps until all steps complete
    * Standard installation and testing now includes AWS-based ABI testing
        * Prevents requiring separate test data repo for basic testing -
            everything required is included in the geoips repo
            (comparison outputs, and commands to obtain test datasets).
    * Added SatZenith, sensor_scan_angle, and channel number attributes to PMW readers (supports CRTM)
        * SSMI/S
        * AMSU-B
        * AMSR2

### Bug fixes
    * Resolved issue with SMAP only processing one of the 2 daily overpasses
        * Previously always filtered dynamic area_defs to return a single area_def based on the data center_time
            * Now only return single area_def for data files covering < 3h
            * Now return ALL area_defs for data files covering > 3h
            * Now filter area_defs during processing - after sectoring datafile,
                check if the current area_def is the "closest", if not, skip.
    * Resolved bug in AMSU-b start and end time
        * Previously pulled start/end time from filename - test datafile actually had incorrect time listed!
        * Updated to pull directly from the metadata.


# v1.2.1: Test repo output updates (remove recentering, updated matplotlib/cartopy), and code refactor/simplification

### Breaking Interface Changes
    * remove_duplicates function now takes the explicit filename_format string, and returns the remove_duplicates
      method within the <filename_format> module.
    * Separated sar_netcdf reader from sfc_winds_netcdf.py
        * Eventually plan to separate all sfc_winds readers - they should all be independent modules.

### Breaking Test Repo Updates
    * Updated cartopy to 0.20.0 and matplotlib to v3.4.3
        * test repo outputs incompatible with matplotlib < 3.4.0 and cartopy < 0.19.0
        * Older versions have figures that are very slightly shifted from later versions
        * Exclusively a qualitative difference, but it *does* cause the test comparisons to fail
    * No longer recentering all TC outputs by default
        * General outputs are *not* recentered as of 1.2.1 - test recentering separately from other functionality

### Refactor
    * Moved metoctiff plugin to a separate installable repository
    * Moved recenter_tc plugin to a separate installable repository

### Major New Functionality:
    * Initial center radius coverage checks, for Tropical Cyclone applications
    * Initial SAR Normalized Radar Cross Section (NRCS) product implementation

### Improvements
    * Standardized and formalized the README, setup script, and test script format for all plugin repos
    * Removed requirement to link test scripts from plugin repos into the main geoips test directory

### Bug fixes
    * Added "METADATA" key in sfc_winds_netcdf.py return dictinoary


# v1.2.0: Major backwards incompatible update for stable and dev plugin interface implementation

### Breaking Interface Changes
    * Removed all deprecated code
    * Developed dev interface for accessing modules, moved plugins to geoips/interface_modules
        * algorithms, area_def_generators, coverage_checks, filename_formats, interpolation,
          mtif_params, output_formats, procflows, trackfile_parsers, user_colormaps
    * Developed finalized stable interface, moved stable plugins to geoips/interface_modules
        * readers
    * Consolidated YAML config files in geoips/yaml_configs

### Refactor
    * Moved geoips package into subdirectory for pip installability

### Major New Functionality:
    * Exhaustive test scripts with final return value of 0 for successful completion of all functionality
    * dev and stable interfaces, allowing entry point based plugins
    * Initial geotiff output support
    * Initial full disk output support
    * Night Visible products
    * Gdeck and flat sectorfile trackfile parsers

### Improvements
    * YAML based product specifications (references colormaps, algorithms,
      interpolation routines, coverage checks, etc)

### Bug fixes
    * Resolved sectoring issue, allowing complete center coverage
        * Previously when sectoring based on min/max lat/lon, any values outside the explicit
          requested values would be masked, causing masked data on non-square datasets when 
          good data was actually available for the entire requested region. Only drop rows outside
          requested range, do not mask data.

### Performance Upgrades
    * Initial config-based processing implementation, which will allow efficiently processing
      multiple output types in a single run.



# v1.1.17: Rearranged for stable interface implementation

### Removed Code
    * drivers/autotest_*
        * Previously automated test scripts relied on specific autotest drivers for each sensor. Update
          to allow for generalized drivers, and shell scripts that drive for specific sensors.

# v1.1.16: rearranged for pip installability for open source release, product updates per JTWC request

### Refactor:
    * Moved fortran algorithms into separate repositories
    * Identified differences between 1.1.3 and 1.1.16
        * Restored and marked retired code as deprecated

### Major New Functionality:
    * Created sector overpass database
    * Turned on Visible global stitched
    * Allow ASCAT ESA primary solutions text output
    * Implemented API structure for accessing modules from multiple repos
        (unused, but functional)

### Improvements:
    * Updated 89H and 89H-Legacy color schemes per JTWC request
    * Switched active MTIFs from smoothed new colormaps to nearest neighbor "legacy" colormaps
    * Apply color ranges to PMW products directly rather than relying on matplotlibs normalize routine.

### Bug fixes:
    * Partially resolved RGB MTIF color issue (0 is bad val)
    * Corrected TC web output (was matching dictionary keys incorrectly)
    * Resolved multiple errors with MODIS global stitched processing.


# v1.1.15 Change Log

### Refactor:
    * BREAKING CHANGE: Modularized PMW algorithms and colormaps
    * Finalized bash setup to enable Python 3 exclusive operation

### Improvements:
    * Update 37H and 89H colormaps to more closely match Legacy colormaps,
        but with extended range
    * Standardize Visible products

### Features:
    * MODIS reader
    * Finalized stitched product output


# v1.1.14 Change Log

### Refactor:
    * BREAKING CHANGE: "channels" dictionary in algorithms now contains lists of
                    variables by default (rather than a single variable)

### Features:
    * Overpass predictor database - polar orbiting and geostationary satellites
    * Upper and lower level water vapor algorithms, MODIS Visible algorithm
    * Add FINAL_DATA_PATH variable in base_paths for default final processed data output location
    * Allow output netcdf filenames using subset of field names
    * Generalized product stitching capability for single channel products
    * Initial attempt at parallax correction in generalized stitched products
    * Allow text trackfile based processing

### Fix:
    * Resolve errors when XRIT decompress software is missing


# v1.1.3 -> v1.1.13 Change Log


### (Pending) Remove Code:

    * old_tcweb_fnames (Added tc_lon argument to old_tcweb_fnames)
    * Remove products/pmw_mint.py


### (Pending) Deprecation Warnings

    * find_modules_in_geoips_packages -> find_modules
        *Corrected find module terminology and added support for different module and method names
        * PREVIOUS find_modules_in_geoips_packages(module_name, method_name)
            * from geoips.module_name.method_name import method_name  # Always same method name
        * UPDATED find_modules_in_geoips_packages(subpackage_name, module_name, method_name=None)
            * from geoips.subpackage_name.module_name import method_name
        * Imports in "drivers" will require updating to new terminology. Note this will all go away with Tim entry points
    
    * geoips_modules / $GEOIPS_MODULES_DIR -> geoips_packages and $GEOIPS_PACKAGES_DIR
        * These are convenience variables / directory structures for storing multiple geoips repositories.
        * Updated modules to packages for accurate naming conventions, handle discrepancies in gpaths/config
        * Note this will also all go away with Tim entry points


### Breaking Changes

    * BREAKING CHANGE: standardized platform names
        * sen1 -> sentinel-1, metopa -> metop-a, metopb -> metop-b, metopc -> metop-c, radarsat2 -> radarsat-2
        * NOAA-19 -> noaa-19, NOAA-18 -> noaa-18, amsub -> amsu-b, 

    * BREAKING CHANGE: Changed wind_speed to vmax in sector_info dictionary for TCs ALSO CHANGED IN PYROCB!!!!!!!
        * Change track_type -> aid_type

    * BREAKING CHANGE: Renamed area_def -> area_definition xarray attribute


### Deprecation Warnings

    * get_area_defs_for_xarray -> get_static_area_defs_for_xarray AND get_atcf_area_defs_for_xarray
        * (added get_trackfile_area_defs)

    * commandline run_yaml_from_deckfile.py -> convert_trackfile_to_yaml.py 

    * commandline update_atcf_database.py -> update_tc_tracks_database.py

    * sector_utils/atcf_tracks.py -> sector_utils/tc_tracks.py
        * sector_utils/atcf_database.py -> tc_tracks_database.py

    * colormaps.py -> colormap_utils.py - moved colormaps into subpackage user_colormaps

    * moved set_matplotlib_colors_standard from mpl_utils to colormap_utils
        * -    from geoips.image_utils.mpl_utils import set_matplotlib_colors_standard
        * +    from geoips.image_utils.colormap_utils import set_matplotlib_colors_standard

    * products/global_stitched -> products/stitched

    * some imports from mpl_utils moved to user_colormaps and/or colormap_utils
        * -from geoips.image_utils.mpl_utils import set_matplotlib_colors_37H
        * +from geoips.image_utils.user_colormaps.pmw import set_matplotlib_colors_37H
        * +from geoips.image_utils.colormap_utils import set_matplotlib_colors_standard
        * +from geoips.image_utils.user_colormaps.winds import set_matplotlib_colors_winds


### Refactoring

    * Created separate modules for each visir and pmw products within algorithms/visir and algorithms/pmw
        * Previously all separate products were combined within products/visir.py and products/pmw_tb.py

    * Standardized geolocation generation for ABI/AHI/SEVIRI


### New Readers

    * Added amsu-b MIRS reader

    * Added MIMIC reader

    * Added MODIS hdf4 reader


### Performance Upgrades

    * For xarray sectoring - pass "check_center" and "drop" to allow checking coverage based on the center of the image,
        and completely dropping rows and columns that are unneeded


### New functionality

    * Added additional command line arguments:
        * atcf_db, atcf_db_sectorlist to specify TC processing based on the TC database
        * trackfiles, trackfile_parser, and trackfile_sectorlist to specify processing based on the flat sectorfile
    * Added support for arbitrary TC trackfile parsing - currently flat sectorfile and G-decks
    *  Added xml_to_yaml geoips1 sectorfile conversion utility
    *  Added parallax_correction argument to data_manipulations.merge.merge_data
        * Currently does not blend msg-1 with AHI near the equator, later could implement optical flow based corrections
    *  Allow building documentation for alternative geoips packages, not only geoips
    *  Added ambiguity wind barb plotting
    *  Added global stitched imagery capability
    *  Added TPW processing
    *  Allow optional fields for netcdf output filename
    *  Fully support xml -> yaml conversions for geoips1 sectorfiles.
    *  Replace '-' with '_' in method and module names for find_modules
    *  Added overpass predictor
    *  Added static sector database
    *  Added database of TC overpasses


### Bug Fixes

    * Resolved bug with transparency behind titles / borders for cartopy plotting
    * Ensure metadata goes in _dev directory if product is in _dev directory
    * Use make_dirs for netcdf write (sets permissions) rather than os.makedirs()<|MERGE_RESOLUTION|>--- conflicted
+++ resolved
@@ -50,7 +50,6 @@
         * vim8 plugin installation
         * seviri setup
     * Remove BASECONDAPATH from conda cartopy installation (conda will be in PATH)
-<<<<<<< HEAD
 * **setup.sh**
     * To support Mac installations, use "uname -m" when determining filenames for
         rclone and miniconda3 installation
@@ -66,9 +65,7 @@
 * **repo_clone_update_install.sh**
     * If GEOIPS_TESTDATA_DIR, GEOIPS_PACKAGES_DIR, or GEOIPS_DEPENDENCIES_DIR are set, use those,
         otherwise default to placing under $GEOIPS_BASEDIR
-=======
     * Update default branch from dev to main
->>>>>>> a3eacb5b
 * **README.md**
     * Update github.com GEOIPS_ACTIVE_BRANCH from dev to main
 * **setup.sh**

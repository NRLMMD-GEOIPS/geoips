--- conflicted
+++ resolved
@@ -11,7 +11,6 @@
     # # # https://github.com/U-S-NRL-Marine-Meteorology-Division/
 
 
-<<<<<<< HEAD
 ## 37-create-cli: 2022-10-19, typo corrections, frameon deprecation update
 ### Bug fixes
 #### modified: geoips/image_utils/mpl_utils.py
@@ -33,25 +32,6 @@
 #### modified: tests/scripts/amsr2.tc.89H-Physical.imagery_annotated.sh
 * Correct typo: Add "geoips" to geoips_packages path for test outputs
 
-
-# v1.5.2.dev2: 2022-09-02, image_utils numpy docstrings, basic CI
-
-## NRLMMD-GEOIPS/geoips#17: 2022-08-12, add non-member forking info to git-workflow
-### Documentation
-* **docs/git-workflow.rst**
-    * Add non-member forking process
-    * Note under branching instructions that branching only applies to members of NRLMMD-GEOIPS, non-members must follow forking instructions
-
-## NRLMMD-GEOIPS/geoips#29: 2022-08-28, Update image_utils to numpy docstrings
-### Documentation
-* Update image_utils directory for proper numpy style docstrings
-    * **geoips/image_utils/__init__.py**
-    * **geoips/image_utils/colormap_utils.py**
-    * **geoips/image_utils/maps.py**
-    * **geoips/image_utils/mpl_utils.py**
-* **geoips/compare_outputs.py** Update imagemagick compare metric from rmse to ae + fuzz 1%
-
-=======
 # v1.5.4: 2022-11-28, open source release
 ## GEOIPS#119: 2022-11-16, installation updates, test script bug fixes
 ### Bug fixes
@@ -72,7 +52,7 @@
 * Include more generalized information in README, with link to full documentation/installation.
 * Move the complete conda-based installation to the bottom of docs/installation.rst
 * Include system requirements, and a basic geoips installation process (not requiring full conda based install)
-  in installation.rst 
+  in installation.rst
 ```
 modified: README.md
 modified: docs/installation.rst
@@ -100,7 +80,7 @@
 ```
 
 
-# v1.5.3: 2022-11-07, update python install process, alternate command line args funcs, unique storm dirnames for invests, bug fixes 
+# v1.5.3: 2022-11-07, update python install process, alternate command line args funcs, unique storm dirnames for invests, bug fixes
 ## GEOIPS#108: 2022-11-04, bug fixes
 ### Documentation Updates
 * Clarify steps in updating CHANGELOG during internal release process
@@ -327,10 +307,10 @@
 
 ### Bug fixes
 * **geoips/interface_modules/readers/viirs_netcdf.nc**
-    * Move VIIRS solar reflective bands to neww data_type: 
+    * Move VIIRS solar reflective bands to neww data_type:
         * MOD-Vis: M01, M02, M03, M04, M05, M06, M09
         * IMG-Vis: I01, I02, I03
-        * These reflective bands are not present in nighttime granules, 
+        * These reflective bands are not present in nighttime granules,
          and causes issues when dealing with a pair of granules that cross the terminator.
     * Reader now capable of reading geo fields from a single file into multiple datasets
 
@@ -499,7 +479,6 @@
     * **geoips/image_utils/mpl_utils.py**
 * **geoips/compare_outputs.py** Update imagemagick compare metric from rmse to ae + fuzz 1%
 
->>>>>>> 18b15815
 ## NRLMMD-GEOIPS/geoips#34 - 2022-08-12 - Add Dockerfile and Basic CI
 ### Installation and Test
 * **.dockerignore**
@@ -550,8 +529,6 @@
 * **tests/yaml_configs/abi_test.yaml**
   * Replace all references to `GEOIPS/tests/data/` with `GEOIPS_TESTDATA_DIR`
 
-<<<<<<< HEAD
-=======
 ## GEOIPS#7: 2022-08-30, support data_fusion
 ### Refactor
 * **geoips/dev/product.py**: Replace "base_product_name" with "product_template" in get_product
@@ -575,7 +552,7 @@
     * **def pad_area_definition**
         * Allow passing "force_pad" for non-TC sectors
         * Allow passing x_scale_factor and y_scale_factor for different scaling factors
-    * **def plot_data**: Support xarray_dict output format type. 
+    * **def plot_data**: Support xarray_dict output format type.
     * **def get_alg_xarray**: Support data_fusion processing
         * If variable_names is passed, use it (impacts reader_defined and self_registered products)
         * set "alg_func_type" to None if no algorithm defined.
@@ -586,7 +563,7 @@
         * Copy standard metadata to "interp_xarray" before returning, using "force=False"
 * **geoips/dev/utils.py**
     * Add "force" option to copy_standard_metadata - allow NOT replacing existing fields.
-    * This will not impact existing functionality - default is force=True, and when force=True the original 
+    * This will not impact existing functionality - default is force=True, and when force=True the original
       if statement will always be used.
 * **geoips/geoips_utils.py**
     * Pass "force" option directly through to dev.utils.copy_standard_metadata
@@ -638,7 +615,6 @@
     * Change metric from rmse to ae (RMSE did not appear to care about the fuzz factor)
     * Re-run compare with RMSE and no fuzz factor if test passes (to track differences)
 
->>>>>>> 18b15815
 
 # v1.5.2.dev1: 2022-08-16, improve install, test, and git workflow
 
@@ -1015,7 +991,7 @@
 * **Pull Request Templates**
     * Note that updates to CHANGELOG are *required* prior to pull request approval.
     * Use CHANGELOG updates copy-pasted as the "Summary" section in the pull request.
-    * Add template for pull request title (<ticket num> <repo name> <short description> 
+    * Add template for pull request title (<ticket num> <repo name> <short description>
 * **CHANGELOG_TEMPLATE.md**
     * Add template with appropriate headers, formatting, and categories for proper CHANGELOG.md updates.
 * **Available functionality**
@@ -1083,7 +1059,7 @@
 * **Product Display**
     * Add "cbar\_label" kwarg to all passive microwave colormaps
         * Allows passing "cbar_lable" from product inputs and product params YAMLs
-    * Add Coverage Function information 
+    * Add Coverage Function information
 * **Coverage Checks**
     * Add center\_radius\_rgba coverage check
         * use arr[:, :, 3] alpha layer for masked values rather than arr.mask
@@ -1113,7 +1089,7 @@
     * single\_source.py/config\_based.py
         * Use "image_production_covg_*" when determining if there is sufficient coverage
             to generate an output product
-            * Defaults to use "covg_func" if "image_production_covg_*" not defined        
+            * Defaults to use "covg_func" if "image_production_covg_*" not defined
 * **area_def_adjusters**
     * Support list\_xarray\_list\_variables\_to\_area\_def\_out\_fnames adjuster\_type
         * Allows returning list of output filenames, in addition to adjusted area def
@@ -1194,7 +1170,7 @@
 * **compare_outputs.py**: In test repo auto-generated update scripts, print gunzip before copy,
     and gzip after copy for files that must be gzipped before comparisons.
 * **single_source and config_based**: Add newline to the end of "output_file_list", otherwise skipped during shell loop
-   
+
 
 
 
@@ -1381,10 +1357,10 @@
 * ASCAT UHR windbarbs test script
 * "unprojected\_image" output\_format module
     * Plots the data with no resampling - no area\_def required
-    * Call signature: xarray\_obj, product\_name, output\_fnames, product\_name\_title=None, mpl\_colors\_info=None 
+    * Call signature: xarray\_obj, product\_name, output\_fnames, product\_name\_title=None, mpl\_colors\_info=None
                       x\_size=None, y\_size=None
 * "unprojected" outputter\_type
-    * Call signature: xarray\_obj, product\_name, output\_fnames, product\_name\_title=None, mpl\_colors\_info=None 
+    * Call signature: xarray\_obj, product\_name, output\_fnames, product\_name\_title=None, mpl\_colors\_info=None
 * Support <DATASET>:<VARNAME> variable requests in product\_inputs YAML config files
     * Update VIIRS Night-Visible to use DNB:SunZenith
     * Update VIIRS Visible to use MOD:Sunzenith
@@ -1454,12 +1430,12 @@
 ### Improvements
 * Add aerosol reader and fname as arg options
 * Add channel number as variable in AHI HSD reader
-* Adjust selection of variable for interpolation in single\_source.py if the same variable name is contained in multiple datasets 
+* Adjust selection of variable for interpolation in single\_source.py if the same variable name is contained in multiple datasets
  (ie, VIIRS geolocation variables - slightly different for each resolution dataset - caused issues with differing test outputs between single source and config\_based when multiple datasets are present)
     * Use variable from dataset that contains ALL required variables
     * Use variable from first dataset
 * config\_based procflow now always sector to the adjusted area\_def to ensure we get all of the data.
-    * Also must sector before adjusting the area\_def to ensure we have a consistent center time for determining new area\_def 
+    * Also must sector before adjusting the area\_def to ensure we have a consistent center time for determining new area\_def
       (slightly different center times resulting from different sectoring can cause very slightly different recentering)
 
 ### Documentation Updates
@@ -1487,11 +1463,11 @@
     * Takes in variable for kwargs rather than \*\*kwargs
         (so it is explicit which kwargs should be applied to which module)
 * single\_source.plot\_sectored\_data\_output (ie, sectored, unregistered outputs)
-    * Takes in output\_dict rather than individual filename/output formats 
+    * Takes in output\_dict rather than individual filename/output formats
     * Add area\_def argument
     * Returns dictionary of output file names with associated filename formats, rather than list of filenames
 * single\_source.process\_xarray\_dict\_to\_output\_format (ie, unsectored, unregistered outputs)
-    * Takes in output\_dict rather than individual filename/output formats 
+    * Takes in output\_dict rather than individual filename/output formats
     * Add area\_def argument
     * Returns dictionary of output file names with associated filename formats, rather than list of filenames
 * single\_source.get\_filename
@@ -1641,7 +1617,7 @@
     * Replaced instances of "atcf" within geoips repo with "tc"
         * --atcfdb command line option with --tcdb
         * --get_atcf_area_defs_for_xarray -> get_tc_area_defs_for_xarray
-        * "atcf" -> "tc" sector_type 
+        * "atcf" -> "tc" sector_type
     * Removed support for SATOPS, GEOIPSFINAL, and GEOIPSTEMP environment variables / base_paths
         * GEOIPSFINAL -> ANNOTATED_IMAGERY_PATH
         * GEOIPSTEMP -> CLEAN_IMAGERY_PATH
@@ -1728,7 +1704,7 @@
         * Hooks in single_source and config_based procflows to generate product immediately after sectoring
     * Text wind output capability
         * 'unsectored' and 'sectored' products
-        * 'text_winds_full_fname' and 'text_winds_tc_fname' filename formats 
+        * 'text_winds_full_fname' and 'text_winds_tc_fname' filename formats
     * SMAP and AMSR2 config-based processing
 
 ### Improvements
@@ -1872,7 +1848,7 @@
 ### Bug fixes
     * Resolved sectoring issue, allowing complete center coverage
         * Previously when sectoring based on min/max lat/lon, any values outside the explicit
-          requested values would be masked, causing masked data on non-square datasets when 
+          requested values would be masked, causing masked data on non-square datasets when
           good data was actually available for the entire requested region. Only drop rows outside
           requested range, do not mask data.
 
@@ -1967,7 +1943,7 @@
         * UPDATED find_modules_in_geoips_packages(subpackage_name, module_name, method_name=None)
             * from geoips.subpackage_name.module_name import method_name
         * Imports in "drivers" will require updating to new terminology. Note this will all go away with Tim entry points
-    
+
     * geoips_modules / $GEOIPS_MODULES_DIR -> geoips_packages and $GEOIPS_PACKAGES_DIR
         * These are convenience variables / directory structures for storing multiple geoips repositories.
         * Updated modules to packages for accurate naming conventions, handle discrepancies in gpaths/config
@@ -1978,7 +1954,7 @@
 
     * BREAKING CHANGE: standardized platform names
         * sen1 -> sentinel-1, metopa -> metop-a, metopb -> metop-b, metopc -> metop-c, radarsat2 -> radarsat-2
-        * NOAA-19 -> noaa-19, NOAA-18 -> noaa-18, amsub -> amsu-b, 
+        * NOAA-19 -> noaa-19, NOAA-18 -> noaa-18, amsub -> amsu-b,
 
     * BREAKING CHANGE: Changed wind_speed to vmax in sector_info dictionary for TCs ALSO CHANGED IN PYROCB!!!!!!!
         * Change track_type -> aid_type
@@ -1991,7 +1967,7 @@
     * get_area_defs_for_xarray -> get_static_area_defs_for_xarray AND get_atcf_area_defs_for_xarray
         * (added get_trackfile_area_defs)
 
-    * commandline run_yaml_from_deckfile.py -> convert_trackfile_to_yaml.py 
+    * commandline run_yaml_from_deckfile.py -> convert_trackfile_to_yaml.py
 
     * commandline update_atcf_database.py -> update_tc_tracks_database.py
 

--- conflicted
+++ resolved
@@ -16,23 +16,22 @@
     # # # or FITNESS FOR A PARTICULAR PURPOSE.
     # # # See the included license for more details.
 
-<<<<<<< HEAD
-NRLMMD-GEOIPS/geoips#31 - add test datasets to .gitignore
+# v1.5.2.dev1: 2022-08-15, installation, testing, and git workflow improvements
+
+## NRLMMD-GEOIPS/geoips#31 - add test datasets to .gitignore
 
 ### Improvements
 * **geoips/.gitignore**
     * Add tests/data/** to .gitignore so they no longer appear in git status
 
-
-NRLMMD-GEOIPS/geoips#25 - add low_bandwidth option
+## NRLMMD-GEOIPS/geoips#25 - add low_bandwidth option
 
 ### Installation and Test
 * **README.md** - Pass low_memory and low_bandwidth options to base_install_and_test.sh
 * **setup.sh** - Support low_bandwidth option for setup_abi_test_data (only download B14), and install (pip install minimum packages for tests)
 * **base_install_and_test.sh** - Pass "low_bandwidth" option through to setup.sh
 
-
-NRLMMD-GEOIPS/geoips#27
+## NRLMMD-GEOIPS/geoips#27
 
 ### Installation and Test
 * Add "check_system_requirements.sh" script to ensure system requirements are installed
@@ -41,8 +40,7 @@
     * wget
     * recent git version
 
-
-NRLMMD-GEOIPS/geoips#17 - Update Git Workflow
+## NRLMMD-GEOIPS/geoips#17 - Update Git Workflow
 
 ### Documentation Updates
 
@@ -53,8 +51,7 @@
     * Note that branches MUST be created via the Issue->Development->Create Branch option
     * Remove manual status updates on Project (should be automated via PRs linked to Issue)
 
-
-NRLMMD-GEOIPS/geoips#22 - Remove rclone.conf link to ~/.config/rclone
+## NRLMMD-GEOIPS/geoips#22 - Remove rclone.conf link to ~/.config/rclone
 
 ### Installation and Test
 * **setup.sh**
@@ -64,8 +61,7 @@
         --config $GEOIPS_PACKAGES_DIR/geoips/setup/rclone_setup/rclone.conf
         argument rather than relying on default ~/.config/rclone/rclone.conf configuration
 
-
-NRLMMD-GEOIPS/geoips#15 - Add low memory options for base install tests
+## NRLMMD-GEOIPS/geoips#15 - Add low memory options for base install tests
 
 ### Test Repo Updates
 * abi.config_based_output_low_memory.sh
@@ -95,8 +91,7 @@
     * Un-indent "backgrond_products" so background imagery is included in outputs
     * Add outputs to comparison directories
 
-
-NRLMMD-GEOIPS/geoips_tutorial#3 - Add AMSR2 test data and test scripts to base install and test
+## NRLMMD-GEOIPS/geoips_tutorial#3 - Add AMSR2 test data and test scripts to base install and test
 
 ### Installation and Test
 * **README.md**
@@ -117,7 +112,7 @@
         * Global sector
         * Visible AHI background imagery
 
-NRLMMD-GEOIPS/geoips#6,8,9,11 - Streamline installation process, support Mac installation
+## NRLMMD-GEOIPS/geoips#6,8,9,11 - Streamline installation process, support Mac installation
 
 ### Installation and Test
 * **base_install_and_test.sh**
@@ -150,9 +145,6 @@
     * Update github.com GEOIPS_ACTIVE_BRANCH from dev to main
 * **setup.sh**
     * Update default branches from dev to main
-=======
-# v1.5.2.dev1: 2022-08-15, installation, testing, and git workflow improvements
->>>>>>> 89cdeb1b
 
 
 # v1.5.1: 2022-07-13, fix overpass error handling, fix ticklabels error, add area_def_adjuster outputs, update test rm

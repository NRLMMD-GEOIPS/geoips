    # # # Distribution Statement A. Approved for public release. Distribution unlimited.
    # # #
    # # # Author:
    # # # Naval Research Laboratory, Marine Meteorology Division
    # # #
    # # # This program is free software: you can redistribute it and/or modify it under
    # # # the terms of the NRLMMD License included with this program. This program is
    # # # distributed WITHOUT ANY WARRANTY; without even the implied warranty of
    # # # MERCHANTABILITY or FITNESS FOR A PARTICULAR PURPOSE. See the included license
    # # # for more details. If you did not receive the license, for more information see:
    # # # https://github.com/U-S-NRL-Marine-Meteorology-Division/

<<<<<<< HEAD
## NRLMMD-GEOIPS/geoips#71: 2023-02-10, add interface class docstrings
### Documentation Updates
* Added basic docstrings based on geoips_overview documentation to the following
  interface classes:
    * algorithms
    * boundaries
    * colormaps
    * filename_formats
    * interpolators
    * output_formats
    * procflows
    * readers
    * title_formats
=======
## NRLMMD-GEOIPS/geoips#67: 2023-02-09, move CoverageError to top-level
### Refactor
* Moved CovereageError from geostationary_geolocation.py
  (in geoips.interface_modules.readers.utils) to errors.py (top-level geoips)
* Updated imports in config_based.py that utilize CoverageError.
>>>>>>> d9714807

## NRLMMD-GEOIPS/geoips#96: 2023-02-13, Require flake8-docstrings in setup.py
### Bug fixes
* setup.py:
  * Add flake8-docstrings to requirements in setup.py

## GEOIPS/geoips#92: 2023-02-09, update FilenameFormats class name
### Bug fixes
* filename_formats.py:
  * Renamed FilenameFormattersInterface class to FilenameFormats

## NRLMMD-GEOIPS/geoips#69, 2023-02-06, bug fixes
### Bug fixes
* Remove extra "," at the end of filename formats without covg list
  * Previously was attempting to match a list of lists, causing "unsectored" test
    output to fail since it was attempting to match the full list of filename formats,
    rather than the single filename format string.
  * Moving the lists to global variables at the top just happened to remove the errant
    comma.
```
modified: geoips/interface_modules/procflows/single_source.py
```
* Replace pmw_37pct callable function name of "call" with "pmw_37pct"
  * pmw_37pct plugin will serve as the token example of the fully updated formatting,
    but for now using "call" as the callable function name is not quite working.
  * Leave callable function name as pmw_37pct until "call" is working.
```
modified: geoips/interface_modules/algorithms/pmw_tb/pmw_37pct.py
```
* Remove style_tests.sh - replaced with tests/utils/code_checks.sh
```
deleted: style_tests.sh
```
### Testing Updates
* Add clone and test of all available repos and test datasets.
  * recenter_tc
  * data_fusion
```
modified: tests/test_full_install.sh
```
## NRLMMD-GEOIPS/geoips#73: 2023-01-25, update BaseInterface method names
### Refactor
* Update `BaseInterface.get` to `BaseInterface.get_plugin`
* Update `BaseInterface.get_list` to `BaseInterface.get_plugins`
* Replace all uses of both methods across entire package
## NRLMMD-GEOIPS/geoips#69: 2023-01-25, classes for module based plugins and their interfaces
### Deprecations
* A module-based Plugin will raise a DeprecationWarning if it does not define:
  * a module-level docstring
  * a "name" module-level variable - Defaults to the module name for now
  * a "family" module-level variable - Defaults to an interface specific value
  * a "description" module-level variable - Defaults to an empty string
  * a function named "call" - Defaults to the name of the module for now
* A module-based plugin Interface will raise a DeprecationWarning if it sets an
  "entry_point_group" variable. This variable is used to point to old entry point groups
  that need to be updated to match the name of the interface.
* Remove unsupported dev and stable interfaces from "test_interfaces". These will be
  reimplemented for updated interfaces, remove for now so test_interfaces passes.
  * stable.reader
  * dev.alg
  * dev.cmap
  * dev.filename
  * dev.interp
  * dev.output
  * dev.procflow
### Major Functionality Changes
* Create `BaseInterface` class with standardized methods for common actions
* Create classes for all module-based plugin interfaces
* Create class factory to convert module-based plugins into objects
* Standardize structure for module-based plugins
* Replace all uses of `dev.*` and `stable.*` with `interfaces.*` for module-based interfaces
* Replace module-based interfaces with Interface classes
### Major New Functionality
* A beta version of a new CLI is under development here. Will become more useful in
  future updates.
### Improvements
* Create new top-level `errors.py` to hold all GeoIPS-specific error classes
* Add `EntryPointError` and `PluginError` error classes
### Refactor
* Refactored many files to accomodate new interface and plugin classes
* Refactored mpl_utils.py to reduce duplication by making better use of plugin classes
### Testing Updates
* Replace a few remaining uses of $GEOIPS (see #153)
### Bug Fixes
* Fix printing of `out_dict` in list_available_modules.py
## GEOIPS/geoips#80: 2023-01-26, update system dependencies
### Documentation Updates
* installation.rst:
  * Added libgeos-dev to system requirements
  * Improved readability of environment variable instructions.
## NRLMMD-GEOIPS/geoips#83: 2023-01-31, fix bug in actions on forks
### Actions
* Update docker actions to only push to ghcr.io from `main` or for new tags.
* Disable cache-to and set cache-from to use `latest` tag.
## NRLMMD-GEOIPS/geoips#59: 2023-02-01, fix date and ls on mac
### Bug fixes
* Updated `setup.sh` and `tests/download_noaa_aws.sh` to use `gdate` on Mac
* Updated `geoips/interface_modules/output_formats/text_winds.py` to use `os.stat` rather
  than `ls --full-time` to get file creation time.
## NRLMMD-GEOIPS/geoips#86: 2023-01-31, disallow PR that don't change CHANGELOG.md
### Actions
* Add test to block merging until CHANGELOG.md has been updated
```
.github/workflows/validate-pull-request.yaml
```
## NRLMMD-GEOIPS/geoips#68: 2023-01-25, change full install requirements
### Installation and Test
* Copied extra requirements to "install_requires" in "setup.py"


## GEOIPS/geoips#80: 2023-01-26, update system dependencies
### Documentation Updates
* installation.rst:
    * Added libgeos-dev to system requirements
    * Improved readability of environment variable instructions.

## NRLMMD-GEOIPS/geoips#83: 2023-01-31, fix bug in actions on forks
### Actions
* Update docker actions to only push to ghcr.io from `main` or for new tags.
* Disable cache-to and set cache-from to use `latest` tag.
## NRLMMD-GEOIPS/geoips#59: 2023-02-01, fix date and ls on mac
### Fix linux commands `date` and `ls` on Mac
* Updated `setup.sh` and `tests/download_noaa_aws.sh` to use `gdate` on Mac
* Updated `geoips/interface_modules/output_formats/text_winds.py` to use `os.stat` rather
  than `ls --full-time` to get file creation time.
## NRLMMD-GEOIPS/geoips#86: 2023-01-31, disallow PR that don't change CHANGELOG.md
### Actions
* Add test to block merging until CHANGELOG.md has been updated
```
.github/workflows/validate-pull-request.yaml
```
## NRLMMD-GEOIPS/geoips#68: 2023-01-25, change full install requirements
### Installation and Test
* Copied extra requirements to "install_requires" in "setup.py"
* Add black, flake8-rst, and flake8-rst-doctrings requirements for code checks (ALL required)

# v1.6.1: 2023-01-04, update formatting, test full install, bug fixes

## GEOIPS#144: 2023-01-04, slight doc updates.
### Documentation Updates
* Replace full links with relative - will work on different branches
* Slightly rearrange installation.rst - only include a single "Complete conda-based
  installation" section to avoid confusion.

## GEOIPS#153: 2023-01-04, GEOIPS->GEOIPS_PACKAGES_DIR/geoips
### Testing Updates
* Replace all instances of $GEOIPS with $GEOIPS_PACKAGES_DIR/geoips
  * $GEOIPS is an optional environment variable.

## GEOIPS#149: 2023-01-04, GEOIPS_BASEDIR/test_data->GEOIPS_TESTDATA_DIR
### Testing Updates
* Replacing all instances of GEOIPS_BASEDIR/test_data with GEOIPS_TESTDATA_DIR
* REMOVE tests/README.md - deprecated, info now included in template repos.

## GEOIPS#147: 2023-01-03, add test_full_install.sh
### Testing Updates
* Add script to obtain and test all test repos.
* Add "setup_test_repos" to setup.sh, which clones, updates, and uncompresses test repo.
```
setup.sh
tests/test_full_install.sh
```

## GEOIPS#145: 2023-01-03, remove numpy aliases to builtin types
### Bug fixes
* Update AHI HSD reader to replace numpy.bool with bool
* numpy v1.20.0 no longer allows using numpy aliases to builtin types.
```
geoips/interface_modules/readers/ahi_hsd.py
```

## GEOIPS#126: 2022-12-29, update code style
### Major New Functionality
* new file: tests/utils/check_code.sh
    * black
    * flake8
    * bandit
### Documentation and Formatting Updates
* Update all docstrings to numpy formatting
* Apply black with default options to all Python code
* Begin applying flake8 updates

## GEOIPS#2: 2022-12-06, update interface types
### Major New Functionality
#### geoips/interface_modules/filename_formats/basic_fname.py
* Add very basic filename module - just put a straightforwardly named file in a specified directory
    * Only relying on required geoips xarray attributes, passed product name, and area_def.area_id if defined
#### geoips/interface_modules/procflows/single_source.py
* Denote output families that require a specified list of output files in advance separately from
  those that do NOT require a complete list of files in advance
    * Allows dynamically determining output filenames from within an output format.
    * Do not automatically generate metadata if output filenames not pre-specified
* Add support for unsectored products that require area_def
#### geoips/dev/filename.py
* Add xarray_area_product_to_filename filename type
    * Only xarray, area_def, and product_name as args, and output_type and basedir as kwargs
    * Other filename types have a LOT of required kwargs
#### geoips/dev/output.py
* Add xrdict_area_product_to_outlist output type
    * xarray_dict, area_def, product_name args
    * NOTE: output_fnames is NOT included in argument list, which means resulting file list will
      NOT be checked for consistency.
#### geoips/dev/product.py
* Add unsectored_xarray_dict_area_to_output_format
    * This indicates procflow must process this unsectored data type from within the area_def loop.
    * Ie, unsectored read, but final product may require area information
#### geoips/interface_modules/output_formats/imagery_clean.py
* Allow using "order" attribute on xarray object to set zorder in plot
#### tests/download_noaa_aws.sh
* Allow wildcards in NOAA AWS downloads


# v1.6.0: 2022-11-28, open source release

## GEOIPS#11: 2022-12-12, use original AMSR2-MBT filenames
### Test Repo Updates
* Renamed AMSR2 test datasets to use original filenames, for reference.
* Update test scripts/outputs accordingly
    * Source filename in call and YAML metadata output
```
modified: tests/scripts/amsr2.config_based_overlay_output_low_memory.sh
modified: tests/scripts/amsr2.config_based_overlay_output.sh
modified: tests/scripts/amsr2.tc.89H-Physical.imagery_annotated.sh
modified: tests/outputs/amsr2.tc_overlay.37pct.imagery_annotated_over_Infrared-Gray/20200518_073601_IO012020_amsr2_gcom-w1_37pct_140kts_95p89_res1p0-cr100-bgInfrared-Gray.png.yaml
modified: tests/outputs/amsr2.tc_overlay.89pct.imagery_annotated_over_Infrared-Gray/20200518_073601_IO012020_amsr2_gcom-w1_89pct_140kts_98p32_res1p0-cr100-bgInfrared-Gray.png.yaml
modified: tests/outputs/amsr2.tc_overlay.37pct.imagery_annotated_over_Visible/20200518_073601_IO012020_amsr2_gcom-w1_37pct_140kts_95p89_res1p0-cr100-bgVisible.png.yaml
modified: tests/outputs/amsr2.tc_overlay.89pct.imagery_annotated_over_Visible/20200518_073601_IO012020_amsr2_gcom-w1_89pct_140kts_98p32_res1p0-cr100-bgVisible.png.yaml
modified: tests/outputs/amsr2.tc.89H-Physical.imagery_annotated/20200518_073601_IO012020_amsr2_gcom-w1_89H-Physical_140kts_100p00_res1p0-cr300.png.yaml
```

## GEOIPS#119: 2022-11-16, installation updates, test script bug fixes
### Bug fixes
#### geoips/filenames/duplicate_files.py
* Fix indentation for if/else duplicate removal SKIP
#### setup/bash_setup/check_continue
* Add +z to variable checks
* Failed with different invocations of calling the script
#### Update YAML metadata storm_start_datetime
```tests/outputs/amsr2_ocean.tc.windspeed.imagery_clean/20200518_073601_IO012020_amsr2_gcom-w1_windspeed_140kts_85p45_1p0-clean.png.yaml
### Documentation Updates
#### Add Contributors documentation page
* Link to contributors page from README
* Link to git-workflow.rst from Contributors page
* Replace full URLs with linked text in git-workflow.rst
```
new file: docs/contributors.rst
modified: README.md
modified: docs/git-workflow.rst
modified: docs/setup-new-plugin.rst
```
#### Simplify README and installation
* Only include next step once in check_continue output, for simplicity
* Remove direct installation steps from README.md
* Include more generalized information in README, with link to full documentation/installation.
* Move the complete conda-based installation to the bottom of docs/installation.rst
* Include system requirements, and a basic geoips installation process (not requiring full conda based install)
  in installation.rst
```
modified: README.md
modified: docs/installation.rst
modified: setup/bash_setup/check_continue
```
### Testing Updates
* Add additional AMSR2 test scripts to test_all.sh - not previously tested.
* Update YAML metadata output for previously non-tested AMSR2 scripts to include storm_start_datetime
```
modified: tests/outputs/amsr2.tc_overlay.37pct.imagery_annotated_over_Infrared-Gray/20200518_073601_IO012020_amsr2_gcom-w1_37pct_140kts_95p89_res1p0-cr100-bgInfrared-Gray.png.yaml
modified: tests/outputs/amsr2.tc_overlay.37pct.imagery_annotated_over_Visible/20200518_073601_IO012020_amsr2_gcom-w1_37pct_140kts_95p89_res1p0-cr100-bgVisible.png.yaml
modified: tests/outputs/amsr2.tc_overlay.89pct.imagery_annotated_over_Infrared-Gray/20200518_073601_IO012020_amsr2_gcom-w1_89pct_140kts_98p32_res1p0-cr100-bgInfrared-Gray.png.yaml
modified: tests/outputs/amsr2.tc_overlay.89pct.imagery_annotated_over_Visible/20200518_073601_IO012020_amsr2_gcom-w1_89pct_140kts_98p32_res1p0-cr100-bgVisible.png.yaml
modified: tests/outputs/amsr2_ocean.tc.windspeed.imagery_clean/20200518_073601_IO012020_amsr2_gcom-w1_windspeed_140kts_85p45_1p0-clean.png.yaml
modified: tests/test_all.sh
```
### Installation Updates
* Only re-set GEOIPS_REPO_URL if it is not already set.  Assume if someone explicitly sets it, they mean it.
```
modified:   setup/config_geoips
```
* Add --config option for rclone lsf command, was failing without ~/.config/rclone/rclone.conf
```
modified: tests/download_noaa_aws.sh
```


# v1.5.3: 2022-11-07, update python install process, alternate command line args funcs, unique storm dirnames for invests, bug fixes
## GEOIPS#108: 2022-11-04, bug fixes
### Documentation Updates
* Clarify steps in updating CHANGELOG during internal release process
```
modified: CHANGELOG_TEMPLATE.md
```
### Test Repo Update
* Update abi.tc.Infrared.imagery_annotated metadata YAML
    * Add Add storm_start_datetime to metadata yaml
```
modified:   tests/outputs/abi.tc.Infrared.imagery_annotated/20200918_195020_AL202020_abi_goes-16_Infrared_110kts_100p00_1p0.png.yaml
```

## GEOIPS#114: 2022-10-27, fix sun.set_time bug in overpass_predictor.py
### Bug fixes
#### Fix sun.set_time bug in overpass_predictor.py
* Previously only check sun.rise_time
* sun.rise_time can be valid while sun.set_time is None, so must check both.
* return None if either sun.rise_time or sun.set_time is None
```
modified:   geoips/sector_utils/overpass_predictor.py
```

## GEOIPS#113: 2022-10-27, VIIRS lat/lon variables may contain unmasked fill values
### Bug fix
#### modified: geoips/interface_modules/readers/viirs_netcdf.py
* Loop through xarray_return data types, and mask latitude/longitude by their fill value

## GEOIPS#111: 2022-10-27, cowvr edge case - no usable sectored data
### Bug fix
#### modified: geoips/interface_modules/procflows/config_based.py
* Add check if sectored data contains any usable data
    * Only add variable to all_vars list if sectored data set is not entirely comprised of NaNs
#### modified: geoips/interface_modules/procflows/single_source.py
* Add check if sectored data contains any usable data
    * Only add variable to all_vars list if sectored data set is not entirely comprised of NaNs

## GEOIPS#61: 2022-10-27, add sectored and unsectored AMSR2 winds outputs
### Major New Functionality
#### Add sectored and unsectored products to product_inputs/amsr2.yaml
* Allows producing sectored and unsectored text winds outputs
```
modified: geoips/yaml_configs/product_inputs/amsr2.yaml
```

## GEOIPS#8: 2022-10-21, get_product allow empty dict, bug fixes
#### modified: geoips/dev/product.py
* Previously would only replace individual fields within dictionaries in product_inputs
* Now, if an empty dictionary is included within product_inputs, it will replace the entire product_params
  dictionary with an empty dictionary.
* This is useful when using product_templates, and replacing the algorithm or colormap, etc
### Test Repo Updates
#### Update ASCAT UHR test data path
* Renamed ASCAT UHR test data subdirectories with additional test cases.
```
modified: tests/scripts/ascat_uhr.tc.wind-ambiguities.imagery_windbarbs.sh
```
#### Turn off minor ticks
* matplotlib 3.6.0 sometimes has inconsistent results with including minor ticks or not.
* Unclear why it impacts some colorbars and not others.
* We may eventually add support for including minor ticks within mpl_colors_info, but for now
* explicitly turn off minor ticks so outputs will continue to match (use the old default).
```
modified: geoips/image_utils/mpl_utils.py
```

## GEOIPS#103: 2022-10-17, create unique storm dirnames for invests
### Major New Functionality
#### geoips/interface_modules/filename_formats/tc_clean_fname.py
* Allow passing "output_dict" to allow using unique directory name for INVESTS
#### geoips/interface_modules/filename_formats/tc_fname.py
* def tc_fname
    * Allow passing output_dict to provide current output parameters for overall filename specifications
* def assemble_tc_fname
    * Allow passing both "output_dict" and "sector_info" to allow timestamp in dirname for INVESTS
#### geoips/interface_modules/filename_formats/utils/tc_file_naming.py
* Allow passing both "output_dict" and "sector_info" to support .%Y%m%d%H dirname for INVESTS
    * output_dict['file_path_modifications']['unique_invest_dirs'] True
    * storm_start_datetime is datetime object
        * sector_info['original_storm_start_datetime'] if it exists, else
        * sector_info['storm_start_datetime']
    * storm number > 69 (ie, invest)
    * output_dict['file_path_modifications']['existing_invest_dirs_allowable_time_diff'] > 0
        * If specified, use existing directory closest in time to storm_start_datetime
        * If none exist, use storm_start_datetime appended to INVEST directory
        * Ie, SH932020.2020020506 vs SH932020
        * If SH932020.2020020406 exists, would use that rather than creating 2020020506
        * SH162020 does NOT contain the extra storm start datetime information
#### geoips/interface_modules/trackfile_parsers/bdeck_parser.py
* Add storm_start_datetime field to bdeck sector info
    * pull from first entry in bdeck file
* Add original_storm_start_datetime field to bdeck sector_info
    * Pull from filename if available (since bdeck entries can change)
    * DO NOT INCLUDE in dictionary if it is not available
    * If it exists, this will be a more consistent value than storm_start_datetime (which can change with
      subsequent deck files)
#### geoips/interface_modules/filename_formats/metadata_default_fname.py
* def metadata_default_fname
    * Allow passing output_dict to provide current output parameters for overall filename specifications
* def assemble_metadata_default_fname
    * Allow passing both "output_dict" and "sector_info" to allow timestamp in dirname for INVESTS
#### geoips/interface_modules/filename_formats/text_winds_tc_fname.py
* def text_winds_tc_fname
    * Allow passing output_dict to provide current output parameters for overall filename specifications
* def assemble_text_winds_tc_fname
    * Allow passing both "output_dict" and "sector_info" to allow timestamp in dirname for INVESTS
### Test Repo Updates
#### Add storm_start_datetime to YAML metadata outputs
    * modified: tests/outputs/abi.tc.IR-BD.imagery_annotated/20200918_195020_AL202020_abi_goes-16_IR-BD_110kts_100p00_1p0.png.yaml
    * modified: tests/outputs/abi.tc.Visible.imagery_annotated/20200918_195020_AL202020_abi_goes-16_Visible_110kts_100p00_1p0.png.yaml
    * modified: tests/outputs/amsr2.tc.89H-Physical.imagery_annotated/20200518_073601_IO012020_amsr2_gcom-w1_89H-Physical_140kts_100p00_res1p0-cr300.png.yaml
    * modified: tests/outputs/amsub_mirs.tc.183-3H.imagery_annotated/20210419_235400_WP022021_amsu-b_metop-a_183-3H_115kts_100p00_1p0.png.yaml
    * modified: tests/outputs/ascat_knmi.tc.windbarbs.imagery_windbarbs_clean/20210421_014248_WP022021_ascat_metop-c_windbarbs_120kts_78p20_0p5-clean.png.yaml
    * modified: tests/outputs/ascat_low_knmi.tc.windbarbs.imagery_windbarbs/20210421_014156_WP022021_ascat_metop-c_windbarbs_120kts_35p17_1p0.png.yaml
    * modified: tests/outputs/ascat_uhr.tc.wind-ambiguities.imagery_windbarbs/20210421_014200_WP022021_ascatuhr_metop-c_wind-ambiguities_120kts_100p00_0p1.png.yaml
    * modified: tests/outputs/gmi.tc.89pct.imagery_clean/20200917_172045_AL202020_gmi_GPM_89pct_115kts_78p16_res1p0-cr300-clean.png.yaml
    * modified: tests/outputs/hy2.tc.windspeed.imagery_annotated/20211202_084039_WP272021_hscat_hy-2b_windspeed_95kts_97p06_1p0.png.yaml
    * modified: tests/outputs/mimic_fine.tc.TPW-PWAT.imagery_annotated/20210419_230000_WP022021_mimic_tpw_TPW-PWAT_115kts_100p00_1p0.png.yaml
    * modified: tests/outputs/oscat_knmi.tc.windbarbs.imagery_windbarbs/20210209_025351_SH192021_oscat_scatsat-1_windbarbs_135kts_75p10_1p0.png.yaml
    * modified: tests/outputs/saphir.tc.183-3HNearest.imagery_annotated/20210209_003103_SH192021_saphir_meghatropiques_183-3HNearest_135kts_88p76_1p0.png.yaml
    * modified: tests/outputs/sar.tc.nrcs.imagery_annotated/20181025_203206_WP312018_sar-spd_sentinel-1_nrcs_130kts_58p51_res1p0-cr300.png.yaml
    * modified: tests/outputs/ssmi.tc.37pct.imagery_clean/20200519_080900_IO012020_ssmi_F15_37pct_110kts_50p65_1p0-clean.png.yaml
    * modified: tests/outputs/viirsday.tc.Night-Vis-IR.imagery_annotated/20210209_074210_SH192021_viirs_noaa-20_Night-Vis-IR_130kts_100p00_1p0.png.yaml
### Bug fixes
#### Do not attempt to set_ticks if cbar_ticks is not defined
    geoips/image_utils/mpl_utils.py
#### Replace fig.savefig frameon=False argument with facecolor="none"
* frameon deprecated maplotlib v3.1.0, support removed v3.6.0
* facecolor="none" also works with 3.5.x
* https://matplotlib.org/stable/api/prev_api_changes/api_changes_3.1.0.html?highlight=frameon
* Updated files:
```
geoips/image_utils/mpl_utils.py
geoips/interface_modules/output_formats/unprojected_image.py
```

## GEOIPS#8: 2022-09-29, allow alternate command line args funcs
### Enhancements
#### new: tests/sectors/tc_bdecks/bwp142022.dat
#### modified: geoips/commandline/args.py
* Allow passing alternate check_args_func and get_args_func to get_command_line_args
* Default output_format None vs imagery_annotated
#### modified: geoips/commandline/run_procflow.py
* Allow passing alternate "get_command_line_args" func to run_procflow main
#### modified: geoips/dev/product.py
* Add 'xarray_dict_to_output_format' product type
* Allow specifying "product_template" within product_params YAML as well as product_inputs
#### modified: geoips/image_utils/mpl_utils.py
* Support additional mpl_colors_info fields
    * explicit colorbar positioning, maintain previous defaults if not set
        * cbar_ax_left_start_pos
            * If set, explicitly set the left start position for the colorbar axis, relative to figure
            * Else if 'cbar_full_width' is set, set to "left_margin"
            * Else default to 2*left_margin
        * cbar_ax_bottom_start_pos
            * If set, explicitly set the bottom start position for the colorbar axis, relative to figure
            * Else default to 0.05
        * cbar_ax_width
            * If set, explicitly set the width (left to right) of the colorbar axis, relative to figure
            * Else if 'cbar_full_width' is set, set to right_margin - left_margin
            * Else default to 1 - 4*left_margin
        * cbar_ax_height
            * If set, explicitly set the height (bottom to top) of the colorbar axis, relative to figure
            * Else, default to 0.02
    * explicit colorbar keyword args (mpl_colors_info['colorbar_kwargs'])
        * colorbar_kwargs['orientation']
            * If set, explicitly set orientation
            * Else, default to 'horizontal'
        * colorbar_kwargs['extend']
            * If set, explicitly set extend option to colorbar call
            * Else, default to 'both'
        * colorbar_kwargs['spacing']
            * If set, explicitly set 'spacing' option to colorbar call
            * Else, if 'cbar_spacing' set, use mpl_colors_info['cbar_spacing']
            * Else, default to 'proportional'
    * explicit set_ticks_kwargs args (mpl_colors_info['set_ticks_kwargs'])
        * set_ticks_kwargs['size']
            * If set, explicitly set 'size' option to set_ticks call
            * Else, default to 'small'
        * set_ticks_kwargs['labels']
            * If set, explicitly set 'labels' option to set_ticks call
            * Else, default to mpl_colors_info['cbar_tick_labels']
            * Else, default to mpl_colors_info['cbar_ticks']
    * explicit set_label_kwargs (mpl_colors_info['set_label_kwargs])
        * set_label_kwargs['size']
            * If set, explicitly set 'size' option to set_label call
            * Else, default to rc_params['font.size']
* Call pyplot.colorbar vs fig.colorbar
    * Pass "cbar_kwargs" in directly to allow specifying arbitrary colorbar options via mpl_colors_info
* Pass **set_ticks_kwargs to cbar.set_ticks call
* Pass **set_label_kwargs to cbar.set_label call
#### modified: geoips/interface_modules/output_formats/imagery_clean.py
* Support plotting on existing figure and axis
    * Only create fig, main_ax, and mapobj if not passed in explicitly
    * If fig, main_ax, and mapobj passed, plot on existing
    * Only output final image if output_fnames is not None
#### modified: geoips/interface_modules/output_formats/imagery_windbarbs.py
* Support plotting on existing figure and axis
    * Update output_clean_windbarbs function to take fig, main_ax, and mapobj arguments
    * Only create figure, main axis, and mapobj if not passed
    * Only output image file if clean_fnames is not None
* Allow specifying barb_sizes in product_definition
    * If 'barb_sizes' is in xarray_obj.attrs['product_definition'], use those values
        * thinning
        * barb_length
        * line_width
        * sizes_dict
        * rain_size
    * Else, default to former operation based on product_name == 'windbarbs' or 'wind-ambiguities'
#### modified: geoips/interface_modules/output_formats/imagery_windbarbs_clean.py
* Support plotting on existing figure and axis
    * Update imagery_windbars_clean function to take fig, main_ax, and mapobj arguments
    * These are passed directly through to imagery_windbarbs.py output_clean_windbarbs function
#### modified: geoips/interface_modules/procflows/single_source.py
* Support plotting data without producing output
    * Add "no_output" option to "plot_data" function - do not produce output files if set, only plot
* Support get_area_defs_from_command_line_args with METADATA only available
    * Make "variables" argument optional - currently unused anyway
#### modified: geoips/interface_modules/user_colormaps/pmw_tb/cmap_Rain.py
* Use colorbar_kwargs and set_ticks_kwargs options for demonstration purposes
    * Same functionality as previously, just using explicit keyword argument specifications

## GEOIPS#104: 2022-10-21, VIIRS reader bug-fix for terminator case

### Bug fixes
* **geoips/interface_modules/readers/viirs_netcdf.nc**
    * Move VIIRS solar reflective bands to neww data_type:
        * MOD-Vis: M01, M02, M03, M04, M05, M06, M09
        * IMG-Vis: I01, I02, I03
        * These reflective bands are not present in nighttime granules,
         and causes issues when dealing with a pair of granules that cross the terminator.
    * Reader now capable of reading geo fields from a single file into multiple datasets

## GEOIPS#98: 2022-09-28, use 'conda-forge' vs 'defaults'
### Installation
* **setup.sh**: default to '-c conda-forge', allow '-c defaults' by request for conda commands:
    * **setup.sh conda_install**: use Miniforge by default, Miniconda if "conda_defaults_channel" passed
    * **setup.sh conda_update**: Use conda-forge by default, "defaults" if "conda_defaults_channel" passed
    * **setup.sh create_geoips_conda_env**: Use conda-forge by default, "defaults" if "conda_defaults_channel" passed
    * **setup.sh install**: matplotlib and cartopy still must use conda-forge
        * Remove version specifications for matplotlib and cartopy (allow latest until test outputs break)
* **setup.py**: Update versions to allow latest, but maintain specifically pre-installed versions
    * base: matplotlib>=3.5.3 (CI/CD installation requires 3.5.3 to work with cartopy)
    * base: shapely>=1.8.2 (CI/CD installation requires specific 1.8.2 build)
    * base: cartopy>=0.20.3 (CI/CD installation requires 0.20.3 to work with shapely)
    * test_outputs: matplotlib>=3.6.0 (update outputs to latest)
    * test_outputs: cartopy>=0.21.0 (update outputs to latest)
    * cicd_pipeline: Add specific matplotlib (3.5.3), cartopy (0.20.3), and shapely (1.8.2 pre-built) versions
        * This is NOT called from default interactive installation
* **README.md**
    * Update GEOIPS_ACTIVE_BRANCH to dev for NRLONLY
    * add GEOIPS_PACKAGES_DIR, GEOIPS_TESTDATA_DIR, and GEOIPS_DEPENDENCIES_DIR env vars for completeness
        * Do not use GEOIPS_BASEDIR within README EXCEPT to set above env vars
    * Pass "conda-forge" to base_install_and_test.sh to explicitly request "conda-forge" channel
* **base_install_and_test.sh**
    * Pass $conda_channel to setup.sh commands: conda_install, conda_update, create_geoips_conda_env
    * Separate update_conda and create_geoips_conda_env steps


# v1.5.2: 2022-09-26, testing updates, interp fixes, update xrdict outputs

### Bug fixes
* Force cartopy==0.20.3, matplotlib==3.5.3
    * cartopy 0.20.3 incompatible with matplotlib 3.6.0
    * cartop 0.21.0 works with 3.6.0, but incompatible with some proj libraries
* Remove instances of xarray.ufuncs.logical_and
    * No longer available at least as of v2022.06 (was available < 0.19.0)
    * Use numpy.logical_and instead
* **tests/outputs/smap.unsectored.text_winds/smap-spd_rss_smap_surface_winds_20210926.0000.txt.gz**
    * Add SMAP output file back in (accidentally deleting with previous commit)
* **geoips/interface_modules/readers/gmi_hdf5.py**
    * Sort original_source_filenames so consistent order in YAML metadata outputs

## GEOIPS#95: 2022-09-26, add additional information for netcdf diff output
### Testing Improvements
* modified: **geoips/compare_outputs.py**
    * When assert_allclose or assert_identical fail, include min/max/mean diff information in log output
    * assert_allclose output limited.

## GEOIPS#92: 2022-09-21, update ASCAT UHR reader and products
### Major New Functionality
* modified: **geoips/interface_modules/readers/ascat_uhr_netcdf.py**
    * Use _B_ and _C_ in filenames to determine METOP-B vs METOP-C
    * Use updated filename format for storm name and date MUIFA_20220911_19947_C_D-product.nc
    * DO NOT subtract 90 from latitude
    * Use single "sig" variable rather than sig_fore and sig_aft
    * Use time array, and temporarily use YYYYMMDD from filename for units (bug upstream)
* modified: **geoips/yaml_configs/product_inputs/ascatuhr.yaml**
    * Add sectored and unsectored text outputs
* modified: **geoips/yaml_configs/product_inputs/ascat.yaml**
    * Add sectored and unsectored text outputs
* UNMODIFIED: **geoips/yaml_configs/sectors_dynamic/tc_web_ascatuhr_barbs_template.yaml**
* new file: **geoips/yaml_configs/sectors_dynamic/tc_huge/tc_0p1km_3200x3200.yaml**
    * 100m resolution, 3200x3200, useful for zoomed in wind barbs.
* new: **geoips/yaml_configs/plotting_params/gridlines/tc_0p25degree.yaml**
    * Add quarter degree gridlines - useful for zoomed in windbarbs plots

## GEOIPS#90: 2022-09-21, expand error handling in overpass predictor
### Bug fixes
* **geoips/sector_utils/overpass_predictor.py**
    * Add handling for TypeError when calculating the next overpass

## GEOIPS#84: 2022-09-13, update image comparison fuzz from 1% to 5%
### Installation and Testing
* **geoips/compare_outputs.py**: update image comparison fuzz from 1% to 5%

## GEOIPS#84: 2022-09-13, update xrdict output formats
### Refactor
* **geoips/dev/output.py**: consolidate xarray_dict based output format families
    * 'xarray_dict_to_image' -> 'xrdict_area_varlist_to_outlist'
    * 'xarray_dict_data' -> 'xrdict_varlist_outfnames_to_outlist'
    * 'xarray_dict' -> 'xrdict_product_outfnames_to_outlist'
    * xarray_datasets -> xarray_dict
    * xarray_objs -> xarray_dict
* **geoips/interface_modules/procflows/single_source.py**: update output format if statements for xarray_dict-based
	* xarray_dict_data -> xrdict_varlist_outfnames_to_outlist
	* xarray_dict -> xrdict_area_product_outfnames_to_outlist
	* make product_name_title and mpl_colors_info optional for xrdic_area_product_outfnames_to_outlist family
* **geoips/interface_modules/output_formats/text_winds.py**: Update for xarray_dict-based standards
	* xarray_dict_data -> xrdict_varlist_outfnames_to_outlist
	* xarray_objs -> xarray_dict
	* product_names -> varlist

## GEOIPS#86: 2022-09-13, update image comparison fuzz from 1% to 5%
### Installation and Testing
* **geoips/compare_outputs.py**: update image comparison fuzz from 1% to 5%

## GEOIPS#80: 2022-09-12, add "force_alt_varname" to coverage checks
### Improvements
* Add "force_alt_varname" option to coverage checks to force using alt_varname_for_coverage
    * modified: **geoips/interface_modules/coverage_checks/center_radius.py**
    * modified: **geoips/interface_modules/coverage_checks/center_radius_rgba.py**
    * modified: **geoips/interface_modules/coverage_checks/masked_arrays.py**
    * modified: **geoips/interface_modules/coverage_checks/numpy_arrays_nan.py**
    * modified: **geoips/interface_modules/coverage_checks/rgba.py**

## GEOIPS#82: 2022-09-13, add shared uncompress_test_data script
### Major New Functionality
* **tests/utils/uncompress_test_data.sh**
    * Utility that will decompress gz, bz2, or tgz data files within the passed directory
    * This can be used by individual repos to decompress their test and output data files prior to processing
    * This script is not called automatically - must be called by the individual repo's uncompress_test_data.sh

## GEOIPS#78: 2022-09-10, resolve missing lat/lon issues in interp
### Bug fixes
* **geoips/interface_modules/interpolation/pyresample_wrappers/interp_gauss.py**
* **geoips/interface_modules/interpolation/pyresample_wrappers/interp_nearest.py**
* **geoips/interface_modules/interpolation/scipy_wrappers/interp_grid.py**
    * If "output_xarray" is None, intiialize to xarray.Dataset()
    * If 'latitude' is not in output_xarray.variables, then calculate and add all geolocation information to Dataset
        * This allows passing an empty xarray Dataset OR None for output_xarray, and still having proper functionality

## GEOIPS#29: 2022-09-09, allow copying files when checking file list
### Installation and Test
* **tests/utils/check_output_file_list.sh**
    * If "copy_dir" is specified, copy files to appropriate location
    * subdirectory based on extension
    * "noext" subdirectory if no "." in filename
    * gunzip and rename files to ".tif" if ".jif.gz" extension
    * Also include original .gz file separately from unzipped version
* **tests/utils/get_realtime_test_args.sh**
    * Provide common args for realtime test script setup, so if they need updated, they will be in one place.

## GEOIPS#75: 2022-09-07, 1.5.2 bug fixes and updates
### Installation and Test
* **base_install_and_test.sh**: Remove seviri, vim8, vim8_plugin, and natural-earth-vector setup comments
### Bug fixes
* **geoips/interface_modules/procflows/single_source.py**
    * Move "copy_standard_metadata" after interpolation, before calling algorithm
    * Previously True Color algorithm was failing due to missing "source_name" attribute on xarray Dataset.
* **geoips/interface_modules/procflows/config_based.py**
    * Skip background data if no coverage (do not fail catastrophically)
* **geoips/interface_modules/readers/utils/geostationary_geolocation.py**
    * Raise "CoverageError" if there are no good_lines or good_samples

## GEOIPS#5: 2022-09-09, for drop_nan, include lat/lon if masked
### Bug fixes
* **geoips/interface_modules/interpolation/pyresample_wrapper/interp_gauss.py**
    * If "drop_nan=True" ensure lat/lon masking is included in the overall mask.


# v1.5.2.dev2: 2022-09-02, image_utils numpy docstrings, basic CI

## NRLMMD-GEOIPS/geoips#17: 2022-08-12, add non-member forking info to git-workflow
### Documentation
* **docs/git-workflow.rst**
    * Add non-member forking process
    * Note under branching instructions that branching only applies to members of NRLMMD-GEOIPS, non-members must follow forking instructions

## NRLMMD-GEOIPS/geoips#29: 2022-08-28, Update image_utils to numpy docstrings
### Documentation
* Update image_utils directory for proper numpy style docstrings
    * **geoips/image_utils/__init__.py**
    * **geoips/image_utils/colormap_utils.py**
    * **geoips/image_utils/maps.py**
    * **geoips/image_utils/mpl_utils.py**
* **geoips/compare_outputs.py** Update imagemagick compare metric from rmse to ae + fuzz 1%

## NRLMMD-GEOIPS/geoips#34 - 2022-08-12 - Add Dockerfile and Basic CI
### Installation and Test
* **.dockerignore**
  * Add .dockerignore
* **.github/workflows/build-and-test-in-docker.yaml**
  * Add a basic workflow that builds a docker images and pushes it to the GitHub package registry
* **Dockerfile**
  * Add a dockerfile that builds an image containing a working version of GeoIPS
* **base_install_and_test.sh**
  * Remove conda_link step
  * Directly source bashrc
* **geoips/filenames/base_paths.py**
  * Add `BASE_PATH` to `PATHS{}` and collect it using `pathjoin(dirname(__file__), '..')`
  * Remove `PATHS['GEOIPS']`
  * Use `BASE_PATH` to find `TC_TEMPLATE` path
* **geoips/image_utils/maps.py**
  * Add some debug statements
* **geoips/interface_modules/title_formats/__init__.py**
  * Add an __init__.py here so this can be imported correctly
* **geoips/interface_modules/user_colormaps/tpw/tpw_cimss.py**
  * Use `BASE_PATH` rather than `GEOIPS`
* **geoips/interface_modules/user_colormaps/tpw/tpw_purple.py**
  * Use `BASE_PATH` rather than `GEOIPS`
* **geoips/interface_modules/user_colormaps/tpw/tpw_pwat.py**
  * Use `BASE_PATH` rather than `GEOIPS`
* **geoips/utils/__init__.py**
  * Add an __init__.py here so this can be imported correctly
* **setup.py**
  * Add use of `package_data` for yaml_configs and image_utils/ascii_palettes
  * Allow pip install of pyshp, shapely, and cartopy
  * Move install of pyshp from `test_outputs` to main `install_requires`
* **setup.sh**
  * Add creation of `$GEOIPS_DEPENDENCIES_DIR/bin` at top of script
  * Remove `conda_link` action
  * Directly call `conda init` rather than `$BASECONDAPATH/conda init` (assumes conda is in $PATH) from sourcing either
    ~/.bashrc or setup/config_geoips
  * Use `GEOIPS_TESTDATA_DIR` rather than `$GEOIPS_PACKAGES_DIR/geoips/tests/data/`
* **tests/scripts/abi.static.Infrared.imagery_annotated.sh**
  * Replace all references to `GEOIPS/tests/data/` with `GEOIPS_TESTDATA_DIR`
* **tests/scripts/abi.static.Visible.imagery_annotated.sh**
  * Replace all references to `GEOIPS/tests/data/` with `GEOIPS_TESTDATA_DIR`
* **tests/scripts/amsr2_ocean.tc.windspeed.imagery_clean.sh**
  * Replace all references to `GEOIPS/tests/data/` with `GEOIPS_TESTDATA_DIR`
* **tests/scripts/documentation_imagery.sh**
  * Replace all references to `GEOIPS/tests/data/` with `GEOIPS_TESTDATA_DIR`
* **tests/yaml_configs/abi_test_low_memory.yaml**
  * Replace all references to `GEOIPS/tests/data/` with `GEOIPS_TESTDATA_DIR`
* **tests/yaml_configs/abi_test.yaml**
  * Replace all references to `GEOIPS/tests/data/` with `GEOIPS_TESTDATA_DIR`

## GEOIPS#7: 2022-08-30, support data_fusion
### Refactor
* **geoips/dev/product.py**: Replace "base_product_name" with "product_template" in get_product
    * product_name: Actual name of current product
    * product_template: YAML file to use as the base for the current product
    * product_category: A specification that allows grouping "similar" products
      (ie, 37H, 34H, 36H all in the 37H "product_category")
### Major New Functionality
* **geoips/yaml_configs/product_params/alg.yaml**: Template containing:
    * product_type='alg'
* **geoips/yaml_configs/product_params/interp.yaml**: Template containing:
    * product_type='interp'
    * interp_func default: pyresample_wrappers.interp_nearest
    * interp_args default: {}
* **geoips/yaml_configs/product_params/unmodified.yaml**: Template containing:
    * product_type='unmodified'
* **tests/sectors/tc_bdecks/bep072022.dat**
    * EP07Frank sample bdeck file
### Improvements
* **geoips/interface_modules/procflows/single_source.py**: Support data_fusion functionality
    * **def pad_area_definition**
        * Allow passing "force_pad" for non-TC sectors
        * Allow passing x_scale_factor and y_scale_factor for different scaling factors
    * **def plot_data**: Support xarray_dict output format type.
    * **def get_alg_xarray**: Support data_fusion processing
        * If variable_names is passed, use it (impacts reader_defined and self_registered products)
        * set "alg_func_type" to None if no algorithm defined.
        * Default "interp_xarray" to xarray.Dataset() rather than None
        * Reassign interp_func within the interpolation loop, to ensure it is using the current sect_xarray source
          for definiing the appropriate interpolation routine.
        * If "time" is contained in sect_xarray dims, interpolate each slice of the array separately
        * Copy standard metadata to "interp_xarray" before returning, using "force=False"
* **geoips/dev/utils.py**
    * Add "force" option to copy_standard_metadata - allow NOT replacing existing fields.
    * This will not impact existing functionality - default is force=True, and when force=True the original
      if statement will always be used.
* **geoips/geoips_utils.py**
    * Pass "force" option directly through to dev.utils.copy_standard_metadata


## GEOIPS#65: 2022-08-20, allow drop_nan option for interp_gauss
### Improvements
* **geoips/interface_modules/pyresample_wrappers/interp_gauss.py**
    * If drop_nan=True passed, remove all values from lat/lon/data arrays where any array contains numpy.nan
    * If drop_nan=False, operation remains unchanged (backwards compatible)

## GEOIPS#63: 2022-08-20, allow specifying base_product_name within product_inputs
### Major New Functionality
* **geoips/dev/product.py**: Use base_product_name if specified in product_inputs dict for retrieving product params
    * This allows specifying new product names directly within the product_inputs YAMLs, rather than
        requiring a separate YAML file for every product name.
    * Useful for classes of products that have all the same parameters, except potentially a different filename /
        required variable (ie, 34GHz, 35GHz, 36GHz and 37GHz products can now reuse the same 37H product, but have
        unique filenames)

## GEOIPS#65: 2022-08-20, generalized NOAA AWS download script
### Major New Functionality
* **setup.sh**: Update setup_abi_test_data to use download_noaa_aws.sh script.
* **tests/download_noaa_aws.sh**: Allows downloading specific satellite, YYYYMMDD.HHMN of data from NOAA AWS.
* **tests/scripts/abi.static.Infrared.imagery_annotated.sh**: Update GOES16 path to use $GEOIPS_TESTDATA_DIR
* **tests/scripts/abi.static.Visible.imagery_annotated.sh**: Update GOES16 path to use $GEOIPS_TESTDATA_DIR
* **tests/scripts/documentation_imagery.sh**: Update GOES16 path to use $GEOIPS_TESTDATA_DIR
* **tests/yaml_configs/abi_test.yaml**: Update GOES16 path to use $GEOIPS_TESTDATA_DIR
* **tests/yaml_configs/abi_test_low_memory.yaml**: Update GOES16 path to use $GEOIPS_TESTDATA_DIR

## GEOIPS#62: 2022-08-21, new plugin process
### Documentation
* **docs/setup-new-plugin.rst**: Process for setting up a new test date repo, and plugin repo.
* **docs/version_control_templates.rst**: Remove rst - these are now direct GitHub templates.
* **docs/geoips_index.rst**: Remove version_control_templates.rst, add git-workflow and setup-new-plugin

## GEOIPS#57: 2022-08-17, support CARTOPY_DATA_DIR
### Installation and Test
* **setup.sh**: Link cartopy data into $CARTOPY_DATA_DIR vs ~/.local/share/cartopy
* **config_geoips**: Set CARTOPY_DATA_DIR to $GEOIPS_DEPENDENCIES_DIR/CARTOPY_DATA_DIR
* **setup.py**: Add shapely, cartopy, and pyshp requirements. cartopy error if not specified.


## GEOIPS#59: 2022-08-18, allow less strict image comparisons
### Improvements
* **geoips/compare_outputs.py**
    * Add "fuzz" argument to "images_match" function - default to 1%
    * Add "fuzz" argument to imagemagick compare call
    * Change metric from rmse to ae (RMSE did not appear to care about the fuzz factor)
    * Re-run compare with RMSE and no fuzz factor if test passes (to track differences)


# v1.5.2.dev1: 2022-08-16, improve install, test, and git workflow

## NRLMMD-GEOIPS/geoips#31 - add test datasets to .gitignore

### Improvements
* **geoips/.gitignore**
    * Add tests/data/** to .gitignore so they no longer appear in git status

## NRLMMD-GEOIPS/geoips#25 - add low_bandwidth option

### Installation and Test
* **README.md** - Pass low_memory and low_bandwidth options to base_install_and_test.sh
* **setup.sh** - Support low_bandwidth option for setup_abi_test_data (only download B14), and install (pip install minimum packages for tests)
* **base_install_and_test.sh** - Pass "low_bandwidth" option through to setup.sh

## NRLMMD-GEOIPS/geoips#27

### Installation and Test
* Add "check_system_requirements.sh" script to ensure system requirements are installed
    * git lfs
    * imagemagick
    * wget
    * recent git version

## NRLMMD-GEOIPS/geoips#17 - Update Git Workflow

### Documentation Updates

* **docs/git-workflow.rst**
    * Remove manual labeling on Issues
    * Remove manual labeling on PRs
    * Remove manual branching command line
    * Note that branches MUST be created via the Issue->Development->Create Branch option
    * Remove manual status updates on Project (should be automated via PRs linked to Issue)

## NRLMMD-GEOIPS/geoips#22 - Remove rclone.conf link to ~/.config/rclone

### Installation and Test
* **setup.sh**
    * Update setup_rclone command to remove the link from $GEOIPS_PACKAGES_DIR/geoips/setup/rclone_setup/rclone.conf
        to ~/.config/rclone/rclone.conf
    * Update setup_abi_test_data command to use explicit
        --config $GEOIPS_PACKAGES_DIR/geoips/setup/rclone_setup/rclone.conf
        argument rather than relying on default ~/.config/rclone/rclone.conf configuration

## NRLMMD-GEOIPS/geoips#15 - Add low memory options for base install tests

### Test Repo Updates
* abi.config_based_output_low_memory.sh
    * abi.static.Infrared.imagery_annotated png output
    * abi.tc.Infrared.imagery_annotated png and YAML metadata output
    * abi.tc.IR-BD.imagery_annotated png and YAML metadata output
* abi.static.Infrared.imagery_annotated.sh
    * abi.static.Infrared.imagery_annotated png output
* amsr2.config_based_overlay_output_low_memory.sh
    * amsr2.global_overlay.37pct.imagery_annotated_over_Infrared-Gray png and YAML metadata output
    * amsr2.global_overlay.89pct.imagery_annotated_over_Infrared-Gray png and YAML metadata output
    * amsr2.tc_overlay.37pct.imagery_annotated_over_Infrared-Gray png and YAML metadata output
    * amsr2.tc_overlay.89pct.imagery_annotated_over_Infrared-Gray png and YAML metadata output
* UPDATE outputs amsr2.config_based_overlay_output.sh (outputs were not previously included)
    * amsr2.global_overlay.37pct.imagery_annotated_over_Visible png and YAML metadata output
    * amsr2.global_overlay.89pct.imagery_annotated_over_Visible png and YAML metadata output
    * amsr2.tc_overlay.37pct.imagery_annotated_over_Visible png and YAML metadata output
    * amsr2.tc_overlay.89pct.imagery_annotated_over_Visible png and YAML metadata output

### Installation and Test
* **base_install_and_test.sh**
    * Add "low_memory" option that allows testing Infrared-only ABI rather than Visible.
        ~4GB vs ~12GB memory requirement.

### Bug fixes
* **amsr2.config_based_overlay_output.sh**
    * Un-indent "backgrond_products" so background imagery is included in outputs
    * Add outputs to comparison directories

## NRLMMD-GEOIPS/geoips_tutorial#3 - Add AMSR2 test data and test scripts to base install and test

### Installation and Test
* **README.md**
    * Add git lfs install to setup, to ensure Large File Storage tracked data files are cloned properly
* **base_install_and_test.sh**
    * Add clone of test_data_amsr2
    * Add AMSR2 test: $GEOIPS_PACKAGES_DIR/geoips/tests/scripts/amsr2.config_based_overlay_output.sh
* **setup.py**
    * Add scikit-image to "coverage_checks" section of install_requires
* **config_geoips**
    * Add git lfs install, for redundancy
    * Add GEOIPS_TESTDATA_DIR environment variable, to allow non-GEOIPS_BASEDIR test data locations.
* **AMSR2 Test Scripts**
    * Add AMSR2 config based test script: tests/scripts/amsr2.config_based_overlay_output.sh
    * Add AMSR2 YAML output config: tests/yaml_configs/amsr2_test.yaml
        * 89pct and 37pct output products
        * TC-centric sector
        * Global sector
        * Visible AHI background imagery

## NRLMMD-GEOIPS/geoips#6,8,9,11 - Streamline installation process, support Mac installation

### Installation and Test
* **base_install_and_test.sh**
    * Exit immediately if GEOIPS_BASEDIR or GEOIPS_REPO_URL are not defined
    * Comment out several sections of installation, to reduce time and disk space
        * natural-earth-vector data download (will rely on latest shapefiles during cartopy processing)
        * natural-earth-vector linking to ~/.local/share/cartopy
            * Will NOT reinstate this step - cartopy supports CARTOPY_DATA_DIR as of 6 August 2021
        * vim8 installation (only for use of vim8 plugins to help with following style guides)
        * vim8 plugin installation
        * seviri setup
    * Remove BASECONDAPATH from conda cartopy installation (conda will be in PATH)
* **setup.sh**
    * To support Mac installations, use "uname -m" when determining filenames for
        rclone and miniconda3 installation
    * Rather than sourcing `.bashrc` to get the conda environment set up, source `geoips_conda_init_setup`.
* **geoips_conda_init_setup**
    * To support Mac installations, use $(conda shell.bash activate geoips_conda) when activating
        conda vs "conda geoips_conda activate"
    * Allow use of GeoIPS-specific conda installation along-side user/system level installation where
      the user/system level installation may be initialized in `.bash_profile`. Uses GeoIPS-specific
      installation by default, if it is found.
* **color_prompt**
    * Add "$CONDA_PROMPT_MODIFIER" to $PS1
* **repo_clone_update_install.sh**
    * If GEOIPS_TESTDATA_DIR, GEOIPS_PACKAGES_DIR, or GEOIPS_DEPENDENCIES_DIR are set, use those,
        otherwise default to placing under $GEOIPS_BASEDIR
    * Update default branch from dev to main
* **README.md**
    * Update github.com GEOIPS_ACTIVE_BRANCH from dev to main
* **setup.sh**
    * Update default branches from dev to main


# v1.5.1: 2022-07-13, fix overpass error handling, fix ticklabels error, add area_def_adjuster outputs, update test rm

### Improvements
* **config_based final outputs**
    * Add output filenames from area\_def\_aduster call to final\_products
    * NOTE: area\_def\_adjuster outputs NOT included in single\_source processing - it must be explicitly requested
        within YAML output config - not explicitly requested in single_source command line call, so not supported
        to include via single_source processing.
* **metadata_default output format**
    * Allow optional "include\_metadata\_filename" kwarg (default False for backwards compatibility)
        * Helpful for confirming metadata is going to the expected output location!
* **config-based metadata YAML kwargs specifications**
    * Update so metadata YAML kwargs are specified in the YAML output config using "metadata\_filename\_format" rather
        than "filename_format"

### Documentation Updates
* Update \*.md Distro statement headers to use 4 spaces prefix rather than ### (formatting improvement)

### Bug fixes
* **tests/utils**
    * Go 3 levels deep for delete\_diff\_dirs.sh and delete\_files\_from\_repo.sh
        * Allow additional levels for test output directories, for better organization.
* **overpass predictor**
    * Add handling for AttributeErrors encountered under overpass\_predictor.calculate\_overpass
    * Replace print statements with logger, and show which satellite has the bad overpass prediction
* **image_utils.mpl_utils**
    * Do not try to set cbar.set\_ticklabels unless cmap\_ticklabels exists
* **metadata_tc**
    * remove unused fname argument from update\_sector\_info\_with\_default\_metadata call signature
* **gmi.tc.89pct.imagery_clean.sh**
    * Update gmi 89pct test to use tc\_clean\_fname rather than tc\_fname


# v1.5.0: 2022-06-09, consolidate/update test outputs to latest dependencies, geoips2->geoips, update GEOIPS\_REPO\_URL

### v1.5.0post2: 2022-06-16, update to github.com/NRLMMD-GeoIPS

#### Bug fixes
* **Installation and test**
    * Replace github.com/U-S-NRL-Marine-Meteorology-Division with github.com/NRLMMD-GeoIPS
        * git-workflow.rst
        * installation.rst
        * README.md
        * config_geoips

### v1.5.0post1: 2022-06-11, support \<ORG>/\<REPO> specifications

#### Improvements
* **setup.sh repository name specifications**
    * "\<repo\_name>" - $GEOIPS\_BASE\_URL/GEOIPS/\<repo\_name>.git == $GEOIPS\_REPO\_URL/\<repo\_name>.git
    * "\<repo\_org\>/\<repo\_name>" - $GEOIPS\_BASE\_URL/\<repo\_org\>/\<repo\_name>.git
    * "/\<repo\_name>" - $GEOIPS\_BASE\_URL/\<repo\_name>.git
* **Remove .github/hooks/update.ry - unused**

### Test Repo Updates
* **Test Sectors**
    * Add bdeck files
        * bwp012020.dat
        * bep112021.dat
        * bsh082021.dat
* **Additional direct test calls and outputs**
    * ATMS 165H reprojected netcdf output, bep112021
        * Test script: $GEOIPS/tests/scripts/atms.tc.165H.netcdf_geoips.sh
        * Output dir: $GEOIPS/tests/outputs/atms.tc.165H.netcdf_geoips
    * EWS-G Infrared reprojected clean imagery, ewsg.yaml
        * Test script: $GEOIPS/tests/scripts/ewsg.static.Infrared.imagery_clean.sh
        * Output dir: $GEOIPS/tests/outputs/ewsg.static.Infrared.imagery_clean
    * SAPHIR 183-3HNearest reprojected annotated imagery, bsh192021
        * Test script: $GEOIPS/tests/scripts/saphir.tc.183-3HNearest.imagery_annotated.sh
        * Output dir: $GEOIPS/tests/outputs/saphir.tc.183-3HNearest.imagery_annotated
    * AMSR2 OCEAN windspeed clean imagery output
        * Test script: $GEOIPS/tests/scripts/amsr2_winds.tc.windspeed.imagery_clean.sh
        * Output dir: $GEOIPS/tests/outputs/amsr2_winds.tc.windspeed.imagery_clean
    * ASCAT METOP-C Low resolution (25km) windbarb annotated imagery output
        * Test script: $GEOIPS/tests/scripts/ascat_low_knmi.tc.windbarbs.imagery_windbarbs.sh
        * Output dir: $GEOIPS/tests/outputs/ascat_low_knmi.tc.windbarbs.imagery_windbarbs
    * SSMI 37pct clean imagery output
        * Test script: $GEOIPS/tests/scripts/ssmi.tc.37pct.imagery_clean.sh
        * Output dir: $GEOIPS/tests/outputs/ssmi.tc.37pct.imagery_clean
    * TPW MIMIC fine, TPW-PWAT product annotated imagery output
        * Test script: $GEOIPS/tests/scripts/mimic_fine.tc.TPW-PWAT.imagery_annotated.sh
        * Output dir: $GEOIPS/tests/outputs/mimic_fine.tc.TPW-PWAT.imagery_annotated
* **Updated test scripts**
    * ahi.IR-BD.imagery\_clean.sh -> ahi.WV.geotiff.sh
* **Update test script names to include sector type**
    * abi.Visible.imagery\_annotated.sh ->                  abi.static.Visible.imagery\_annotated
    * ahi.WV.geotiff.sh ->                                  ahi.tc.WV.geotiff.sh
    * amsr2.89H-Physical.imagery\_annotated.sh ->           amsr2.tc.89H-Physical.imagery\_annotated.sh
    * amsub\_mirs.tc.183-3H.imagery\_annotated ->           amsub\_mirs.tc.183-3H.imagery\_annotated.sh
    * ascat\_uhr.wind-ambiguities.imagery\_windbarbs.sh ->  ascat\_uhr.tc.wind-ambiguities.imagery\_windbarbs.sh
    * ascat\_knmi.windbarbs.imagery\_windbarbs\_clean.sh -> ascat\_knmi.tc.windbarbs.imagery\_windbarbs\_clean.sh
    * atms.165H.netcdf\_geoips.sh ->                        atms.tc.165H.netcdf\_geoips.sh
    * ewsg.Infrared.imagery\_clean.sh ->                    ewsg.static.Infrared.imagery\_clean.sh
    * gmi.89pct.imagery\_clean.sh ->                        gmi.tc.89pct.imagery\_clean.sh
    * imerg.Rain.imagery\_clean.sh ->                       imerg.tc.Rain.imagery\_clean.sh
    * oscat\_knmi.windbarbs.imagery\_windbarbs.sh ->        oscat\_knmi.tc.windbarbs.imagery\_windbarbs.sh
    * hy2.windspeed.imagery\_annotated.sh ->                hy2.tc.windspeed.imagery\_annotated.sh
    * mimic.TPW\_CIMSS.imagery\_annotated ->                mimic\_coarse.static.TPW-CIMSS.imagery\_annotated.sh
    * sar.nrcs.imagery\_annotated.sh ->                     sar.tc.nrcs.imagery\_annotated.sh
    * smos.sectored.text\_winds ->                          smos.tc.sectored.text\_winds.sh
    * viirsday.Night-Vis-IR.imagery\_annotated.sh->         viirsday.tc.Night-Vis-IR.imagery\_annotated.sh
    * viirsmoon.Night-Vis-GeoIPS1.clean.sh ->               viirsmoon.tc.Night-Vis-GeoIPS1.imagery\_clean.sh
* **Update test output directories to include sector type and output type**
    * abi\_Visible\_image ->                   abi.static.Visible.annotated
    * ahi\_IR-BD ->                            ahi.tc.WV.geotiff
    * amsr2\_89H-Physical ->                   amsr2.tc.89H-Physical.imagery\_annotated
    * amsub\_183-3H ->                         amsub\_mirs.tc.183-3H.imagery\_annotated
    * ascat\_uhr\_wind-ambiguities ->          ascat\_uhr.tc.wind-ambiguities.imagery\_windbarbs
    * ascat\_knmi\_windbarbs ->                ascat\_knmi.tc.windbarbs.imagery\_windbarbs\_clean
    * atms\_165H ->                            atms.tc.165H.netcdf\_geoips
    * ewsg\_Infrared ->                        ewsg.static.Infrared.imagery\_clean
    * gmi\_89pct ->                            gmi.tc.89pct.imagery\_clean
    * hy2\_windspeed ->                        hy2.tc.windspeed.imagery\_annotated
    * imerg\_Rain ->                           imerg.tc.Rain.imagery\_clean
    * mimic\_TPW\_CIMSS ->                     mimic\_coarse.static.TPW-CIMSS.imagery\_annotated
    * modis\_Infrared ->                       modis.Infrared.unprojected\_image
    * oscat\_knmi\_windbarbs ->                oscat\_knmi.tc.windbarbs.imagery\_windbarbs
    * sar\_nrcs ->                             sar.tc.nrcs.imagery\_annotated
    * smap\_text\_winds ->                     smap.unsectored.text\_winds
    * smos\_sectored ->                        smos.tc.sectored.text\_winds
    * seviri\_WV-Upper ->                      seviri.WV-Upper.unprojected\_image
    * ssmis\_color89 ->                        ssmis.color89.unprojected\_image
    * viirsclearnight\_Night-Vis-IR-GeoIPS1 -> viirsclearnight.Night-Vis-IR-GeoIPS1.unprojected\_image
    * viirsday\_Night-Vis-IR ->                viirsday.tc.Night-Vis-IR.imagery\_annotated
    * viirsmoon\_Night-Vis-GeoIPS1 ->          viirsmoon.tc.Night-Vis-GeoIPS1.imagery\_clean
* Added TC bdeck files
    * bal052021.dat (SAPHIR test case, unused)
    * bal032020.dat (SAR test cases, unused)
    * bwp252021.dat (SAR test cases, unused)
    * bsh242020.dat (SEVIRI test case)
* **ABI config-based test script**
    * Update to standard \<sensor>.\<sector\_type>.\<product>.\<output\_type> directory format
    * Update YAML metadata to use sectors/tc\_bdecks sector path
* **Dependency Version Update**
    * matplotlib 3.4.3->3.5.2
    * cartopy 0.20.0 -> 0.20.2
    * pyshp 2.1.3 -> 2.2.0
    * natural-earth-vector 5.0.0 -> 5.2.0
    * Impacted test outputs
        * amsub_mirs.tc.183-3H.imagery_annotated
        * ascat_low_knmi.tc.windbarbs.imagery_windbarbs
        * hy2.tc.windspeed.imagery_annotated
        * mimic_coarse.static.TPW-CIMSS.imagery_annotated
        * mimic_fine.tc.TPW-PWAT.imagery_annotated
        * oscat_knmi.tc.windbarbs.imagery_windbarbs
        * saphir.tc.183-3HNearest.imagery_annotated
        * sar.tc.nrcs.imagery_annotated
        * AFTER TEST DATA UNCOMPRESS BUG FIX: amsr2.tc.89H-Physical.imagery_annotated
        * AFTER TEST DATA UNCOMPRESS BUG FIX: ascat_uhr.tc.wind-ambiguities.imagery_windbarbs

### Refactor
* **File modifications**
    * Update all instances of 'geoips2' with 'geoips'
    * Update all instances of 'GEOIPS2' with 'GEOIPS'
    * Update GEOIPS\_REPO\_URL to github.com/NRLMMD-GeoIPS
* **File renaming**
    * Rename all files and directories containing 'geoips2' with \*geoips\*
* **Setup standardization**
    * Replace 'setup\_geoips2.sh install\_geoips2' with 'setup.sh install'
    * Replace all instances of 'setup\_geoips2.sh' with 'setup.sh'
* **Test sectors**
    * Organize test sectors for easier identification of available sectors,
        and easier expansion to additional sector types in the future.
        * static (currently large global and geostationary coverage sectors)
        * tc_bdecks (bdeck files only)
    * Update all test scripts and YAML configs for new test sector locations
    * Add tc\_bdeck files
        * bep062021.dat - used with ABI daytime test dataset
        * bwp192021.dat - Large WPAC storm 2021, Chantu (not currently used with any test datasets)
    * Update bep112021.dat - used with ATMS test script
        * File reprocessed April 2022 was of incorrect format for bdeck_parser - replace with last "realtime"
            bdeck file.
        * Probably need to eventually create new parser for reprocessed deck files.

### Major New Functionality
* **Product types**
    * Add 'alg\_interp\_cmap' product type to geoips/dev/product.py
    * Add 'interp' product type to geoips/dev/product.py
* **Algorithm / interpolation order in procflows**
    * Check explicit list of product types when attempting to pull "alg" from product
        * ['alg', 'alg_cmap', 'interp_alg', 'interp_alg_cmap', 'alg_interp_cmap']
    * Check explicit list of product types when attempting to apply algorithm prior to interpolation
        * ['alg_cmap', 'alg_interp_cmap', 'alg']
    * Check explicit lists of product types / algorithm types when attempting to apply the results of interpolation/
        algorithm application to the final xarray object
        * ['interp']:
            * Use interp_xarray unchanged as final xarray object
        * ['xarray_to_numpy']:
            * Pass entire "interp_xarray" to algorithm,
            * set returned numpy array as "product_name" variable
        * ['xarray_to_xarray']:
            * Pass entire "interp_xarray" to algorithm,
            * set entire returned xarray object as "interp_xarray"
        * ['single_channel', 'channel_combination', 'list_numpy_to_numpy', 'rgb']
            * Pass list of numpy arrays to algorithm.
            * Set returned numpy array to "product_name" variable in xarray object.
        * Anything else
            * Raise ValueError - must explicitly implement new types to work within procflow.
            * Previously we defaulted to list_numpy_to_numpy
            * If we do want a default, it should probably be "xarray_to_xarray", but for now we will leave it explicit.
* **Coverage checks**
    * Add kwarg to existing coverage checks allowing passing an alternative variable name to the coverage check,
        to be used in the event the primary variable name does not exist (useful when no "product_name" variable
        exists in the xarray object)
    * Allows passing explicitly variable name to use for coverage checks from "covg\_args" in product YAML specs.

### Improvements
* **Pre-receive Hook**
    * Added "update" pre-receive hook to allow git commit message format hooks before push to GitHub
        * Requires only one commit message in the current push to pass
            * Must include valid Issue ID (GEOIPS/<issue_repo_name>#<issue_num>)
            * Must follow format specification:
                * one summary line
                * one blank line (if more than one line in commit message)
                * OPTIONAL: additional lines with detailed information
* **ssmi_binary**
    * Raise sensible exception when incorrect data file passed into ssmi\_binary reader
* **TPW Products**
    * Update TPW product names to use '-' rather than '\_', to follow standard practice

### Documentation Updates
* **GitHub Workflow**
    * Add rst documentation for full GitHub workflow
        1. Creating Issue
        2. Making changes to repositories
        3. Pushing changes to GitHub
        4. Creating a Pull Request
* **CHANGELOG_TEMPLATE.md**
    * Add note at beginning that CHANGELOG\_TEMPLATE.md itself should *not* be modified.

### Bug fixes
* **ATMS Reader**
    * Add atms reader to setup.py
    * Update original\_source\_filenames to support multiple files in atms reader
* **SAPHIR Reader**
    * Replace h5\_dataset.value construct with h5\_dataset[...]


# v1.4.8: 2022-05-15, use consistent shapefiles, require CHANGELOG update for PR approval, GMI in documentation

### Documentation Updates
* **Pull Request Templates**
    * Note that updates to CHANGELOG are *required* prior to pull request approval.
    * Use CHANGELOG updates copy-pasted as the "Summary" section in the pull request.
    * Add template for pull request title (<ticket num> <repo name> <short description>
* **CHANGELOG_TEMPLATE.md**
    * Add template with appropriate headers, formatting, and categories for proper CHANGELOG.md updates.
* **Available functionality**
    * *GMI Reader Example*
        * documentation_imagery.sh: Added GMI global reprojected image call
        * available_functionality.rst: Added GMI reader section
        * docs/images: Added GMI global image output

### Bug fixes
* **Installation and test**
    * Add "cd natural-earth-vector" prior to checking out v5.0.0 cartopy shapefiles
        * v5.0.0 required in order for test outputs to match.


# v1.4.7: 2022-05-06, multiple coverage check types, ability to plot coverage outline, optional version requirements

### Major New Functionality
* **Add ability to plot coverage outline**
    * single_source.py procflow
        * Allow passing optional "output_dict" to output_format modules
    * imagery_annotated.py output_format
        * Allow checking for "plot_coverage" option in product params from imagery_annotated output format
    * center_radius.py coverage check module
        * Add "plot_coverage" function to center_radius coverage check module.
            * When "plot_coverage" is added to product params imagery_annotated will call this function to
                include the outline of the coverage check function. Add via:
                * in YAML product spec, or
                * command line "product_params_override", or
                * in YAML output config "product_params_override"
                    * imagery_annotated will call this function to include the outline of the coverage check function.

### Improvements
* **Update Coverage Checks to Allow filename, full, and image_production based checks**
    * Include fname, full, and image_production covg funcs in metadata_tc outputs
    * Use "fname_covg_func" rather than "covg_func" when setting coverage for filename
    * Use max of "fname_covg" and "image_production_covg" when testing for minimum coverage
* **Installation Updates**
    * Moving version requirements for efficiency improvements to extra_requires
        * Rather than forcing satpy>=0.33.1 and pyresample>=1.22.3, include as an extra
            "efficiency_improvements" package in setup.py
        * Then, install efficiency_improvements and test_outputs extras FIRST so those packages and dependencies are
            installed first if desired.
* **Duplicate File Removal**
    * For tc_fname format, rather than only checking coverage, now have a 3 tiered duplicate file check:
        * If file has < max_coverage, delete
        * If file has > min_dt, delete
        * If another file has already been matched, delete (this is random!)
* **Output Filenames**
    * If output_fname is None, do not add to list or attempt to create metadata filename
        * Allow filename_formats to return None. If invalid, just continue.
        * This allows specifying multiple filename formats, and skipping formats that are invalid.
* **Real-time processing**
    * config\_based.py
        * Moved product database writes to new write_to_database function

### Bug fixes
* **Real-time processing**
    * config\_based.py
        * Added two new calls to write_to_database function, that stores unsectored and sectored products to database (these were previously missed)


# v1.4.6: 2022-04-18, metadata\_tc, center\_radius\_rgba, coverage check info in metadata, real-time bug fixes

### Major New Functionality
* **Product Display**
    * Add "cbar\_label" kwarg to all passive microwave colormaps
        * Allows passing "cbar_lable" from product inputs and product params YAMLs
    * Add Coverage Function information
* **Coverage Checks**
    * Add center\_radius\_rgba coverage check
        * use arr[:, :, 3] alpha layer for masked values rather than arr.mask
* **Metadata YAML outputs**
    * Add new metadata\_tc output format
        * metadata_default will NOT change, for consistent general test outputs
        * Include coverage check function information within metadata_tc.
    * single\_source.py/config\_based.py
        * Allow passing "product_name" to metadata output format modules (via metadata_fname_dict kwarg)
            * This allows accessing information via "dev/product.py" interfaces for metadata outputs
* **Database Hooks**
    * Add hooks for accessing modules capable of generating and populating a database of product outputs during
        geoips processing
* **Command line arguments**
    * --product\_db\_writer: Controls interface module used to populate product database by single\_source procflow
    * --product\_db\_writer\_override: Adds ability to override database interface modules set under the
         available sectors in the output config file

### Improvements
* **Coverage Checks**
    * dev/product.py
        * allow alternate field name for coverage funcs in output config
        * Defaults to "covg_func" and "covg_args"
        * Pass "covg_args_field_name" to get_covg_args_from_product or get_covg_from_product to use alternative
            field name
        * This allows specifying multiple coverage check functions (ie, one for image_production and one for fnames)
    * single\_source.py/config\_based.py
        * Use "image_production_covg_*" when determining if there is sufficient coverage
            to generate an output product
            * Defaults to use "covg_func" if "image_production_covg_*" not defined
* **area_def_adjusters**
    * Support list\_xarray\_list\_variables\_to\_area\_def\_out\_fnames adjuster\_type
        * Allows returning list of output filenames, in addition to adjusted area def
        * Allows producing valid output products via an area_def_adjuster

### Bug fixes
* **Real-time processing**
    * Reduce tc\_fname remove duplicates search time from 10 min to 3 min
        * This was previously deleting geostationary products from consecutive collect times.
    * Update search time for matching dynamic sector times to -6h to +9h
        * ie, data can come up to 9h after sector time and still match given sector.
        * This allows for TC sector updates delayed up to 9h during real-time processing
* **Coverage Checks**
    * center\_radius coverage check
        * previously computed the circle based on radius in pixels rather than radius in km
        * Update so we convert radius in km to pixels prior to passing into center_radius coverage check.
            * radius_pixels = radius_km / res_km
            * Results in higher coverage for many products (with resolution > 1km)

### 1.4.6post1 Post Release Patch (2022-04-21)
* #### Bug fixes
    * Update cartopy map data pull to ensure v5.0.0 natural earth vector data (required for test outputs)


# v1.4.5: 2022-03-18, --compare_paths to --compare_path, add --output_file_list_fname, add GEOIPS_COPYRIGHT_ABBREVIATED

### Breaking Interface Changes
* **Command line argument updates**
    * Replaced --compare_paths with --compare_path in command line arguments
        * pass command_line_args to set_comparison_path - if "compare_path" is set in command_line_args,
            use that instead of individual compare_paths within output config
        * Eventually add support for "compare_paths_override" which will allow setting a different
            compare_path for each output_type via command line (dictionary based) - but for now all or nothing

### Major New Functionality
* **Testing Utilities**
    * Added compare_output_file_list.sh utility, for comparing a list of files with existence on disk (simpler
        output comparison test than actually comparing the contents of each output product).
* **Command line arguments**
    * Add --output_file_list_fname to command line args, support in config-based and single-source procflows
        * Allows specifying full path to file to store output filenames from current - quickly update
            output file lists for comparison purposes.
    * Add support for "filename_format_kwargs" command line option as well as "filename_formats_kwargs" output config.
* **Sectors**
    * New TC Templates
        * 2km 512x512
        * 2km 800x800
* **Product display**
    * **base_paths.py**: Add GEOIPS_COPYRIGHT_ABBREVIATED, for use in product titles.

### Improvements
* **compare_outputs.py**: Add gzip_product functionality
    * Ensure if we gunzip a product during output comparisons, after we run the comparison we re-zip the file.
        Clean up after ourselves, and leave things the way we found them.
* **unprojected_image.py**: Update so default for unprojected_image is NO savefigs_kwargs
    (empty dictionary, which means masked background, rather than default black background)
* **setup_geoips.sh**
    * Remove dependence on git v2.19.1 - cd to directories rather than using git -C
    * Explicitly use setup scripts in the following order:
        1. setup_<package>.sh install_<package>
        2. setup.sh install
        3. setup.py (uses pip install)
    * If plugin exists in $GEOIPS_BASEDIR/installed_geoips_plugins.txt, do not attempt to reinstall
        * Allows initializing installed_geoips_plugins at the beginning of system installation to avoid
            massive reinstallations of common geoips plugin dependencies.

### Documentation Updates
* Formatting changes
    * correct spacing for code blocks and bullets
    * Remove level 4 header from "Available modules" and "Example outputs" in available functionality
* modis from 600 to 200 width
* Updated AMSU-A, AMSU-B, MHS comments for accuracy (MHS == AMSU-B, AMSU-A separate.
    Still using "amsu-b" only in geoips)

### Bug fixes
* **bdeck_parser.py**: Remove shell statement - raised error was dropping to shell during testing.
* **memusg.py** utility: Wrap import psutil in try/except so we don't fail if not installed
* **compare_outputs.py**: In test repo auto-generated update scripts, print gunzip before copy,
    and gzip after copy for files that must be gzipped before comparisons.
* **single_source and config_based**: Add newline to the end of "output_file_list", otherwise skipped during shell loop




# v1.4.4: 2022-03-06, command line override, unsectored product, product database support; Visible product corrections

### Test Repo Updates
* **Update ABI Visible Products with more informative colorbar label**
    * Include channel and wavelength in colorbar label
    * ABI static and TC Visible test png outputs

### Breaking Interface Changes
* **single_channel algorithm - rename solar zenith angle specifications**
    * See "Bug fixes"


### Improvements
* **Product tuning updates**
    * Add "update\_output\_dict\_from\_command\_line\_args" to support command line modifications to YAML output config
        * filename\_format\_kwargs
        * metadata\_filename\_format\_kwargs
    * Add "produce\_current\_time" function in output\_config interface
        * Support "produce\_times" field in output config to filter required times for processing
    * Add "Uncorrected-Channel" product, that just plots normalized data directly (using min/max of data itself)
    * Update colorbar labels for ABI, AHI, SEVIRI, MODIS, and VIIRS Visible imagery to include the channel used in the plot
    * dev/product.py get\_product: Loop through dictionary elements in product\_inputs, only replacing what exists.
        * To allow specifying only specific elements within one of the product parameters dictionaries
            from within product\_inputs specifications, if one of the dictionary elements is a dictionary
            itself, loop through that, replacing with the updated values found in product\_inputs.
        * This allows maintaining all the defaults, and only specifying things that must change.
    * Add "numpy\_arrays\_nan" coverage check interface module (for non-masked-arrays)
* **TC YAML Template Updates**
    * Add tc\_visir\_3200km YAML gridlines parameters file - identical to tc\_visir, but 5 degree grid spacing.
    * Created 1400x1400, 1024x1024, 256x256, 512x512, 800x800, and 1600x1600 subdirectories for tc templates.
        * 2km and 4km 1600x1600 TC template YAMLs
        * 4km 256x256
    * Will NOT change tc\_web\_template.yaml, etc, since ALL test scripts use those.
    * Perhaps explicitly setting these values in the YAML configs would be better than having
        completely separate files for each shape/resolution - will address direct YAML output
        config modifications at a later date - likely would be a method for overriding fields of
        TC template yamls, plotting\_params YAMLs, as well as product params YAMLs (so you could still use
        completely separate individual files, but also override individual fields within as needed).
* **Sectoring / Processing Order**
    * Add "resector=False" get\_alg\_xarray option to config\_based
        * this enables alg\_interp\_cmap and alg\_cmap product types (no pre-interpolation).
        * Currently "self\_register" and "reader\_defined" area\_def types lead to "resector=False" for get\_alg\_xarray.
            * Skip ALL sectoring for reader\_defined and self\_register.
    * Add xarray\_to\_numpy alg type support to get\_alg\_xarray
        * for alg\_interp\_cmap and alg\_cmap product types
            * no pre-interpolation - must pass sectored xarray, so can only include a single dataset
* **Product database support**
    * Added product database command line argument
    * Added hooks to single\_source and config\_based procflows
        * Checks if database environment variables are set
        * Uses yaml metadata file to populate the database
        * Prints "DATABASESUCCESS" for all products written to the database
* **Installation / Setup / Logging Process**
    * Separate vim8 installation and vim8 plugin setup in base\_install\_and\_test.sh
    * Remove verbose log statements including entire command line arguments
        * lots and lots of filenames, and now the command line call is printed on multiple lines separately

### Bug fixes
* **Resolve issues with Visible products**
    * Update AHI Visible parameters (was washed out / saturated)
        * gamma\_list: []
        * data\_range: [0.0, 120.0]
        * scalefactor still 100
    * Update MODIS Visible parameters (was all white)
        * gamma\_list: []
        * scale\_factor: 1.0 (comes out of the reader 0 to 100!)
    * Update Visible product
        * min\_day\_zen -> max\_day\_zen for single\_channel algorithm
        * Add comments that AHI and MODIS override standard parameters for Visible
    * SEVIRI reader reflectance calculations
        * reinstate: ref[rad > 0] = np.pi * rad[rad > 0] / irrad
            * Previously included solar zenith correction, so I had removed the entire line
        * Add log statements with min/max data values for reference
* **single_channel algorithm - rename solar zenith angle specifications**
    * rename min\_day\_zen -> max\_day\_zen
        * since day is 0-90, we want to identify the max zenith angle that will still be considered daytime
    * rename max\_night\_zen -> min\_night\_zen
        * night is 90-180, identify minimum zenith angle that will still be night
    * Updated Visible product with new names
* **Error Checking**
    * Added check in overpass\_predictor.py if sun.rise\_time exists
    * Added handling in amsub\_mirs reader for if there are bad ScanTime values


# v1.4.3: 2022-02-17, updated test scripts and documentation, jpss-1 to noaa-20

### Breaking Interface Changes
* **Replace jpss-1 with noaa-20 for VIIRS platform_name**
    * VIIRS reader
    * VIIRS Night Vis test outputs

### Major New Functionality
* **Minimum coverage capability**
    * Add minimum\_coverage option to command line arguments
    * Add minimum\_coverage / minimum\_coverages option to YAML output config
        * 'minimum\_coverage' covers all products
        * 'minimum\_coverages' dictionary is on a per-product basis
        * Special "all" key within minimum\_coverages dictionary applies to all products
            (can additionally specify individual products within dictionary).
    * Add get\_minimum\_coverage function to dev.output\_config interface module
* **Expanded example test scripts**
    * coverage over the various readers, products, and output formats
        * NEW Visible annotated ABI static
        * NEW IR-BD clean AHI TC
        * 89H-Physical annotated AMSR2 TC
        * 183-3H annotated AMSU-B TC
        * windbarbs clean ASCAT KNMI TC
        * Remove ASCAT UHR annotated windbarbs
        * NEW wind-ambiguities annotated ASCAT UHR TC
        * NEW 89pct clean GMI TC
        * windspeed annotated HY-2B TC
        * NEW Rain clean IMERG TC, no metadata
        * NEW TPW\_CIMSS MIMIC annotated global
        * NEW Infrared unprojected\_image MODIS
        * NEW windbarbs annotated OSCAT KNMI TC
        * NRCS annotated SAR TC
        * WV-Upper unprojected\_image SEVIRI
        * SMAP unsectored text winds (gzipped txt file)
        * SMOS sectored text winds (not gzipped txt file)
        * color89 unprojected\_image SSMIS (multiple granules, RGB)
        * REMOVE VIIRS IR-BD and Visible
        * Night-Vis-IR annotated VIIRS TC (day time! Need to update for night!)
    * Add documentation\_imagery.sh script to generate all imagery used in the available\_functionality.rst
        documentation, and copy it into the appropriate directory for use in documentation.
        Return non-zero if any of the commands failed (run\_procflow or copy)
    * Add minimum\_coverage and minimum\_coverages options to yaml\_configs/abi\_test.yaml for referencex
        (does not change output)
* **Expanded available functionality documentation**
    * Readers - each reader contains a global registered image for reference
        * ABI
        * AHI
        * EWS-G
        * SEVIRI
        * MODIS
        * SMAP (updated with full command)
        * SMOS (updated with full command)
        * HY2 (updted with full command and global registered image)
    * Output Formats
        * Unprojected Imagery
* **Additional test sectors**
    * bsh062022.dat b-deck file
    * bsh252020.dat b-deck file
    * bsh112022.dat b-deck file
    * bio022021.dat b-deck file
    * global.yaml 20km 1000x2000 global area\_def
* **Updated Night-Vis VIIRS products**
    * Added Night-Vis-GeoIPS1 and Night-Vis-IR-GeoIPS1 products for comparison with geoips versions

### Improvements
* Update imagery\_windbarbs to handle 1D vectors, 2-D vectors only, and 2-D vectors with ambiguitie
    (different numbers of arrays). Ambiguities were NOT getting plotted correctly previously.
* Update unprojected\_imagery to allow specifying either or both of x\_size and y\_size,
    and calculating the other if only one was included.
* Rename geoips test scripts to make it clear at a glance what reader, product, and output format they are testing.
* Print copy-and-pasteable command line call at the beginning of each run\_procflow call.
* Installation improvements
    * Separate base requirements from optional requirements.
    * Update setup\_geoips.sh install\_geoips to explicitly include all optional requirements.

### Bug fixes
* swap x\_size and y\_size for unprojected imagery
* Update EWS-G to "gvar" source name rather than gvissr
* Added uncompress test script to uncompress the .txt.gz unsectored text wind output.
* Update abi test script names in test\_base\_install.sh (no longer abi.sh and abi\_config.sh)
    * Call test\_base\_install.sh from test\_all.sh
    * Remove abi test calls from test\_all.sh, since they are included in test\_base\_install.sh


# v1.4.2: 2022-02-05, finalizing procflows to allow unprojected outputs, updating test outputs for consistent shapefiles

### Test Repo Updates
* Updated to Natural Earth Vector v5.0.0 shapefiles
    * AMSR2 TC image - very slightly modified political boundaries
    * AHI global image - very slightly modified political boundaries

### Major New Functionality
* SAR Incident Angle Product
    * Added "incident\_angle" variable to SAR xarray output
    * Added "incident-angle" product to "sar-spd" product\_inputs
    * Added "incident-angle" YAML product\_params, and test script
* ASCAT UHR windbarbs test script
* "unprojected\_image" output\_format module
    * Plots the data with no resampling - no area\_def required
    * Call signature: xarray\_obj, product\_name, output\_fnames, product\_name\_title=None, mpl\_colors\_info=None
                      x\_size=None, y\_size=None
* "unprojected" outputter\_type
    * Call signature: xarray\_obj, product\_name, output\_fnames, product\_name\_title=None, mpl\_colors\_info=None
* Support <DATASET>:<VARNAME> variable requests in product\_inputs YAML config files
    * Update VIIRS Night-Visible to use DNB:SunZenith
    * Update VIIRS Visible to use MOD:Sunzenith
    * Update AHI Visible to use MED:Sunzenith
* Added noaa-20 platform to amsub\_mirs reader
* Filter "poor" quality data within SMOS reader
    * previously was saving poor, fair, and good

### Improvements
* Installation Improvements
    * Allow skipping installation steps, rather than just continuing or quitting altogether
    * Separate steps for downloading cartopy map data and linking to ~/.local
    * Separate rclone, seviri, and vim8 installation steps (to allow skipping one or more if not needed)
* Updated command line arguments
    * sectored\_read / resampled\_read - specifications for primary dataset
        * Determines whether to read data initially or within area\_def loop
    * self\_register\_dataset, self\_register\_source, and self\_register\_platform
        * Explicitly request using specific dataset lat/lons as the area\_def target for resampling
        * Add self\_register area\_def specification in get\_area\_defs\_from\_commandline\_args
    * fuse\_sectored\_read / fuse\_resampled\_read - specifications for additional datasets
    * fuse\_self\_register\_dataset, fuse\_self\_register\_source, fuse\_self\_register\_platform
* Updated procflow ordering
    * Tunable data read order within procflows (based on data read requirements)
        * For self\_register or reader\_defined area\_defs - must read data prior to calling
             get\_area\_defs\_from\_commandline\_args (so area information is available within the xarray
            dataset when identifying area\_defs)
        * For externally specified area\_defs, read data after calling get\_area\_defs\_from\_commandline\_args,
            to reduce processing time if there is no coverage
        * For sectored\_read / resampled\_read data types, do not read data until we are within the area\_defs loop
    * Tunable algorithm order within procflows (based on alg\_type specified in dev/alg.py)
        * Support alg\_cmap and alg\_interp\_cmap algorithm types (previously only interp\_alg\_cmap supported -
            allow calling algorithm prior to data interpolation)
    * Tunable sectoring order within procflows (based on data read requirements)
        * Do not sector reader\_defined or self\_register sector types - must use full dataset, no padding available
    * Tunable outputter\_types within procflows (variable call signatures)
        * xarray\_data
        * image
        * image\_overlay
        * unprojected\_image
* Add mem\_usg and process\_times output to procflows for monitoring

### Bug fixes
* Update pmw\_37 and windbarbs algorithms to only include mandatory "arrays" argument, make output\_data\_range optional
    * If None, output\_data\_range will default to 230 to 280 for 37pct, and data min/max for windbarbs.
* Update single\_source procflow to ensure "resampled\_read" is passed to get\_alg\_xarray
    * to allow using the resampled dataset for retrieving the requested variables
    * if \<DATASET\_NAME>:\<VARIABLE\_NAME> construct used in product\_inputs YAML configs,
        we must assure resampled data is not limited to the native datasets,
        since they will no longer exist


# v1.4.1: 2022-01-21, viirs and smap output config test scripts and documentation

### Refactor
* Allow passing cbar\_ticks to matplotlib\_linear\_norm module

### Major New Functionality
* Add SMAP unsectored text winds explicit test call and sample output
* Add SMAP test script to test\_all.sh
* Add bwp202021.dat deck file with SMAP test dataset coverage
* Add VIIRS explicit test script and sample outputs
    * bsh192021.dat sector
    * IR-BD and Night-Vis-IR annotated imagery output
* Add himawari8 test sector
* Add VIIRS explicit est call to test\_all.sh

### Improvements
* Add aerosol reader and fname as arg options
* Add channel number as variable in AHI HSD reader
* Adjust selection of variable for interpolation in single\_source.py if the same variable name is contained in multiple datasets
 (ie, VIIRS geolocation variables - slightly different for each resolution dataset - caused issues with differing test outputs between single source and config\_based when multiple datasets are present)
    * Use variable from dataset that contains ALL required variables
    * Use variable from first dataset
* config\_based procflow now always sector to the adjusted area\_def to ensure we get all of the data.
    * Also must sector before adjusting the area\_def to ensure we have a consistent center time for determining new area\_def
      (slightly different center times resulting from different sectoring can cause very slightly different recentering)

### Documentation Updates
* Add VIIRS sensor and Night-Vis-IR product to avaialble functionality documentation
* Add SMAP unsectored text winds sample output to "available\_functionality" documentation

### Bug fixes
* Correct typo in config\_based.py (product\_name in pad\_alg\_xarrays, not alg\_xarrays)
* Update viirs\_netcdf.py to sort filenames prior to reading - intermittent failure if filenames are not sorted in advance
* No longer converting min/max value to int before normalizing in matplotlib\_linear\_norm colormap

# v1.4.0: 2022-01-10, add modular metadata output support, causing some internal interface changes

All interface changes due to this update are isolated to internal functions, required to support modular
metadata filename and output format specifications.  These changes will not impact any user/developer interfaces.

### Breaking Interface Changes
* Removed "overlay" procflow - functionality completely covered by config\_based procflow.
* remove\_duplicates:
    * Now takes dictionary of filenames with associated format information, rather than list of filenames
    * No longer takes separate "filename\_format" argument that must apply to all files
* single\_source.plot\_data
    * Takes in output\_dict rather than separate output file names and output format
    * Returns dictionary of output file names with associated filename formats, rather than list of filenames
    * Takes in variable for kwargs rather than \*\*kwargs
        (so it is explicit which kwargs should be applied to which module)
* single\_source.plot\_sectored\_data\_output (ie, sectored, unregistered outputs)
    * Takes in output\_dict rather than individual filename/output formats
    * Add area\_def argument
    * Returns dictionary of output file names with associated filename formats, rather than list of filenames
* single\_source.process\_xarray\_dict\_to\_output\_format (ie, unsectored, unregistered outputs)
    * Takes in output\_dict rather than individual filename/output formats
    * Add area\_def argument
    * Returns dictionary of output file names with associated filename formats, rather than list of filenames
* single\_source.get\_filename
    * (alg\_xarray, area\_def, filename\_format, product\_name)
        -> (filename\_format, product\_name=None, alg\_xarray=None, area\_def=None,
            output\_dict=None, suppored\_filenamer\_type=None)
    * Consolidated to support
        * metadata outputs
        * sectored/unsectored outputs
        * registered outputs
* Remove center coverage check from 89H-Physical product
    * For consistency with other products, request at the command line / output config level
    * Add center coverage product\_params\_override to direct command line amsr2.sh test call

### Refactor
* Pass "output\_dict" to all filename and output modules, for consistent application of options (allows
    specifying arguments via single\_source command line or output YAML config dict)
    * kwarg to all product modular interface functions
    * Optional kwarg to all filename and output modules (if it is not included as a kwarg, it is filtered
        out from within single\_source and not attempted to be passed in)
        * tc\_clean\_fname - for including coverage function information in filename
        * tc\_fname - for including coverage function information in filename
* single\_source.output\_all\_metadata
    * Returns dictionary of output filenames and formats
* single\_source.get\_output\_filenames
    * Returns dictionary of output\_filenames and metadata\_filenames with associated formats
* Separate test\_all.sh (includes test scripts that do not have bundled test data) and test\_base\_install.sh
    (only includes test scripts with bundled test data)
* Move "get\_bg\_xarray" from overlay procflow to config\_based procflow


### Major New Functionality
* Updated "product" modular interface
    * Add "list\_products\_by\_source" and "list\_products\_by\_products"
* Available functionality documentation page - includes readers and products, with examples
    * Readers
        * AMSU-B
        * HY2
        * SAR
        * SMOS
    * Products
        * 183-3H
        * NRCS
        * sectored text winds
        * unsectored text winds
* Sample test scripts with explicit command line call examples - input dataset NOT included, but
    all sector information and output comparison files are available directly within geoips
    * AMSR2 89H-Physical, using bdeck bio012020.dat
    * AMSU-B 183-3H, using bdeck bwp022021.dat
    * SAR windspeed, using bdeck bwp312018.dat
    * SMOS sectored, using bdeck bsh162020.dat
* Sectored and Unsectored text wind outputs
    * SAR
* Support user-defineable metadata output formats, command line args and YAML output config fields
    * metadata\_filename\_format (default None)
    * metadata\_filename\_format\_kwargs (default {})
    * metadata\_output\_format  (default None)
    * metadata\_output\_format\_kwargs (default {})
* Support user-defineable modifications to product parameters, via command line or output config fields
    * product\_params\_override (default {})
* Add "standard\_metadata" filename and output format types (to match version previously used automatically for
    all TC sectors - will continue to use "standard\_metadata" for testing purposes to avoid changing all
    test repo outputs)
* Add "output\_config" interface module to pull parameters from output config dictionaries
    * output\_config\_dict: full dictionary referring to complete YAML output config file
    * output\_dict: dictionary referring to a single set of output parameters for a single output type
        (subset of output\_config\_dict - matches "command\_line\_args" in single\_source procflow)

### Improvements
* Moved documentation imagery into subdirectories
    * available\_functionality
    * geoips\_overview
    * command\_line\_examples
* More informative log statement at the end of single\_source and config\_based procflows
* During output comparisons, name diff directory "diff\_test\_output\_dir" and files "diff\_test\_output"


# v1.3.2: 2021-12-21, title\_format interface

### Major New Functionality
    * Create dev/title.py interface for alternative title formats
        * Add interface_modules/title_formats
            * tc_standard.py (existing default)
            * static_standard.py (existing default)
            * tc_copyright.py (currently for hy2)
        * Pass "title_format" to annotated imagery and windbarbs
            * imagery_annotated.py
            * imagery_windbarbs.pycam

### Improvements
    * Updated template pull request ticket: Testing Instructions, Summary, Output, Individual Commits
    * Use dictionary of filename\_formats\_kwargs in YAML output configs rather than a single filename\_format\_kwarg
        * allows multiple filename_formats and specific kwargs for each
    * Allow passing "title\_copyright" from command line or YAML output config for use in annotated imagery
    * Added new DATABASESUCCESS and DATABASEFAILURE string checks to test\_all\_run.sh
    * Note disk space, memory, and time required at the beginning of geoips base installation
    * Use wget rather than curl for rclone setup for consistency
    * satpy>=0.33.1, pyresample>=1.22.3 for future geostationary geolocation improvements
    * Add "do\_not\_fail" option to repo update commands, to allow looping through all, and only updating those
        with the requested branch available (and not failing catastrophically on branches that don't exist)
    * Use a single consolidated "plot\_data" function for both single source and overlay functionality
        * Set up bg_xarray, bg_data, bg_mpl_colors_info, and bg_product_name_title kwargs within config_based procflow

### Bug fixes
    * Add rclone.conf file required for AWS ABI downloads
    * Correctly replace \*\_URL environment variables within geoips paths


# v1.3.1: 2021-12-07, hscat processing

### Refactor
    * Remove unused code
    * Use console scripts rather than calling command line python utilities explicitly
        * list_available_modules
        * test_interfaces

### Major New Functionality
    * Add hscat hy-2b and hy-2c processing
        * windspeed
        * windbarbs
        * unsectored text
        * sectored text
    * Add test script to test all dev and stable interfaces
        * list_available_modules
        * test_interfaces
    * imagery_windbarbs_clean output_format
    * output_format_kwargs and filename_format_kwargs options in YAML output config and command line
        * Useful for append, overwrite, basedir options
    * text_winds_day_fname with %Y%m%d dtg

### Bug fixes
    * Remove duplicates from list_<interface>s_by_type output
    * Update bdeck_parser to allow 30 or 38 or 40 or 42 fields
    * Include header in text wind output when the file does not exist, or we are not in append mode
    * Pass padded xarray to adjust_area_def for amsu-b data
        * amsu-b requires full swath width
    * Update to log filename for test scripts
        * command line arg now has ' ' and '/' replaced with '_' to get a single unique filename with no additional subdirectories

### Deprecations
    * Removed basemap-based windbarb plotting commands (no longer functional)


# v1.3.0: 2021-11-24, atcf->tc, update paths

### Breaking Interface Changes
    * Replaced instances of "atcf" within geoips repo with "tc"
        * --atcfdb command line option with --tcdb
        * --get_atcf_area_defs_for_xarray -> get_tc_area_defs_for_xarray
        * "atcf" -> "tc" sector_type
    * Removed support for deprecated environment variables / base_paths
        * GEOIPSFINAL -> ANNOTATED_IMAGERY_PATH
        * GEOIPSTEMP -> CLEAN_IMAGERY_PATH
        * PREGENERATED_IMAGERY_PATH -> CLEAN_IMAGERY_PATH
    * Update "geoips_outdirs" paths
        * geoips_outdirs/preprocessed/annotated_imagery
        * geoips_outdirs/preprocessed/clean_imagery
        * geoips_outdirs/longterm_files
    * Moved TCWWW, PUBLICWWW, and PRIVATEWWW directly under geoips_outdirs/preprocessed
        * Previously were under ANNOTATED_IMAGERY_PATH

### Breaking Test Repo Updates
    * Replaced sector_type "atcf" with "tc" in all TC metadata YAML outputs
    * Updated "geoips_outdirs" paths in metadata YAML outputs
        * geoips_outdirs/preprocessed/annotated_imagery
        * geoips_outdirs/preprocessed/clean_imagery
    * Updated TCWWW, PUBLICWWW, and PRIVATEWWW paths in metadata YAML outputs
        * preprocessed/annotated_imagery/tcwww -> preprocessed/tcwww
        * preprocessed/annotated_imagery/publicwww -> preprocessed/publicwww
        * preprocessed/annotated_imagery/privatewww -> preprocessed/privatewww

### Improvements
    * Simplified top level scripts
        * Moved Pull Request and Ticket Resolution templates into sphinx documentation
        * Moved entry point READMEs into sphinx documentation
    * Updated copy_diffs_for_eval.sh, delete_files_from_repo.sh, and delete_diff_dirs.sh to take "repo_name"
        * Previously ran on ALL repos.
        * Force user to select a specific repo to udpate
    * Updated tests README to include specific instructions for generating new test scripts
    * Added support for external compare_outputs module (to allow output type comparisons not specified within geoips)


# v1.2.5: 2021-11-18, bdeck parser, updated test scripts, test_interfaces.py, SMOS text winds

### Major New Functionality
    * bdeck parser in "trackfile_parsers"
    * SMOS 'unsectored' and 'sectored' text windspeed products
    * test_interfaces.py script to successfully test EVERY dev and stable interface module
        * Required non-breaking updates to attribute names and call signatures of some functionality modules

### Improvements
    * Only use ABI test scripts, since ABI test data can be obtained via rclone commands
        * Includes config-based and explicit call.
    * Add Software Requirements Specification to documentation
    * Update documentation with ABI test calls


# v1.2.4: 2021-11-12, original_source_filename->original_source_filenames, simplify setup

### Breaking Interface Changes
    * Replaced optional original_source_filename attribute with list of original_source_filenames

### Breaking Test Repo Updates
    * Replaced original_source_filename attribute with list of original_source_filenames
        * Updated all metadata YAML outputs
        * Updated all NetCDF outputs for datasets that had implemented the original_source_filename attribute
            in the reader

### Improvements
    * Automatically check command line args (including filenames) before attempting processing
    * Assume standard geoips_conda installation for standard config_geoips usage
        * Simplifies config files
        * Still allows individuals to override functionality and use their own environment
    * Simplified README installation steps
        * Create base_install_and_test.sh script that handles complete consistent conda-based geoips installation
        * remove "active_branch" (assume dev)


# v1.2.3: 2021-11-05, text wind outputs, internal dictionary of xarray datasets, unique TC filenames

### Breaking Interface Changes
    * Replaced internal lists of xarray datasets with dictionary of xarray datasets
        * xarray_utils/data.py sector_xarrays function now takes and returns dictionaries
        * procflows/single_source.py get_area_defs_from_command_line_args function now takes dictionary

### Breaking Test Repo Updates
    * Updated filenames to identify product implementation
        * bg<product_name> (ie, bgVisible) if background imagery was applied

### Major New Functionality
    * unsectored_xarray_dict_to_output_format product type
        * Hooks in single_source and config_based procflows to generate product immediately after reading data
    * sectored_xarray_dict_to_output_format product type
        * Hooks in single_source and config_based procflows to generate product immediately after sectoring
    * Text wind output capability
        * 'unsectored' and 'sectored' products
        * 'text_winds_full_fname' and 'text_winds_tc_fname' filename formats
    * SMAP and AMSR2 config-based processing

### Improvements
    * Updated test_all.sh script set up to take any script that has a valid exit code
        * Previously test scripts called from test_all.sh required specific setup
        * Updated to generically handle return codes from any scripts - simplifies testing setup
    * Updated test_all_run.sh sub-script to check log outputs for "success" strings before returning 0
        * If return is 0, grep the log output for one of a set of "success" strings
            * SETUPSUCCESS
            * FOUNDPRODUCT
            * SUCCESSFUL COMPARISON DIR
            * GOODCOMPARE
        * If no success strings are present, return 42.
        * protects against test scripts that inadvertently do not exit with the proper error code
    * Removed old testing construct - replace with explicit test scripts
        * config-based testing now handles the exhaustive functionality tests (much faster)
            * SMAP fully implemented
            * AMSR2 fully implemented
        * scripts with explicit command line call for minimal single_source and overlay functionality testing
    * Additional information in tc_fname extra field for different product enhancements
        * bg<product_name> (ie, bgVisible) if background imagery was applied
        * cr<radius> (ie, cr300) if center radius coverage check was used

### Bug fixes
    * Update all readers to include 'METADATA' field (now explicitly required)


# v1.2.2: 2021-10-25, config-based processing, global stitching, AWS-based test cases, separate sfc_winds readers

### Breaking Interface Changes
    * Separated all surface winds readers from sfc_winds_netcdf
        * smos_winds_netcdf
        * smap_remss_winds_netcdf
        * amsr2_remss_winds_netcdf
        * windsat_remss_winds_netcdf
        * scat_knmi_winds_netcdf
        * ascat_uhr_netcdf

### Breaking Test Repo Updates
    * Updated default padding amount from 2.5x to 1.5x
        * caused slightly modified output times in titles for some data types (identical data output, slightly modified center time)
            * test_data_ahi_day
            * test_data_amsr2
            * test_data_ascat_bin
            * test_data_smap
            * test_data_viirs

### Refactor
    * Separated all surface winds readers from sfc_winds_netcdf (see breaking interface changes)

### Major New Functionality:
    * Modular geostationary stitching capability
        * SEVIRI, ABI, and AHI
        * single channel products tested (Infrared-Gray and WV)

### Improvements
    * Single installation script with prompts to step through all installation/testing steps
        * Replaces step-by-step copy-paste in README with single call to full_nrl_installation.sh
    * Installation steps now return 1 for failed pulls and updates and fail catastrophically
        * Ensure timely notification of failure to reduce incomplete installations
        * Does not continue with further steps until all steps complete
    * Standard installation and testing now includes AWS-based ABI testing
        * Prevents requiring separate test data repo for basic testing -
            everything required is included in the geoips repo
            (comparison outputs, and commands to obtain test datasets).
    * Added SatZenith, sensor_scan_angle, and channel number attributes to PMW readers (supports CRTM)
        * SSMI/S
        * AMSU-B
        * AMSR2

### Bug fixes
    * Resolved issue with SMAP only processing one of the 2 daily overpasses
        * Previously always filtered dynamic area_defs to return a single area_def based on the data center_time
            * Now only return single area_def for data files covering < 3h
            * Now return ALL area_defs for data files covering > 3h
            * Now filter area_defs during processing - after sectoring datafile,
                check if the current area_def is the "closest", if not, skip.
    * Resolved bug in AMSU-b start and end time
        * Previously pulled start/end time from filename - test datafile actually had incorrect time listed!
        * Updated to pull directly from the metadata.


# v1.2.1: Test repo output updates (remove recentering, updated matplotlib/cartopy), and code refactor/simplification

### Breaking Interface Changes
    * remove_duplicates function now takes the explicit filename_format string, and returns the remove_duplicates
      method within the <filename_format> module.
    * Separated sar_netcdf reader from sfc_winds_netcdf.py
        * Eventually plan to separate all sfc_winds readers - they should all be independent modules.

### Breaking Test Repo Updates
    * Updated cartopy to 0.20.0 and matplotlib to v3.4.3
        * test repo outputs incompatible with matplotlib < 3.4.0 and cartopy < 0.19.0
        * Older versions have figures that are very slightly shifted from later versions
        * Exclusively a qualitative difference, but it *does* cause the test comparisons to fail
    * No longer recentering all TC outputs by default
        * General outputs are *not* recentered as of 1.2.1 - test recentering separately from other functionality

### Refactor
    * Moved metoctiff plugin to a separate installable repository
    * Moved recenter_tc plugin to a separate installable repository

### Major New Functionality:
    * Initial center radius coverage checks, for Tropical Cyclone applications
    * Initial SAR Normalized Radar Cross Section (NRCS) product implementation

### Improvements
    * Standardized and formalized the README, setup script, and test script format for all plugin repos
    * Removed requirement to link test scripts from plugin repos into the main geoips test directory

### Bug fixes
    * Added "METADATA" key in sfc_winds_netcdf.py return dictinoary


# v1.2.0: Major backwards incompatible update for stable and dev plugin interface implementation

### Breaking Interface Changes
    * Removed all deprecated code
    * Developed dev interface for accessing modules, moved plugins to geoips/interface_modules
        * algorithms, area_def_generators, coverage_checks, filename_formats, interpolation,
          mtif_params, output_formats, procflows, trackfile_parsers, user_colormaps
    * Developed finalized stable interface, moved stable plugins to geoips/interface_modules
        * readers
    * Consolidated YAML config files in geoips/yaml_configs

### Refactor
    * Moved geoips package into subdirectory for pip installability

### Major New Functionality:
    * Exhaustive test scripts with final return value of 0 for successful completion of all functionality
    * dev and stable interfaces, allowing entry point based plugins
    * Initial geotiff output support
    * Initial full disk output support
    * Night Visible products
    * Gdeck and flat sectorfile trackfile parsers

### Improvements
    * YAML based product specifications (references colormaps, algorithms,
      interpolation routines, coverage checks, etc)

### Bug fixes
    * Resolved sectoring issue, allowing complete center coverage
        * Previously when sectoring based on min/max lat/lon, any values outside the explicit
          requested values would be masked, causing masked data on non-square datasets when
          good data was actually available for the entire requested region. Only drop rows outside
          requested range, do not mask data.

### Performance Upgrades
    * Initial config-based processing implementation, which will allow efficiently processing
      multiple output types in a single run.



# v1.1.17: Rearranged for stable interface implementation

### Removed Code
    * drivers/autotest_*
        * Previously automated test scripts relied on specific autotest drivers for each sensor. Update
          to allow for generalized drivers, and shell scripts that drive for specific sensors.

# v1.1.16: rearranged for pip installability for open source release, product updates per JTWC request

### Refactor:
    * Moved fortran algorithms into separate repositories
    * Identified differences between 1.1.3 and 1.1.16
        * Restored and marked retired code as deprecated

### Major New Functionality:
    * Created sector overpass database
    * Turned on Visible global stitched
    * Allow ASCAT ESA primary solutions text output
    * Implemented API structure for accessing modules from multiple repos
        (unused, but functional)

### Improvements:
    * Updated 89H and 89H-Legacy color schemes per JTWC request
    * Switched active MTIFs from smoothed new colormaps to nearest neighbor "legacy" colormaps
    * Apply color ranges to PMW products directly rather than relying on matplotlibs normalize routine.

### Bug fixes:
    * Partially resolved RGB MTIF color issue (0 is bad val)
    * Corrected TC web output (was matching dictionary keys incorrectly)
    * Resolved multiple errors with MODIS global stitched processing.


# v1.1.15 Change Log

### Refactor:
    * BREAKING CHANGE: Modularized PMW algorithms and colormaps
    * Finalized bash setup to enable Python 3 exclusive operation

### Improvements:
    * Update 37H and 89H colormaps to more closely match Legacy colormaps,
        but with extended range
    * Standardize Visible products

### Features:
    * MODIS reader
    * Finalized stitched product output


# v1.1.14 Change Log

### Refactor:
    * BREAKING CHANGE: "channels" dictionary in algorithms now contains lists of
                    variables by default (rather than a single variable)

### Features:
    * Overpass predictor database - polar orbiting and geostationary satellites
    * Upper and lower level water vapor algorithms, MODIS Visible algorithm
    * Add FINAL_DATA_PATH variable in base_paths for default final processed data output location
    * Allow output netcdf filenames using subset of field names
    * Generalized product stitching capability for single channel products
    * Initial attempt at parallax correction in generalized stitched products
    * Allow text trackfile based processing

### Fix:
    * Resolve errors when XRIT decompress software is missing


# v1.1.3 -> v1.1.13 Change Log


### (Pending) Remove Code:

    * old_tcweb_fnames (Added tc_lon argument to old_tcweb_fnames)
    * Remove products/pmw_mint.py


### (Pending) Deprecation Warnings

    * find_modules_in_geoips_packages -> find_modules
        *Corrected find module terminology and added support for different module and method names
        * PREVIOUS find_modules_in_geoips_packages(module_name, method_name)
            * from geoips.module_name.method_name import method_name  # Always same method name
        * UPDATED find_modules_in_geoips_packages(subpackage_name, module_name, method_name=None)
            * from geoips.subpackage_name.module_name import method_name
        * Imports in "drivers" will require updating to new terminology. Note this will all go away with Tim entry points

    * geoips_modules / $GEOIPS_MODULES_DIR -> geoips_packages and $GEOIPS_PACKAGES_DIR
        * These are convenience variables / directory structures for storing multiple geoips repositories.
        * Updated modules to packages for accurate naming conventions, handle discrepancies in gpaths/config
        * Note this will also all go away with Tim entry points


### Breaking Changes

    * BREAKING CHANGE: standardized platform names
        * sen1 -> sentinel-1, metopa -> metop-a, metopb -> metop-b, metopc -> metop-c, radarsat2 -> radarsat-2
        * NOAA-19 -> noaa-19, NOAA-18 -> noaa-18, amsub -> amsu-b,

    * BREAKING CHANGE: Changed wind_speed to vmax in sector_info dictionary for TCs ALSO CHANGED IN PYROCB!!!!!!!
        * Change track_type -> aid_type

    * BREAKING CHANGE: Renamed area_def -> area_definition xarray attribute


### Deprecation Warnings

    * get_area_defs_for_xarray -> get_static_area_defs_for_xarray AND get_atcf_area_defs_for_xarray
        * (added get_trackfile_area_defs)

    * commandline run_yaml_from_deckfile.py -> convert_trackfile_to_yaml.py

    * commandline update_atcf_database.py -> update_tc_tracks_database.py

    * sector_utils/atcf_tracks.py -> sector_utils/tc_tracks.py
        * sector_utils/atcf_database.py -> tc_tracks_database.py

    * colormaps.py -> colormap_utils.py - moved colormaps into subpackage user_colormaps

    * moved set_matplotlib_colors_standard from mpl_utils to colormap_utils
        * -    from geoips.image_utils.mpl_utils import set_matplotlib_colors_standard
        * +    from geoips.image_utils.colormap_utils import set_matplotlib_colors_standard

    * products/global_stitched -> products/stitched

    * some imports from mpl_utils moved to user_colormaps and/or colormap_utils
        * -from geoips.image_utils.mpl_utils import set_matplotlib_colors_37H
        * +from geoips.image_utils.user_colormaps.pmw import set_matplotlib_colors_37H
        * +from geoips.image_utils.colormap_utils import set_matplotlib_colors_standard
        * +from geoips.image_utils.user_colormaps.winds import set_matplotlib_colors_winds


### Refactoring

    * Created separate modules for each visir and pmw products within algorithms/visir and algorithms/pmw
        * Previously all separate products were combined within products/visir.py and products/pmw_tb.py

    * Standardized geolocation generation for ABI/AHI/SEVIRI


### New Readers

    * Added amsu-b MIRS reader

    * Added MIMIC reader

    * Added MODIS hdf4 reader


### Performance Upgrades

    * For xarray sectoring - pass "check_center" and "drop" to allow checking coverage based on the center of the image,
        and completely dropping rows and columns that are unneeded


### New functionality

    * Added additional command line arguments:
        * atcf_db, atcf_db_sectorlist to specify TC processing based on the TC database
        * trackfiles, trackfile_parser, and trackfile_sectorlist to specify processing based on the flat sectorfile
    * Added support for arbitrary TC trackfile parsing - currently flat sectorfile and G-decks
    *  Added xml_to_yaml geoips1 sectorfile conversion utility
    *  Added parallax_correction argument to data_manipulations.merge.merge_data
        * Currently does not blend msg-1 with AHI near the equator, later could implement optical flow based corrections
    *  Allow building documentation for alternative geoips packages, not only geoips
    *  Added ambiguity wind barb plotting
    *  Added global stitched imagery capability
    *  Added TPW processing
    *  Allow optional fields for netcdf output filename
    *  Fully support xml -> yaml conversions for geoips1 sectorfiles.
    *  Replace '-' with '_' in method and module names for find_modules
    *  Added overpass predictor
    *  Added static sector database
    *  Added database of TC overpasses


### Bug Fixes

    * Resolved bug with transparency behind titles / borders for cartopy plotting
    * Ensure metadata goes in _dev directory if product is in _dev directory
    * Use make_dirs for netcdf write (sets permissions) rather than os.makedirs()<|MERGE_RESOLUTION|>--- conflicted
+++ resolved
@@ -10,7 +10,6 @@
     # # # for more details. If you did not receive the license, for more information see:
     # # # https://github.com/U-S-NRL-Marine-Meteorology-Division/
 
-<<<<<<< HEAD
 ## NRLMMD-GEOIPS/geoips#71: 2023-02-10, add interface class docstrings
 ### Documentation Updates
 * Added basic docstrings based on geoips_overview documentation to the following
@@ -24,20 +23,19 @@
     * procflows
     * readers
     * title_formats
-=======
+
 ## NRLMMD-GEOIPS/geoips#67: 2023-02-09, move CoverageError to top-level
 ### Refactor
 * Moved CovereageError from geostationary_geolocation.py
   (in geoips.interface_modules.readers.utils) to errors.py (top-level geoips)
 * Updated imports in config_based.py that utilize CoverageError.
->>>>>>> d9714807
 
 ## NRLMMD-GEOIPS/geoips#96: 2023-02-13, Require flake8-docstrings in setup.py
 ### Bug fixes
 * setup.py:
   * Add flake8-docstrings to requirements in setup.py
 
-## GEOIPS/geoips#92: 2023-02-09, update FilenameFormats class name
+## NRLMMD-GEOIPS/geoips#92: 2023-02-09, update FilenameFormats class name
 ### Bug fixes
 * filename_formats.py:
   * Renamed FilenameFormattersInterface class to FilenameFormats

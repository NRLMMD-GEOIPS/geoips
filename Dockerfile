<<<<<<< HEAD
###############################################################################
#                              BASE STAGE
###############################################################################
FROM python:3.10-slim-bullseye AS base
=======
FROM python:3.11-slim-bullseye AS base
>>>>>>> 778022e7

# Avoid interactive prompts
ARG DEBIAN_FRONTEND=noninteractive

# Install system dependencies
RUN apt-get update \
    && apt-get upgrade -y \
    && apt-get install -y --no-install-recommends \
       wget git libopenblas-dev g++ make gfortran \
    && rm -rf /var/lib/apt/lists/*

# Upgrade pip
RUN python -m pip install --no-cache-dir --upgrade pip

###############################################################################
#                              BUILD STAGE
###############################################################################
FROM base AS build

# Build arguments
ARG USER=geoips_user
ARG USER_ID=1000
ARG GROUP_ID=1000
ARG GEOIPS_BASE_CLONE_DIR=.

ARG GEOIPS_PACKAGES_DIR=/app/geoips_packages
ARG GEOIPS_OUTDIRS=/output
ARG GEOIPS_DEPENDENCIES_DIR=/app/dependencies
ARG GEOIPS_TESTDATA_DIR=/geoips_testdata
ARG GEOIPS_REPO_URL=https://github.com/NRLMMD-GEOIPS/

# If set to something other than "False", will chmod -R a+rw on output dirs
ARG UNSAFE_PERMS=False

# Environment variables
ENV GEOIPS_OUTDIRS="${GEOIPS_OUTDIRS}" \
    GEOIPS_REPO_URL="${GEOIPS_REPO_URL}" \
    GEOIPS_PACKAGES_DIR="${GEOIPS_PACKAGES_DIR}" \
    GEOIPS_DEPENDENCIES_DIR="${GEOIPS_DEPENDENCIES_DIR}" \
    GEOIPS_TESTDATA_DIR="${GEOIPS_TESTDATA_DIR}" \
    CARTOPY_DATA_DIR="${GEOIPS_PACKAGES_DIR}" \
    PATH="${PATH}:/home/${USER}/.local/bin:${GEOIPS_DEPENDENCIES_DIR}/bin"

# Create a non-root user
RUN groupadd -g "${GROUP_ID}" "${USER}" \
    && useradd -l -m -u "${USER_ID}" -g "${GROUP_ID}" "${USER}"


# Create directories; set ownership and permissions to all if UNSAFE_PERMS != "False"
RUN mkdir -p "${GEOIPS_OUTDIRS}" \
    && mkdir -p "${GEOIPS_DEPENDENCIES_DIR}" \
    && mkdir -p "${GEOIPS_TESTDATA_DIR}" \
    && mkdir -p "${GEOIPS_PACKAGES_DIR}/geoips" \
    && chown -R "${USER}:${GROUP_ID}" \
           "${GEOIPS_OUTDIRS}" \
           "${GEOIPS_DEPENDENCIES_DIR}" \
           "${GEOIPS_TESTDATA_DIR}" \
           "${GEOIPS_PACKAGES_DIR}" \
    && if [ "${UNSAFE_PERMS}" != "False" ]; then \
         chmod -R a+rw \
           "${GEOIPS_OUTDIRS}" \
           "${GEOIPS_DEPENDENCIES_DIR}" \
           "${GEOIPS_TESTDATA_DIR}" \
           "${GEOIPS_PACKAGES_DIR}"; \
       fi

USER ${USER}

# Set working directory
WORKDIR ${GEOIPS_PACKAGES_DIR}/geoips

# Copy only requirements first to leverage Docker layer caching
COPY --chown=${USER}:${GROUP_ID} ${GEOIPS_BASE_CLONE_DIR}/environments/requirements.txt ./requirements.txt
RUN python -m pip install --no-cache-dir -r requirements.txt

# Now copy all of GeoIPS
COPY --chown=${USER}:${GROUP_ID} ${GEOIPS_BASE_CLONE_DIR} ./

# Configure Git (avoid "detected dubious ownership" warnings when mounted)
RUN git config --global --add safe.directory '*'

# Install GeoIPS in editable mode
RUN python -m pip install --no-cache-dir -e "." \
    && create_plugin_registries

###############################################################################
#                          FULL BUILD STAGE
###############################################################################
FROM build AS full_build

# Install all plugins
RUN python -m pip install --no-cache-dir -e "$GEOIPS_PACKAGES_DIR/geoips/" \
    && bash $GEOIPS_PACKAGES_DIR/geoips/tests/integration_tests/base_install.sh \
    && bash $GEOIPS_PACKAGES_DIR/geoips/tests/integration_tests/full_install.sh \
    && create_plugin_registries

###############################################################################
#                          SYSTEM BUILD STAGE
###############################################################################
FROM build AS system_build

# Install all plugins
RUN python -m pip install --no-cache-dir -e "$GEOIPS_PACKAGES_DIR/geoips/" \
    && bash $GEOIPS_PACKAGES_DIR/geoips/tests/integration_tests/base_install.sh \
    && bash $GEOIPS_PACKAGES_DIR/geoips/tests/integration_tests/full_install.sh \
    && bash $GEOIPS_PACKAGES_DIR/geoips/tests/integration_tests/system_install.sh \
    && create_plugin_registries

###############################################################################
#                          BASE TEST STAGE
###############################################################################
FROM build AS test_base

# Install only test + doc extras and no external plugins (minimal test environment)
RUN python -m pip install --no-cache-dir -e "$GEOIPS_PACKAGES_DIR/geoips/[doc,test]" \
    && echo "import coverage; coverage.process_startup()" > ~/.local/lib/python3.10/site-packages/coverage.pth

###############################################################################
#                          FULL TEST STAGE
###############################################################################
FROM full_build AS test_full

RUN python -m pip install --no-cache-dir -e "$GEOIPS_PACKAGES_DIR/geoips/[doc,test]" \
    && echo "import coverage; coverage.process_startup()" > ~/.local/lib/python3.10/site-packages/coverage.pth
# See https://coverage.readthedocs.io/en/coverage-5.1/subprocess.html#measuring-sub-processes
# for more info on how this helps measure coverage of subprocess-based tests

ENTRYPOINT ["pytest"]

###############################################################################
#                          SYSTEM TEST STAGE
###############################################################################
FROM system_build AS test_system

RUN python -m pip install --no-cache-dir -e "$GEOIPS_PACKAGES_DIR/geoips/[doc,test]" \
    && echo "import coverage; coverage.process_startup()" > ~/.local/lib/python3.10/site-packages/coverage.pth
# See https://coverage.readthedocs.io/en/coverage-5.1/subprocess.html#measuring-sub-processes
# for more info on how this helps measure coverage of subprocess-based tests

ENTRYPOINT ["pytest"]

###############################################################################
#                           DEV STAGE
###############################################################################
FROM test_system AS dev

# Install lint, debug, etc. on top of full test
RUN python -m pip install --no-cache-dir -e "$GEOIPS_PACKAGES_DIR/geoips/[doc,test,lint,debug]"

###############################################################################
#                              PRODUCTION STAGE
###############################################################################
FROM build AS production

USER root

# Remove unnecessary files for smaller production image
RUN cd "$GEOIPS_PACKAGES_DIR/geoips" \
    && rm -rf \
       CHANGELOG_TEMPLATE.rst \
       environments \
       .github \
       pyproject.toml \
       tests \
       CODE_OF_CONDUCT.md \
       Dockerfile \
       .flake8 \
       .gitignore \
       pytest.ini \
       update_this_release_note \
       bandit.yml \
       COMMIT_MESSAGE_TEMPLATE.md \
       .dockerignore \
       interface_notes.md \
       README.md \
       CHANGELOG.rst \
       .config \
       docs \
       setup \
       requirements.txt \
    && apt-get remove -y \
       git \
       make \
       g++ \
       wget \
       gfortran \
    && apt-get autoremove -y \
    && rm -rf /var/lib/apt/lists/*

# Switch back to non-root for runtime
USER ${USER}
WORKDIR ${GEOIPS_PACKAGES_DIR}/geoips

# By default, provide a simple help CMD and a direct ENTRYPOINT
ENTRYPOINT ["geoips"]
CMD ["geoips", "--help"]<|MERGE_RESOLUTION|>--- conflicted
+++ resolved
@@ -1,11 +1,7 @@
-<<<<<<< HEAD
 ###############################################################################
 #                              BASE STAGE
 ###############################################################################
-FROM python:3.10-slim-bullseye AS base
-=======
 FROM python:3.11-slim-bullseye AS base
->>>>>>> 778022e7
 
 # Avoid interactive prompts
 ARG DEBIAN_FRONTEND=noninteractive

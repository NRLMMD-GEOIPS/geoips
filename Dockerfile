# Usage:
#
# To use this for production, you will need to mount your input data directory and your
# output directory.
#
# To use this for running the integration tests, you will need to mount in the test data
# directory. It would likely also be good to mount in an output data directory. This can
# be either persistent (i.e. from your system) or volatile.
#
# To use this for development, you will want to re-build the image from the Dockerfile
# with two build-args, USER_ID and GROUP_ID set to your personal user id and group id.
# When running the image for development, you should mount in your $GEOIPS_PACKAGES_DIR
# to /app/geoips_packages, mount your output directory to /output, and mount your test
# data directory to /data.

<<<<<<< HEAD
FROM python:3.10-slim-bullseye as gdal

# First stage installs gdal
=======
RUN apt-get update && apt-get -y upgrade
RUN apt-get install -y wget git libopenblas-dev imagemagick g++ make

RUN apt-get update && apt-get install -y software-properties-common
RUN add-apt-repository -y ppa:ubuntugis/ppa
RUN apt-get install -y gdal-bin libgdal-dev
RUN pip install -U pip
>>>>>>> dbc4b5ef

RUN apt-get update && \
    apt-get -y upgrade && \
    apt-get install -y apt-file software-properties-common # wget git libopenblas-dev g++ make

RUN add-apt-repository -y ppa:ubuntugis/ppa && \
    apt-get install -y gdal-bin libgdal-dev && \
    mkdir /hard-links && \
    for fn in $(dpkg -L gdal-bin libgdal-dev); do if [[ -f $fn ]]; then mkdir -p /hard-links/$(dirname $fn); ln $fn /hard-links/${fn}; fi; done

FROM python:3.10-slim-bullseye as env_setup

# Second stage installs base GeoIPS

COPY --from=gdal /hard-links /hard-links
RUN for fn in $(find /hard-links -type f); do nfn=${fn#/hard-links/}; mkdir -p $(dirname $nfn); ln $fn $nfn; done

RUN apt-get update && \
    apt-get -y install wget git libopenblas-dev && \
    rm -rf /var/lib/apt/lists/*

ARG GEOIPS_PACKAGES_DIR=/app/geoips_packages

WORKDIR $GEOIPS_PACKAGES_DIR

ARG USER=geoips_user
# ARG GROUP=${USER}
ARG USER_ID=25000
ARG GROUP_ID=25000

RUN getent group ${GROUP_ID} > /dev/null || groupadd -g ${GROUP_ID} ${USER} \
    && useradd --gid ${GROUP_ID} --uid ${USER_ID} -l -m ${USER}

ARG GEOIPS_REPO_URL=https://github.com/NRLMMD-GEOIPS/geoips.git
ARG GEOIPS_OUTDIRS=/output
ARG GEOIPS_DEPENDENCIES_DIR=/data
ARG GEOIPS_TESTDATA_DIR=/data

RUN mkdir -p /build /wheels $GEOIPS_OUTDIRS $GEOIPS_DEPENDENCIES_DIR $GEOIPS_TESTDATA_DIR
RUN chown ${USER_ID}:${GROUP_ID} /build /wheels $GEOIPS_OUTDIRS $GEOIPS_DEPENDENCIES_DIR $GEOIPS_TESTDATA_DIR

USER ${USER}

ENV PATH=${PATH}:/home/${USER}/.local/bin:${GEOIPS_DEPENDENCIES_DIR}/bin
ENV GEOIPS_REPO_URL=${GEOIPS_REPO_URL}
ENV GEOIPS_OUTDIRS=${GEOIPS_OUTDIRS}
ENV GEOIPS_PACKAGES_DIR=${GEOIPS_PACKAGES_DIR}
ENV GEOIPS_DEPENDENCIES_DIR=${GEOIPS_DEPENDENCIES_DIR}
ENV GEOIPS_TESTDATA_DIR=${GEOIPS_TESTDATA_DIR}

FROM env_setup as install
WORKDIR ${GEOIPS_PACKAGES_DIR}/geoips

# Mount in GeoIPS and build wheels for it and its dependencies
RUN --mount=type=bind,source=.,target=/build/geoips \
    cp -r /build/geoips ${GEOIPS_PACKAGES_DIR} && \
    pip wheel --no-cache-dir --no-cache --wheel-dir /wheels . && \
    rm -rf /build/*

FROM env_setup as test

WORKDIR ${GEOIPS_PACKAGES_DIR}/geoips
<<<<<<< HEAD

# Mount in wheels from previous step
# Mount in GeoIPS
# Install wheels
# Install GeoIPS in editable mode
RUN --mount=type=bind,from=install,source=/wheels,target=/wheels \
    --mount=type=bind,source=.,target=${GEOIPS_PACKAGES_DIR}/geoips \
    pip install --no-cache /wheels/* && \
    git config --global --add safe.directory $PWD && \
    pip install .[doc,lint,test]

FROM env_setup as prod

# Mount in wheels from previous stage
# Install wheels (includes GeoIPS)
RUN --mount=type=bind,from=install,source=/wheels,target=/wheels \
    pip install --no-cache /wheels/*
=======
RUN cd ${GEOIPS_PACKAGES_DIR}/geoips \
    && pip install --no-cache . #".[doc,lint,test,debug]" \
    && create_plugin_registries
>>>>>>> dbc4b5ef
<|MERGE_RESOLUTION|>--- conflicted
+++ resolved
@@ -13,20 +13,9 @@
 # to /app/geoips_packages, mount your output directory to /output, and mount your test
 # data directory to /data.
 
-<<<<<<< HEAD
 FROM python:3.10-slim-bullseye as gdal
 
 # First stage installs gdal
-=======
-RUN apt-get update && apt-get -y upgrade
-RUN apt-get install -y wget git libopenblas-dev imagemagick g++ make
-
-RUN apt-get update && apt-get install -y software-properties-common
-RUN add-apt-repository -y ppa:ubuntugis/ppa
-RUN apt-get install -y gdal-bin libgdal-dev
-RUN pip install -U pip
->>>>>>> dbc4b5ef
-
 RUN apt-get update && \
     apt-get -y upgrade && \
     apt-get install -y apt-file software-properties-common # wget git libopenblas-dev g++ make
@@ -88,7 +77,6 @@
 FROM env_setup as test
 
 WORKDIR ${GEOIPS_PACKAGES_DIR}/geoips
-<<<<<<< HEAD
 
 # Mount in wheels from previous step
 # Mount in GeoIPS
@@ -106,8 +94,3 @@
 # Install wheels (includes GeoIPS)
 RUN --mount=type=bind,from=install,source=/wheels,target=/wheels \
     pip install --no-cache /wheels/*
-=======
-RUN cd ${GEOIPS_PACKAGES_DIR}/geoips \
-    && pip install --no-cache . #".[doc,lint,test,debug]" \
-    && create_plugin_registries
->>>>>>> dbc4b5ef

--- conflicted
+++ resolved
@@ -38,11 +38,6 @@
     conda_channel="conda-forge"
 fi
 
-<<<<<<< HEAD
-
-=======
-    
->>>>>>> f48f6cd8
 if [[ "$GEOIPS_BASEDIR" == "" ]]; then
     echo "Must set GEOIPS_BASEDIR environment variable prior to installation"
     exit 1
@@ -117,7 +112,6 @@
     env
 
 check_continue "update conda with $conda_channel"
-<<<<<<< HEAD
 
     if [[ "$skip_next" == "no" ]]; then
         date -u
@@ -137,35 +131,6 @@
     fi
 
 check_continue "create geoips_conda_env with $conda_channel"
-=======
->>>>>>> f48f6cd8
-
-    if [[ "$skip_next" == "no" ]]; then
-        date -u
-        # Create geoips conda environment
-<<<<<<< HEAD
-        $GEOIPS_BASEDIR/geoips_packages/geoips/setup.sh create_geoips_conda_env $conda_channel
-=======
-        $GEOIPS_BASEDIR/geoips_packages/geoips/setup.sh conda_update $conda_channel # only for a fresh Miniconda install
->>>>>>> f48f6cd8
-        # Now we can use source $GEOIPS_CONFIG_FILE
-        source $GEOIPS_CONFIG_FILE
-        echo ""
-        echo "Confirm environment variables point to desired installation parameters:"
-        echo "    GEOIPS_BASEDIR:       $GEOIPS_BASEDIR"
-        echo "    GEOIPS_CONFIG_FILE:   $GEOIPS_CONFIG_FILE"
-        echo "    GEOIPS_ACTIVE_BRANCH: $GEOIPS_ACTIVE_BRANCH"
-        echo "    which conda (should point to geoips_dependencies/bin): "`which conda`
-        echo "    which pip (should point to miniconda3 envs/geoips_conda): "`which pip`
-        echo "    which python (should point to miniconda3 envs/geoips_conda): "`which python`
-        date -u
-    fi
-
-<<<<<<< HEAD
-check_continue "install geoips and dependencies"
-=======
-check_continue "create geoips_conda_env with $conda_channel"
->>>>>>> f48f6cd8
 
     if [[ "$skip_next" == "no" ]]; then
         date -u
@@ -184,8 +149,6 @@
         date -u
     fi
 
-<<<<<<< HEAD
-=======
 check_continue "install geoips and dependencies"
 
     if [[ "$skip_next" == "no" ]]; then
@@ -203,7 +166,6 @@
         date -u
     fi
 
->>>>>>> f48f6cd8
 check_continue "install rclone (REQUIRED for test script)"
     if [[ "$skip_next" == "no" ]]; then
         date -u

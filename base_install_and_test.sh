--- conflicted
+++ resolved
@@ -268,8 +268,6 @@
         echo "    GEOIPS_ACTIVE_BRANCH: $GEOIPS_ACTIVE_BRANCH"
         echo "    which conda (should point geoips_dependencies/bin): "`which conda`
         echo "    which python (should point to miniconda3 envs/geoips_conda): "`which python`
-<<<<<<< HEAD
-=======
     fi
 
 check_continue "Installing and testing geoips" "Obtain amsr2 test data repository"
@@ -282,13 +280,12 @@
         git -C $GEOIPS_TESTDATA_DIR/test_data_amsr2 checkout -t origin/$GEOIPS_ACTIVE_BRANCH
         git -C $GEOIPS_TESTDATA_DIR/test_data_amsr2 checkout $GEOIPS_ACTIVE_BRANCH
         git -C $GEOIPS_TESTDATA_DIR/test_data_amsr2 pull
->>>>>>> 6608ca74
-    fi
-
-        echo "Confirm environment variables pointed to desired installation parameters:"
-        echo "    GEOIPS_BASEDIR:       $GEOIPS_BASEDIR"
-        echo "    GEOIPS_CONFIG_FILE:   $GEOIPS_CONFIG_FILE"
-        echo "    GEOIPS_ACTIVE_BRANCH: $GEOIPS_ACTIVE_BRANCH"
-        echo "    which conda (should point geoips_dependencies/bin): "`which conda`
-        echo "    which python (should point to miniconda3 envs/geoips_conda): "`which python`
+    fi
+
+echo "Confirm environment variables pointed to desired installation parameters:"
+echo "    GEOIPS_BASEDIR:       $GEOIPS_BASEDIR"
+echo "    GEOIPS_CONFIG_FILE:   $GEOIPS_CONFIG_FILE"
+echo "    GEOIPS_ACTIVE_BRANCH: $GEOIPS_ACTIVE_BRANCH"
+echo "    which conda (should point geoips_dependencies/bin): "`which conda`
+echo "    which python (should point to miniconda3 envs/geoips_conda): "`which python`
 check_continue "Installing and testing geoips" "Done with base installation and test!"
--- conflicted
+++ resolved
@@ -38,7 +38,7 @@
     conda_channel="conda-forge"
 fi
 
-    
+
 if [[ "$GEOIPS_BASEDIR" == "" ]]; then
     echo "Must set GEOIPS_BASEDIR environment variable prior to installation"
     exit 1
@@ -72,14 +72,14 @@
         # Initial clone of geoips repo, to obtain setup scripts
         mkdir -p $GEOIPS_BASEDIR/geoips_packages
         git clone $GEOIPS_REPO_URL/geoips.git $GEOIPS_BASEDIR/geoips_packages/geoips
-        
+
         git -C $GEOIPS_BASEDIR/geoips_packages/geoips pull
         git -C $GEOIPS_BASEDIR/geoips_packages/geoips checkout -t origin/$GEOIPS_ACTIVE_BRANCH
         git -C $GEOIPS_BASEDIR/geoips_packages/geoips checkout $GEOIPS_ACTIVE_BRANCH
         git -C $GEOIPS_BASEDIR/geoips_packages/geoips pull
 
         ls -ld $GEOIPS_BASEDIR/geoips_packages/*
-        
+
         echo ""
         echo "Confirm environment variables point to desired installation parameters:"
         echo "    GEOIPS_BASEDIR:       $GEOIPS_BASEDIR"
@@ -89,11 +89,7 @@
         date -u
     fi
 
-<<<<<<< HEAD
-check_continue "updating geoips" "install conda with $conda_channel"
-=======
 check_continue "install conda with $conda_channel"
->>>>>>> 18b15815
 
     if [[ "$skip_next" == "no" ]]; then
         date -u
@@ -122,10 +118,6 @@
         date -u
         # Create geoips conda environment
         $GEOIPS_BASEDIR/geoips_packages/geoips/setup.sh conda_update $conda_channel # only for a fresh Miniconda install
-<<<<<<< HEAD
-        $GEOIPS_BASEDIR/geoips_packages/geoips/setup.sh create_geoips_conda_env $conda_channel
-=======
->>>>>>> 18b15815
         # Now we can use source $GEOIPS_CONFIG_FILE
         source $GEOIPS_CONFIG_FILE
         echo ""

--- conflicted
+++ resolved
@@ -112,16 +112,11 @@
         """
         # The args provided are valid, so test that the output is actually correct
         if "-h" in args:
-<<<<<<< HEAD
-            assert "geoips test script -p <package_name> <-i> <script_name>`" in output
-        elif "--integration" in args:
-=======
             assert (
                 "geoips test script -p <package_name> <--integration> <script_name>`"
                 in output
             )
         elif "-i" in args:
->>>>>>> c2dc3dff
             checklists = {
                 "dependencies": ["git", "python"],
                 "test_data_names": ["test_data_amsr2", "test_data_noaa_aws"],

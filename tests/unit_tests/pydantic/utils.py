--- conflicted
+++ resolved
@@ -192,50 +192,6 @@
     # Otherwise, set the bad value in the plugin, and test for ValidationErrors
     else:
         bad_plugin[key] = val
-<<<<<<< HEAD
-        # with pydantic raise - Kumar
-        try:
-            plugin_model(**bad_plugin)
-            print("parsed model result:", plugin_model(**bad_plugin))
-        except ValidationError as e:
-            # The code below assumes that your test only raised one error. That's how
-            # we've structured testing for the time being. In the case that one or more
-            # errors are reported, we default to the last error of the failing model
-            # reported, or, if no failing model could be associated with this error,
-            # we just default to the last error reported.
-            errors = e.errors()
-            if len(e.errors()) > 1:
-                val_err = attempt_to_associate_model_with_error(failing_model, errors)
-            else:
-                val_err = errors[0]
-            # In testing, it seems that the last 'loc' is always the failing attribute
-            bad_field = val_err["loc"][-1]
-            err_msg = val_err["msg"]
-            # Find the module which contains the failing model. I.e. PluginModel in
-            # geoips.pydantic.bases
-            module = None
-            for mod in gpydan._modules:
-                if failing_model in gpydan._classes[mod]:
-                    module = mod
-                    break
-                elif hasattr(gpydan._modules[mod], failing_model):
-                    # This behavior occurs for the 'ColorType' attribute, which is a
-                    # type instance but not actually a pydantic class. Skip the field
-                    # assertion below
-                    module = "pass"
-                    break
-            if module != "pass":
-                # Assert that the failing field was found in the model expected to fail
-                assert (
-                    module
-                    and bad_field
-                    in getattr(gpydan._modules[module], failing_model).model_fields
-                )
-            if err_str:
-                # Assert that the error string provided is in the error message returned
-                # or equal to the error message returned.
-                assert err_str in err_msg or err_str == err_msg
-=======
 
         if warn_match:
             with pytest.warns(FutureWarning, match=warn_match):
@@ -285,7 +241,6 @@
                     # Assert that the error string provided is in the error message
                     # returned or equal to the error message returned.
                     assert err_str in err_msg or err_str == err_msg
->>>>>>> 31867f4d
 
 
 def attempt_to_associate_model_with_error(failing_model, errors):

# # # Distribution Statement A. Approved for public release. Distribution unlimited.
# # #
# # # Author:
# # # Naval Research Laboratory, Marine Meteorology Division
# # #
# # # This program is free software: you can redistribute it and/or modify it under
# # # the terms of the NRLMMD License included with this program. This program is
# # # distributed WITHOUT ANY WARRANTY; without even the implied warranty of
# # # MERCHANTABILITY or FITNESS FOR A PARTICULAR PURPOSE. See the included license
# # # for more details. If you did not receive the license, for more information see:
# # # https://github.com/U-S-NRL-Marine-Meteorology-Division/

#!/bin/sh

# This should contain test calls to cover ALL required functionality tests for the geoips repo.

# The $GEOIPS tests modules sourced within this script handle:
   # setting up the appropriate associative arrays for tracking the overall return value,
   # calling the test scripts appropriately, and 
   # setting the final return value.

# Note you must use the variable "call" in the for the loop

# This calls the full "test_base_install.sh" script - so we ensure it is fully tested via test_all.sh
$GEOIPS_PACKAGES_DIR/geoips/tests/test_base_install.sh

. $GEOIPS_PACKAGES_DIR/geoips/tests/utils/test_all_pre.sh geoips_all

# Do not include the calls that are in "test_base_install.sh" within this list.  They are tested above.
echo ""
# "call" used in test_all_run.sh
for call in \
<<<<<<< HEAD
            "$GEOIPS_PACKAGES_DIR/geoips/tests/scripts/abi.static.Visible.imagery_annotated.sh" \
            "$GEOIPS_PACKAGES_DIR/geoips/tests/scripts/ahi.tc.WV.geotiff.sh" \
            "$GEOIPS_PACKAGES_DIR/geoips/tests/scripts/amsr2.tc.89H-Physical.imagery_annotated.sh" \
            "$GEOIPS_PACKAGES_DIR/geoips/tests/scripts/amsub_mirs.tc.183-3H.imagery_annotated.sh" \
            "$GEOIPS_PACKAGES_DIR/geoips/tests/scripts/ascat_knmi.tc.windbarbs.imagery_windbarbs_clean.sh" \
            "$GEOIPS_PACKAGES_DIR/geoips/tests/scripts/ascat_low_knmi.tc.windbarbs.imagery_windbarbs.sh" \
            "$GEOIPS_PACKAGES_DIR/geoips/tests/scripts/ascat_uhr.tc.wind-ambiguities.imagery_windbarbs.sh" \
            "$GEOIPS_PACKAGES_DIR/geoips/tests/scripts/atms.tc.165H.netcdf_geoips.sh" \
            "$GEOIPS_PACKAGES_DIR/geoips/tests/scripts/ewsg.static.Infrared.imagery_clean.sh" \
            "$GEOIPS_PACKAGES_DIR/geoips/tests/scripts/gmi.tc.89pct.imagery_clean.sh" \
            "$GEOIPS_PACKAGES_DIR/geoips/tests/scripts/hy2.tc.windspeed.imagery_annotated.sh" \
            "$GEOIPS_PACKAGES_DIR/geoips/tests/scripts/imerg.tc.Rain.imagery_clean.sh" \
            "$GEOIPS_PACKAGES_DIR/geoips/tests/scripts/mimic_coarse.static.TPW-CIMSS.imagery_annotated.sh" \
            "$GEOIPS_PACKAGES_DIR/geoips/tests/scripts/mimic_fine.tc.TPW-PWAT.imagery_annotated.sh" \
            "$GEOIPS_PACKAGES_DIR/geoips/tests/scripts/modis.Infrared.unprojected_image.sh" \
            "$GEOIPS_PACKAGES_DIR/geoips/tests/scripts/oscat_knmi.tc.windbarbs.imagery_windbarbs.sh" \
            "$GEOIPS_PACKAGES_DIR/geoips/tests/scripts/saphir.tc.183-3HNearest.imagery_annotated.sh" \
            "$GEOIPS_PACKAGES_DIR/geoips/tests/scripts/sar.tc.nrcs.imagery_annotated.sh" \
            "$GEOIPS_PACKAGES_DIR/geoips/tests/scripts/seviri.WV-Upper.unprojected_image.sh" \
            "$GEOIPS_PACKAGES_DIR/geoips/tests/scripts/smap.unsectored.text_winds.sh" \
            "$GEOIPS_PACKAGES_DIR/geoips/tests/scripts/smos.tc.sectored.text_winds.sh" \
            "$GEOIPS_PACKAGES_DIR/geoips/tests/scripts/ssmi.tc.37pct.imagery_clean.sh" \
            "$GEOIPS_PACKAGES_DIR/geoips/tests/scripts/ssmis.color89.unprojected_image.sh" \
            "$GEOIPS_PACKAGES_DIR/geoips/tests/scripts/viirsday.tc.Night-Vis-IR.imagery_annotated.sh" \
            "$GEOIPS_PACKAGES_DIR/geoips/tests/scripts/viirsmoon.tc.Night-Vis-GeoIPS1.imagery_clean.sh" \
            "$GEOIPS_PACKAGES_DIR/geoips/tests/scripts/viirsclearnight.Night-Vis-IR-GeoIPS1.unprojected_image.sh"
=======
            "$GEOIPS/tests/scripts/abi.static.Visible.imagery_annotated.sh" \
            "$GEOIPS/tests/scripts/ahi.tc.WV.geotiff.sh" \
            "$GEOIPS/tests/scripts/amsr2.tc.89H-Physical.imagery_annotated.sh" \
            "$GEOIPS/tests/scripts/amsr2_ocean.tc.windspeed.imagery_clean.sh" \
            "$GEOIPS/tests/scripts/amsr2.config_based_overlay_output.sh" \
            "$GEOIPS/tests/scripts/amsr2.config_based_overlay_output_low_memory.sh" \
            "$GEOIPS/tests/scripts/amsub_mirs.tc.183-3H.imagery_annotated.sh" \
            "$GEOIPS/tests/scripts/ascat_knmi.tc.windbarbs.imagery_windbarbs_clean.sh" \
            "$GEOIPS/tests/scripts/ascat_low_knmi.tc.windbarbs.imagery_windbarbs.sh" \
            "$GEOIPS/tests/scripts/ascat_uhr.tc.wind-ambiguities.imagery_windbarbs.sh" \
            "$GEOIPS/tests/scripts/atms.tc.165H.netcdf_geoips.sh" \
            "$GEOIPS/tests/scripts/ewsg.static.Infrared.imagery_clean.sh" \
            "$GEOIPS/tests/scripts/gmi.tc.89pct.imagery_clean.sh" \
            "$GEOIPS/tests/scripts/hy2.tc.windspeed.imagery_annotated.sh" \
            "$GEOIPS/tests/scripts/imerg.tc.Rain.imagery_clean.sh" \
            "$GEOIPS/tests/scripts/mimic_coarse.static.TPW-CIMSS.imagery_annotated.sh" \
            "$GEOIPS/tests/scripts/mimic_fine.tc.TPW-PWAT.imagery_annotated.sh" \
            "$GEOIPS/tests/scripts/modis.Infrared.unprojected_image.sh" \
            "$GEOIPS/tests/scripts/oscat_knmi.tc.windbarbs.imagery_windbarbs.sh" \
            "$GEOIPS/tests/scripts/saphir.tc.183-3HNearest.imagery_annotated.sh" \
            "$GEOIPS/tests/scripts/sar.tc.nrcs.imagery_annotated.sh" \
            "$GEOIPS/tests/scripts/seviri.WV-Upper.unprojected_image.sh" \
            "$GEOIPS/tests/scripts/smap.unsectored.text_winds.sh" \
            "$GEOIPS/tests/scripts/smos.tc.sectored.text_winds.sh" \
            "$GEOIPS/tests/scripts/ssmi.tc.37pct.imagery_clean.sh" \
            "$GEOIPS/tests/scripts/ssmis.color89.unprojected_image.sh" \
            "$GEOIPS/tests/scripts/viirsday.tc.Night-Vis-IR.imagery_annotated.sh" \
            "$GEOIPS/tests/scripts/viirsmoon.tc.Night-Vis-GeoIPS1.imagery_clean.sh" \
            "$GEOIPS/tests/scripts/viirsclearnight.Night-Vis-IR-GeoIPS1.unprojected_image.sh"
>>>>>>> 18b15815
do
    . $GEOIPS_PACKAGES_DIR/geoips/tests/utils/test_all_run.sh
done

. $GEOIPS_PACKAGES_DIR/geoips/tests/utils/test_all_post.sh<|MERGE_RESOLUTION|>--- conflicted
+++ resolved
@@ -16,7 +16,7 @@
 
 # The $GEOIPS tests modules sourced within this script handle:
    # setting up the appropriate associative arrays for tracking the overall return value,
-   # calling the test scripts appropriately, and 
+   # calling the test scripts appropriately, and
    # setting the final return value.
 
 # Note you must use the variable "call" in the for the loop
@@ -30,64 +30,35 @@
 echo ""
 # "call" used in test_all_run.sh
 for call in \
-<<<<<<< HEAD
-            "$GEOIPS_PACKAGES_DIR/geoips/tests/scripts/abi.static.Visible.imagery_annotated.sh" \
-            "$GEOIPS_PACKAGES_DIR/geoips/tests/scripts/ahi.tc.WV.geotiff.sh" \
-            "$GEOIPS_PACKAGES_DIR/geoips/tests/scripts/amsr2.tc.89H-Physical.imagery_annotated.sh" \
-            "$GEOIPS_PACKAGES_DIR/geoips/tests/scripts/amsub_mirs.tc.183-3H.imagery_annotated.sh" \
-            "$GEOIPS_PACKAGES_DIR/geoips/tests/scripts/ascat_knmi.tc.windbarbs.imagery_windbarbs_clean.sh" \
-            "$GEOIPS_PACKAGES_DIR/geoips/tests/scripts/ascat_low_knmi.tc.windbarbs.imagery_windbarbs.sh" \
-            "$GEOIPS_PACKAGES_DIR/geoips/tests/scripts/ascat_uhr.tc.wind-ambiguities.imagery_windbarbs.sh" \
-            "$GEOIPS_PACKAGES_DIR/geoips/tests/scripts/atms.tc.165H.netcdf_geoips.sh" \
-            "$GEOIPS_PACKAGES_DIR/geoips/tests/scripts/ewsg.static.Infrared.imagery_clean.sh" \
-            "$GEOIPS_PACKAGES_DIR/geoips/tests/scripts/gmi.tc.89pct.imagery_clean.sh" \
-            "$GEOIPS_PACKAGES_DIR/geoips/tests/scripts/hy2.tc.windspeed.imagery_annotated.sh" \
-            "$GEOIPS_PACKAGES_DIR/geoips/tests/scripts/imerg.tc.Rain.imagery_clean.sh" \
-            "$GEOIPS_PACKAGES_DIR/geoips/tests/scripts/mimic_coarse.static.TPW-CIMSS.imagery_annotated.sh" \
-            "$GEOIPS_PACKAGES_DIR/geoips/tests/scripts/mimic_fine.tc.TPW-PWAT.imagery_annotated.sh" \
-            "$GEOIPS_PACKAGES_DIR/geoips/tests/scripts/modis.Infrared.unprojected_image.sh" \
-            "$GEOIPS_PACKAGES_DIR/geoips/tests/scripts/oscat_knmi.tc.windbarbs.imagery_windbarbs.sh" \
-            "$GEOIPS_PACKAGES_DIR/geoips/tests/scripts/saphir.tc.183-3HNearest.imagery_annotated.sh" \
-            "$GEOIPS_PACKAGES_DIR/geoips/tests/scripts/sar.tc.nrcs.imagery_annotated.sh" \
-            "$GEOIPS_PACKAGES_DIR/geoips/tests/scripts/seviri.WV-Upper.unprojected_image.sh" \
-            "$GEOIPS_PACKAGES_DIR/geoips/tests/scripts/smap.unsectored.text_winds.sh" \
-            "$GEOIPS_PACKAGES_DIR/geoips/tests/scripts/smos.tc.sectored.text_winds.sh" \
-            "$GEOIPS_PACKAGES_DIR/geoips/tests/scripts/ssmi.tc.37pct.imagery_clean.sh" \
-            "$GEOIPS_PACKAGES_DIR/geoips/tests/scripts/ssmis.color89.unprojected_image.sh" \
-            "$GEOIPS_PACKAGES_DIR/geoips/tests/scripts/viirsday.tc.Night-Vis-IR.imagery_annotated.sh" \
-            "$GEOIPS_PACKAGES_DIR/geoips/tests/scripts/viirsmoon.tc.Night-Vis-GeoIPS1.imagery_clean.sh" \
-            "$GEOIPS_PACKAGES_DIR/geoips/tests/scripts/viirsclearnight.Night-Vis-IR-GeoIPS1.unprojected_image.sh"
-=======
-            "$GEOIPS/tests/scripts/abi.static.Visible.imagery_annotated.sh" \
-            "$GEOIPS/tests/scripts/ahi.tc.WV.geotiff.sh" \
-            "$GEOIPS/tests/scripts/amsr2.tc.89H-Physical.imagery_annotated.sh" \
-            "$GEOIPS/tests/scripts/amsr2_ocean.tc.windspeed.imagery_clean.sh" \
-            "$GEOIPS/tests/scripts/amsr2.config_based_overlay_output.sh" \
-            "$GEOIPS/tests/scripts/amsr2.config_based_overlay_output_low_memory.sh" \
-            "$GEOIPS/tests/scripts/amsub_mirs.tc.183-3H.imagery_annotated.sh" \
-            "$GEOIPS/tests/scripts/ascat_knmi.tc.windbarbs.imagery_windbarbs_clean.sh" \
-            "$GEOIPS/tests/scripts/ascat_low_knmi.tc.windbarbs.imagery_windbarbs.sh" \
-            "$GEOIPS/tests/scripts/ascat_uhr.tc.wind-ambiguities.imagery_windbarbs.sh" \
-            "$GEOIPS/tests/scripts/atms.tc.165H.netcdf_geoips.sh" \
-            "$GEOIPS/tests/scripts/ewsg.static.Infrared.imagery_clean.sh" \
-            "$GEOIPS/tests/scripts/gmi.tc.89pct.imagery_clean.sh" \
-            "$GEOIPS/tests/scripts/hy2.tc.windspeed.imagery_annotated.sh" \
-            "$GEOIPS/tests/scripts/imerg.tc.Rain.imagery_clean.sh" \
-            "$GEOIPS/tests/scripts/mimic_coarse.static.TPW-CIMSS.imagery_annotated.sh" \
-            "$GEOIPS/tests/scripts/mimic_fine.tc.TPW-PWAT.imagery_annotated.sh" \
-            "$GEOIPS/tests/scripts/modis.Infrared.unprojected_image.sh" \
-            "$GEOIPS/tests/scripts/oscat_knmi.tc.windbarbs.imagery_windbarbs.sh" \
-            "$GEOIPS/tests/scripts/saphir.tc.183-3HNearest.imagery_annotated.sh" \
-            "$GEOIPS/tests/scripts/sar.tc.nrcs.imagery_annotated.sh" \
-            "$GEOIPS/tests/scripts/seviri.WV-Upper.unprojected_image.sh" \
-            "$GEOIPS/tests/scripts/smap.unsectored.text_winds.sh" \
-            "$GEOIPS/tests/scripts/smos.tc.sectored.text_winds.sh" \
-            "$GEOIPS/tests/scripts/ssmi.tc.37pct.imagery_clean.sh" \
-            "$GEOIPS/tests/scripts/ssmis.color89.unprojected_image.sh" \
-            "$GEOIPS/tests/scripts/viirsday.tc.Night-Vis-IR.imagery_annotated.sh" \
-            "$GEOIPS/tests/scripts/viirsmoon.tc.Night-Vis-GeoIPS1.imagery_clean.sh" \
-            "$GEOIPS/tests/scripts/viirsclearnight.Night-Vis-IR-GeoIPS1.unprojected_image.sh"
->>>>>>> 18b15815
+            "$GEOIPS_PACKAGES_DIR/geoips/tests/gc/scripts/abi.static.Visible.imagery_annotated.sh" \
+            "$GEOIPS_PACKAGES_DIR/geoips/tests/gc/scripts/ahi.tc.WV.geotiff.sh" \
+            "$GEOIPS_PACKAGES_DIR/geoips/tests/gc/scripts/amsr2.tc.89H-Physical.imagery_annotated.sh" \
+            "$GEOIPS_PACKAGES_DIR/geoips/tests/gc/scripts/amsr2_ocean.tc.windspeed.imagery_clean.sh" \
+            "$GEOIPS_PACKAGES_DIR/geoips/tests/gc/scripts/amsr2.config_based_overlay_output.sh" \
+            "$GEOIPS_PACKAGES_DIR/geoips/tests/gc/scripts/amsr2.config_based_overlay_output_low_memory.sh" \
+            "$GEOIPS_PACKAGES_DIR/geoips/tests/gc/scripts/amsub_mirs.tc.183-3H.imagery_annotated.sh" \
+            "$GEOIPS_PACKAGES_DIR/geoips/tests/gc/scripts/ascat_knmi.tc.windbarbs.imagery_windbarbs_clean.sh" \
+            "$GEOIPS_PACKAGES_DIR/geoips/tests/gc/scripts/ascat_low_knmi.tc.windbarbs.imagery_windbarbs.sh" \
+            "$GEOIPS_PACKAGES_DIR/geoips/tests/gc/scripts/ascat_uhr.tc.wind-ambiguities.imagery_windbarbs.sh" \
+            "$GEOIPS_PACKAGES_DIR/geoips/tests/gc/scripts/atms.tc.165H.netcdf_geoips.sh" \
+            "$GEOIPS_PACKAGES_DIR/geoips/tests/gc/scripts/ewsg.static.Infrared.imagery_clean.sh" \
+            "$GEOIPS_PACKAGES_DIR/geoips/tests/gc/scripts/gmi.tc.89pct.imagery_clean.sh" \
+            "$GEOIPS_PACKAGES_DIR/geoips/tests/gc/scripts/hy2.tc.windspeed.imagery_annotated.sh" \
+            "$GEOIPS_PACKAGES_DIR/geoips/tests/gc/scripts/imerg.tc.Rain.imagery_clean.sh" \
+            "$GEOIPS_PACKAGES_DIR/geoips/tests/gc/scripts/mimic_coarse.static.TPW-CIMSS.imagery_annotated.sh" \
+            "$GEOIPS_PACKAGES_DIR/geoips/tests/gc/scripts/mimic_fine.tc.TPW-PWAT.imagery_annotated.sh" \
+            "$GEOIPS_PACKAGES_DIR/geoips/tests/gc/scripts/modis.Infrared.unprojected_image.sh" \
+            "$GEOIPS_PACKAGES_DIR/geoips/tests/gc/scripts/oscat_knmi.tc.windbarbs.imagery_windbarbs.sh" \
+            "$GEOIPS_PACKAGES_DIR/geoips/tests/gc/scripts/saphir.tc.183-3HNearest.imagery_annotated.sh" \
+            "$GEOIPS_PACKAGES_DIR/geoips/tests/gc/scripts/sar.tc.nrcs.imagery_annotated.sh" \
+            "$GEOIPS_PACKAGES_DIR/geoips/tests/gc/scripts/seviri.WV-Upper.unprojected_image.sh" \
+            "$GEOIPS_PACKAGES_DIR/geoips/tests/gc/scripts/smap.unsectored.text_winds.sh" \
+            "$GEOIPS_PACKAGES_DIR/geoips/tests/gc/scripts/smos.tc.sectored.text_winds.sh" \
+            "$GEOIPS_PACKAGES_DIR/geoips/tests/gc/scripts/ssmi.tc.37pct.imagery_clean.sh" \
+            "$GEOIPS_PACKAGES_DIR/geoips/tests/gc/scripts/ssmis.color89.unprojected_image.sh" \
+            "$GEOIPS_PACKAGES_DIR/geoips/tests/gc/scripts/viirsday.tc.Night-Vis-IR.imagery_annotated.sh" \
+            "$GEOIPS_PACKAGES_DIR/geoips/tests/gc/scripts/viirsmoon.tc.Night-Vis-GeoIPS1.imagery_clean.sh" \
+            "$GEOIPS_PACKAGES_DIR/geoips/tests/gc/scripts/viirsclearnight.Night-Vis-IR-GeoIPS1.unprojected_image.sh"
 do
     . $GEOIPS_PACKAGES_DIR/geoips/tests/utils/test_all_run.sh
 done

# # # Distribution Statement A. Approved for public release. Distribution unlimited.
# # #
# # # Author:
# # # Naval Research Laboratory, Marine Meteorology Division
# # #
# # # This program is free software: you can redistribute it and/or modify it under
# # # the terms of the NRLMMD License included with this program. This program is
# # # distributed WITHOUT ANY WARRANTY; without even the implied warranty of
# # # MERCHANTABILITY or FITNESS FOR A PARTICULAR PURPOSE. See the included license
# # # for more details. If you did not receive the license, for more information see:
# # # https://github.com/U-S-NRL-Marine-Meteorology-Division/

#!/bin/bash

# Default values - if you do not have this exact test case available, call with available data files / sectors.

# This exact test case required for valid comparisons - remove "compare_path" argument if running a different
# set of arguments.
# https://www.nrlmry.navy.mil/tcdat/tc2021/WP/WP022021/txt/SCT_winds_knmi_metop-c_WP02_202104210141
run_procflow $GEOIPS_TESTDATA_DIR/test_data_scat/data/metopc_knmi_250/ascat_20210421_010000_metopc_12730_eps_o_250_3203_ovw.l2.nc \
          --procflow single_source \
          --reader_name scat_knmi_winds_netcdf \
          --product_name windbarbs \
<<<<<<< HEAD
          --filename_formatter tc_fname \
          --output_formatter imagery_windbarbs \
          --metadata_filename_formatter metadata_default_fname \
=======
          --filename_format tc_fname \
          --output_formatter imagery_windbarbs \
          --metadata_filename_format metadata_default_fname \
>>>>>>> a8c00376
          --metadata_output_formatter metadata_default \
          --trackfile_parser bdeck_parser \
          --trackfiles $GEOIPS_PACKAGES_DIR/geoips/tests/sectors/tc_bdecks/bwp022021.dat \
          --compare_path "$GEOIPS_PACKAGES_DIR/geoips/tests/outputs/ascat_low_knmi.tc.windbarbs.imagery_windbarbs" \
          --product_params_override '{}' \
          --output_formatter_kwargs '{}' \
<<<<<<< HEAD
          --filename_formatter_kwargs '{}' \
          --metadata_output_formatter_kwargs '{}' \
          --metadata_filename_formatter_kwargs '{}'
=======
          --filename_format_kwargs '{}' \
          --metadata_output_formatter_kwargs '{}' \
          --metadata_filename_format_kwargs '{}'
>>>>>>> a8c00376
ss_retval=$?

exit $((ss_retval))
<|MERGE_RESOLUTION|>--- conflicted
+++ resolved
@@ -21,30 +21,18 @@
           --procflow single_source \
           --reader_name scat_knmi_winds_netcdf \
           --product_name windbarbs \
-<<<<<<< HEAD
           --filename_formatter tc_fname \
           --output_formatter imagery_windbarbs \
           --metadata_filename_formatter metadata_default_fname \
-=======
-          --filename_format tc_fname \
-          --output_formatter imagery_windbarbs \
-          --metadata_filename_format metadata_default_fname \
->>>>>>> a8c00376
           --metadata_output_formatter metadata_default \
           --trackfile_parser bdeck_parser \
           --trackfiles $GEOIPS_PACKAGES_DIR/geoips/tests/sectors/tc_bdecks/bwp022021.dat \
           --compare_path "$GEOIPS_PACKAGES_DIR/geoips/tests/outputs/ascat_low_knmi.tc.windbarbs.imagery_windbarbs" \
           --product_params_override '{}' \
           --output_formatter_kwargs '{}' \
-<<<<<<< HEAD
           --filename_formatter_kwargs '{}' \
           --metadata_output_formatter_kwargs '{}' \
           --metadata_filename_formatter_kwargs '{}'
-=======
-          --filename_format_kwargs '{}' \
-          --metadata_output_formatter_kwargs '{}' \
-          --metadata_filename_format_kwargs '{}'
->>>>>>> a8c00376
 ss_retval=$?
 
-exit $((ss_retval))
+exit $((ss_retval))
# # # This source code is subject to the license referenced at
# # # https://github.com/NRLMMD-GEOIPS.

#!/bin/bash

# Default values - if you do not have this exact test case available, call with available data files / sectors.

# This exact test case required for valid comparisons - remove "compare_path" argument if running a different
# set of arguments.
run_procflow $GEOIPS_TESTDATA_DIR/test_data_amsr2/data/AMSR2-MBT_v2r2_GW1_s202005180620480_e202005180759470_c202005180937100.nc \
          --procflow single_source \
          --reader_name amsr2_netcdf \
          --product_name 89H-Physical \
          --filename_formatter geotiff_fname \
          --output_formatter cogeotiff \
<<<<<<< HEAD
          --sector_list global_20km_longlat \
=======
          --sector_list global_cylindrical \
>>>>>>> e45b47ab
          --minimum_coverage 0 \
          --compare_path "$GEOIPS_PACKAGES_DIR/geoips/tests/outputs/amsr2.global_20km_longlat.<product>.cogeotiff"
ss_retval=$?

exit $((ss_retval))<|MERGE_RESOLUTION|>--- conflicted
+++ resolved
@@ -13,11 +13,7 @@
           --product_name 89H-Physical \
           --filename_formatter geotiff_fname \
           --output_formatter cogeotiff \
-<<<<<<< HEAD
-          --sector_list global_20km_longlat \
-=======
           --sector_list global_cylindrical \
->>>>>>> e45b47ab
           --minimum_coverage 0 \
           --compare_path "$GEOIPS_PACKAGES_DIR/geoips/tests/outputs/amsr2.global_20km_longlat.<product>.cogeotiff"
 ss_retval=$?

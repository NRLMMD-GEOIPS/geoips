# # # This source code is protected under the license referenced at
# # # https://github.com/NRLMMD-GEOIPS.

"""Builds geoips and geoips plugin documentation."""

import tempfile
import importlib.resources
import importlib.util
import warnings
import logging
import logging.handlers
import argparse
import shutil
import os
from subprocess import call

import brassy.actions.build_release_notes as brassy_build
import brassy.utils.CLI  # noqa # because of a brassy bug; will be fixed in next vers
from rich.logging import RichHandler
from rich.traceback import install as install_rich_tracebacks
from rich.logging import Console
from rich.progress import Progress
import rich_argparse
import pygit2
import yaml
import sphinx.cmd.build as sphinx_build_module
from sphinx.ext.apidoc import main as sphinx_apidoc

from update_release_note_index import main as generate_release_note_index

__location__ = os.path.realpath(os.path.join(os.getcwd(), os.path.dirname(__file__)))


def init_logger(use_rich):
    """
    Initialize and configure the logger.

    Parameters
    ----------
    use_rich : bool
        If True, sets up rich logging else use standard stream logging

    Returns
    -------
    logger : logging.Logger
        The configured logger instance
    """
    if use_rich:
        install_rich_tracebacks()
        logging_handlers = [RichHandler(rich_tracebacks=True)]
    else:
        logging_handlers = [logging.StreamHandler()]

    logging.basicConfig(level=logging.DEBUG, datefmt="[%X]", handlers=logging_handlers)
    logger = logging.getLogger("build_docs")
    return logger


def parse_args_with_argparse():
    """
    Parse and validate command-line arguments provided to the script.

    Returns
    -------
    args : argparse.Namespace
        An object containing the parsed command-line arguments.
    """
    # Initialize parser with an example usage in the description
    parser = argparse.ArgumentParser(
        description=(
            "Build Sphinx documentation for GeoIPS related packages.\n"
            "Example: build_docs.py /path/to/repo geoips"
        ),
        formatter_class=rich_argparse.RichHelpFormatter,
    )

    # Required positional arguments
    parser.add_argument(
        "package_name",
        type=str,
        help="Name of the package to build (e.g., geoips, data_fusion).",
    )

    # Optional argument: path to documentation templates
    parser.add_argument(
        "--geoips-docs-path",
        type=str,
        default=None,
        help="Path to GeoIPS documentation templates.",
    )
    parser.add_argument(
        "--license-url",
        type=str,
        default=None,
        help=(
            "Path to GeoIPS license."
            "Default is https://github.com/NRLMMD-GEOIPS/[package_name]"
        ),
    )

    parser.add_argument(
        "--output-dir",
        type=str,
        default=None,
        help="Output dir to write built docs to",
    )
    parser.add_argument(
        "--save-temp-dir",
        type=str,
        default=None,
        help="Output dir to write temporary build files to (for debugging purposes)",
    )
    parser.add_argument(
        "--repo-path",
        type=str,
        default=None,
        help="Path to the repository (e.g., /path/to/geoips)."
        "If not provided uses [package_name] to find the packages directory"
        "Must be an existing directory.",
    )

    parser.add_argument(
        "-f",
        "--force",
        default=False,
        action="store_true",
        help="Replace output dir if it already exists",
    )

    # Parse arguments
    args = parser.parse_args()

    if not args.repo_path:
        try:
            package_path = os.path.dirname(
                str(importlib.resources.files(args.package_name))
            )
            if not package_path:
                raise ModuleNotFoundError
            pygit2.Repository(package_path)
            args.repo_path = package_path
        except ModuleNotFoundError as e:
            raise e(f"Could not automatically find repo_path for {args.package_name}.")
        except pygit2.GitError as e:
            raise e(
                "Could not automatically find usable repo_path for "
                f"{args.package_name}. Found {package_path} but it is not a git repo"
            )

    if not args.output_dir:
        output_dir = os.getenv("GEOIPS_DOCSDIR", None)
        if output_dir:
            warnings.warn(
                f"Using output dir value {output_dir} from environmental variable "
                "$GEOIPS_DOCSDIR. This functionality is DEPRECATED and will be "
                "removed. Please pass $GEOIPS_DOCSDIR as --output-dir $GEOIPS_DOCSDIR "
                "for the same functionality."
            )
        else:
            output_dir = os.path.join(args.repo_path, "build", "sphinx", "html")
        args.output_dir = output_dir

    if args.package_name == "geoips":
        args.geoips_docs_path = os.path.join(args.repo_path, "docs")
    elif not args.geoips_docs_path:
        docs_path_env = (
            os.getenv("GEOIPS_PACKAGES_DIR", "") + "/geoips/docs"
            if os.getenv("GEOIPS_PACKAGES_DIR")
            else None
        )
        if docs_path_env:
            warnings.warn(
                "GeoIPS docs path set to $GEOIPS_PACKAGES_DIR/geoips/docs, but this "
                "fall back is deprecated. Please start passing with "
                "--geoips-docs-path $GEOIPS_PACKAGES_DIR"
            )
            args.geoips_docs_path = docs_path_env
        else:
            raise argparse.ArgumentError(
                "Please pass geoips docs path to " "build plugin documentation"
            )

    if not args.license_url:
        repo_url = os.getenv("GEOIPS_REPO_URL")
        if repo_url:
            warnings.warn(
                "Using the environmental variable $GEOIPS_REPO_URL as value for "
                "--license-url. This functionality is deprecated and will be removed. "
                "Please pass in using --license-url $GEOIPS_REPO_URL. Alternatively,"
                "you can unset $GEOIPS_REPO_URL and the URL will default to"
                "https://github.com/NRLMDD-GEOIPS/package_name"
            )
        else:
            repo_url = "https://github.com/NRLMMD-GEOIPS/" + args.package_name
        args.license_url = repo_url

    return args


def validate_path_exists_and_is_git_repo(repo_path, logger=logging.getLogger(__name__)):
    """
    Ensure given path exists and is a valid Git repository.

    Parameters
    ----------
    repo_path : str
        The file system path to validate.
    logger : logging.Logger, optional
        Logger for logging messages; defaults to the module logger.

    Raises
    ------
    FileNotFoundError
        If the provided path does not exist.
    pygit2.GitError
        If the path is not a valid Git repository.
    """
    if not os.path.exists(repo_path):
        logger.critical(f"Path does not exist: {repo_path}")
        raise FileNotFoundError
    try:
        pygit2.Repository(repo_path)
    except pygit2.GitError as e:
        logger.critical(f"{repo_path} is not a valid git repo")
        raise e


def validate_package_is_installed(package_name, logger=logging.getLogger(__name__)):
    """
    Verify that the specified package is installed in the current Python environment.

    Parameters
    ----------
    package_name : str
        The name of the package to check for installation.
    logger : logging.Logger, optional
        Logger for logging messages; defaults to the module logger.

    Raises
    ------
    ModuleNotFoundError
        If the package is not found in the current Python environment.
    """
    if importlib.util.find_spec(package_name) is None:
        logger.critical(f"ERROR: Package {package_name} is not installed")
        raise ModuleNotFoundError


def get_section_replace_string(section):
    """
    Create a placeholder string used in the index template for a given section.

    Parameters
    ----------
    section : str
        The name of the section.

    Returns
    -------
    str
        A placeholder string corresponding to the section.

    """
    return section.upper() + "_OPTIONAL"


def get_sections(package_name):
    """
    Return sections.

    Returns a list of required and optional sections.

    Returns
    -------
    required_sections : list of str
        List of required section names.
    optional_sections : list of str
        List of optional section names.

    Notes
    -----
    This could potentially be from a config file in the future. For now, it is hard
    coded like the original build_docs.sh script.
    """
    with open(os.path.join(__location__, "docs-sections.yaml"), "r") as f:
        section_data = yaml.safe_load(f)

<<<<<<< HEAD
    section_data["optional"] = section_data["current"] + section_data["legacy"]
=======
    optional_sections = [
        "introduction",
        "starter",
        "userguide",
        "devguide",
        "deployguide",
        "opguide",
        "contact",
    ]
>>>>>>> f2e12ccb

    return (
        (x.replace("PKGNAME", package_name) for x in section_data[category])
        for category in ["required", "optional"]
    )


def return_file_content(template_path):
    """
    Render file into a string.

    This function reads the content of the template file
    and returns the resulting string.

    Parameters
    ----------
    template_path : str
        The file path to the template.

    Returns
    -------
    str
        The rendered template content as a string.
    """
    with open(template_path, "rt") as template_file:
<<<<<<< HEAD
        return template_file.read()
=======
        return jinja2.Template(template_file.read(), autoescape=True).render()
>>>>>>> f2e12ccb


def update_content_for_section(
    build_dir, content, section, is_optional=False, log=logging.getLogger(__name__)
):
    """
    Replace placeholders in the content with actual section paths if they exist.

    This function checks if the section exists in the build directory. If it does,
    it replaces the placeholder with the section's index path. If the section is
    optional and does not exist, it removes the placeholder from the content.

    Parameters
    ----------
    build_dir : str
        The directory where the documentation is being built.
    content : str
        The content string containing placeholders to be updated.
    section : str
        The name of the section to process.
    is_optional : bool, optional
        Whether the section is optional; defaults to False.
    log : logging.Logger, optional
        Logger for logging messages; defaults to the module logger.

    Returns
    -------
    str
        The content with placeholders replaced or removed.

    Raises
    ------
    FileNotFoundError:
        If non-optional section does not exist
    """
    section_path = os.path.join(build_dir, section, "index.rst")
    if not is_optional and not os.path.exists(section_path):
        if not (
            section == "releases" and os.path.exists(os.path.join(build_dir, section))
        ):  # need this second level check because releases/index.rst is auto-generated
            log.debug(f"Files in {os.path.join(build_dir, section)}")
            log.debug(os.listdir(os.path.join(build_dir, section)))
            raise FileNotFoundError(
                f"Required section {section} does not exist as {section_path}"
            )
    if is_optional and not os.path.exists(section_path):
        log.debug(f"Not adding optional section {section}")
        return content.replace(get_section_replace_string(section), "")
    if is_optional:
        log.debug(f"Including optional section {section}")
    return content.replace(get_section_replace_string(section), f"{section}/index")


def generate_top_level_index_file(
    build_dir,
    geoips_docs_dir,
    package_name,
    required_sections,
    optional_sections,
    log=logging.getLogger(__name__),
):
    """
    Create top-level index.rst file from template and available sections.

    This function reads the index template, replaces placeholders with section paths
    or removes them if they are optional and not present. It replaces the package name
    placeholder with the actual package name. The result is written to the index.rst
    file in the build directory.

    Parameters
    ----------
    build_dir : str
        Directory where the documentation is being built.
    geoips_docs_dir : str
        Path to the GeoIPS documentation dir.
    package_name : str
        The name of the package being documented.
    required_sections : list of str
        Sections that must be included in the index.
    optional_sections : list of str
        Sections that can be included if they exist.
    log : logging.Logger, optional
        Logger for logging messages; defaults to the module logger.
    """
    template_index_file_path = os.path.join(
        geoips_docs_dir, "source", "_templates", "index.template.rst"
    )
    build_index_file_path = os.path.join(build_dir, "index.rst")

    content = return_file_content(template_index_file_path)

    # Replace required sections
    # for section in required_sections:
    #    content = update_content_for_section(build_dir, content, section, log=log)

    # Replace optional sections
    for section in optional_sections:
        content = update_content_for_section(
            build_dir, content, section, is_optional=True, log=log
        )

    # Replace package name
    content = content.replace("PKGNAME", package_name)

    with open(build_index_file_path, "wt") as build_index_file:
        build_index_file.write(content)


def copy_template_files_to_non_geoips_repo(geoips_docs_dir, build_dir):
    """
    Copy static and template files to the build directory for non-GeoIPS packages.

    This function copies necessary static files, LaTeX styles, and templates from the
    GeoIPS documentation directory to the build directory to ensure consistency in
    documentation appearance for packages other than GeoIPS.

    Parameters
    ----------
    geoips_docs_dir : str
        The path to the GeoIPS documentation templates directory.
    build_dir : str
        The directory where the documentation is being built.
    """
    shutil.copytree(
        os.path.join(geoips_docs_dir, "source", "_static"),
        os.path.join(build_dir, "_static"),
    )
    shutil.copy(
        os.path.join(geoips_docs_dir, "source", "fancyhf.sty"),
        build_dir,
    )
    template_path = os.path.join(build_dir, "_templates")
    os.makedirs(template_path, exist_ok=True)
    shutil.copy(
        os.path.join(geoips_docs_dir, "source", "_templates", "geoips_footer.html"),
        template_path,
    )


def create_conf_py_from_template(build_dir, geoips_docs_dir, package_name):
    """
    Generate the Sphinx configuration file (conf.py) from GeoIPS template.

    This function reads the template conf.py file, replaces the package name placeholder
    with the actual package name, and writes the result to the conf.py file in the build
    directory. The custom conf.py is used by Sphinx during the build process.

    Parameters
    ----------
    build_dir : str
        The directory where the documentation is being built.
    geoips_docs_dir : str
        The path to the GeoIPS documentation docs directory.
    package_name : str
        The name of the package being documented.
    """
    template_conf_file_path = os.path.join(
        geoips_docs_dir, "source", "_templates", "sphinx_conf.template.py"
    )
    build_conf_file_path = os.path.join(build_dir, "conf.py")

    with open(template_conf_file_path, "rt") as template_conf_file:
        with open(build_conf_file_path, "wt") as build_conf_file:
            for line in template_conf_file:
                build_conf_file.write(line.replace("PKGNAME", package_name))


def stage_docs_files_for_building(
    source_dir,
    package_name,
    geoips_docs_dir,
    build_dir,
    log=logging.getLogger(__name__),
):
    """
    Set up the documentation source files in the build directory before building.

    This function copies the package documentation source files into a build directory.
    If the package isn't 'geoips', it setups up template files from the GeoIPS docs.
    It then creates a customized conf.py and index.rst files tailored for the package.

    Parameters
    ----------
    source_dir : str
        The source directory containing the package's documentation files.
    package_name : str
        The name of the package being documented.
    geoips_docs_dir : str
        The path to the GeoIPS documentation templates.
    build_dir : str
        The directory where the documentation will be built.
    log : logging.Logger, optional
        Logger for logging messages; defaults to the module logger.
    """
    shutil.copytree(source_dir, build_dir)  # copy docs files over

    if not package_name == "geoips":
        copy_template_files_to_non_geoips_repo(geoips_docs_dir, build_dir)

    create_conf_py_from_template(build_dir, geoips_docs_dir, package_name)

    required_sections, optional_sections = get_sections(package_name)
    generate_top_level_index_file(
        build_dir,
        geoips_docs_dir,
        package_name,
        required_sections,
        optional_sections,
        log,
    )


def build_module_apidocs_with_sphinx(
    module_path, apidoc_build_path, log=logging.getLogger(__name__)
):
    """
    Generate API documentation RST files using Sphinx apidoc.

    This function constructs the necessary arguments for sphinx-apidoc to generate
    the API documentation RST files, excluding certain paths as specified. It then
    executes sphinx-apidoc and checks for successful completion. It calls the ``main``
    function of sphinx, and passes arguments to it. This is clunky, but after
    reviewing the sphinx codebase it seemed to be the best option. Further,
    there is no (or at least extremely little) documentation on how to use
    sphinx inside of python; hence the current approach.

    Parameters
    ----------
    module_path : str
        The path to the Python module dir for which to generate API docs.
    apidoc_build_path : str
        The output directory where the generated RST files will be placed.
    log : logging.Logger, optional
        Logger for logging messages; defaults to the module logger.

    Raises
    ------
    Exception
        If the sphinx-apidoc command fails.
    """
    arguments = [
        "--no-toc",
        "-o",  # flag for output path
        apidoc_build_path,  # output path
        module_path,  # module path
        "*/lib/*",  # exclude path
    ]
    log.debug(f"Running sphinx apidoc with arguments '{' '.join(arguments)}'")

    if not sphinx_apidoc(arguments) == 0:
        raise Exception("Sphinx API Doc build failed")


def build_docs_with_sphinx(build_dir, built_dir, log=logging.getLogger(__name__)):
    """
    Build documentation HTML files using Sphinx.

    See also docstring for build_module_apidocs_with_sphinx for information
    on why command line-like arguments are being passed to sphinx like this.

    Parameters
    ----------
    build_dir : str
        The source directory containing the documentation to be built.
    built_dir : str
        The destination directory where the built HTML files will be placed.
    log : logging.Logger, optional
        Logger for logging messages; defaults to the module logger.

    Notes
    -----
    This overrides the exception handler to re-raise exceptions, allowing for error
    handling inline.
    """
    arguments = [
        "-b",  # builder name
        "html",  # uses the html builder
        "-W",  # fail on warnings
        "-v",
        build_dir,  # folder to build from
        built_dir,  # folder to build to
    ]
    log.debug(f"Running sphinx build with arguments '{' '.join(arguments)}'")

    # for currying, prevents recursion error
    original_handler = sphinx_build_module.handle_exception

    def override_handle_exception(app, args, exc, error):
        original_handler(app, args, exc, error)
        raise exc  # raise exceptions so they bubble up in this script

    sphinx_build_module.handle_exception = override_handle_exception
    sphinx_build_module.main(arguments)  # build docs with sphinx


def build_release_note_from_dir_with_brassy(
    release_dir, release_filename, version, header_file, log=logging.getLogger(__name__)
):
    """
    Build release note file by combining YAML files in a specified directory.

    This function aggregates YAML files in the given `release_dir` directory
    and generates a release note in the specified `release_filename` file
    with the `brassy` build tool.

    Parameters
    ----------
    release_dir : str
        Path to the directory containing the YAML files to include in the
        release notes.
    release_filename : str
        Path to the output file where the generated release note will be saved.
    version : str
        Version string to label the release note content.
    header_file : str
        Path to a header file to include at the beginning of the release note.
    log : logging.Logger, optional
        Logger for debug information (default is a logger named after the
        module).

    Returns
    -------
    None
        This function does not return a value; it writes the release note to
        `release_filename`.

    Examples
    --------
    >>> build_release_note_from_dir_with_brassy(
    ...     release_dir="/path/to/yaml_files",
    ...     release_filename="release_notes.rst",
    ...     version="1.2.3",
    ...     header_file="header.rst"
    ... )
    This example writes the release notes from YAML files in `/path/to/yaml_files`
    to `release_notes.yaml`, as version "1.2.3" and includes the content
    of `header.md` as a header.
    """
    log.debug(
        f"Building yaml files in {release_dir} into {release_filename} using brassy"
    )
    with open(release_filename, "w") as f:
        release_note_content = brassy_build.build_release_notes(
            [release_dir],
            Console(),
            Progress().open,
            version=version,
            header_file=header_file,
        )
        f.write(release_note_content)


def build_release_notes_with_brassy(
    releases_dir,
    license_url,
    log=logging.getLogger(__name__),
    save_temp_dir=None,
):
    """Generate release notes for each subdirectory in a specified releases directory.

    Uses the `brassy` build tool and the `pinkrst` formatting tool to build release
    notes with a license disclaimer at the top.

    Parameters
    ----------
    releases_dir : str
        The path to the main directory containing individual release directories.
    license_url : str
        The URL pointing to the license or distribution statement for the release notes.
    log : logging.Logger, optional
        Logger instance used for logging debug and warning messages. By default,
        uses a logger with the module's name.
    save_temp_dir : str
        Optional path to directory to save temp files for reference in debugging

    Notes
    -----
    Each subdirectory in `releases_dir` is assumed to correspond to a release version.
    This function generates a header file containing a distribution statement that
    includes `license_url`. For each release directory, an `.rst` file with the
    release notes is created and processed by `build_release_note_from_dir_with_brassy`.
    The function will ignore directories named "upcoming" and log a warning.

    Warnings
    --------
    Directories in `releases_dir` named "upcoming" are skipped, and a warning logged.

    Raises
    ------
    FileNotFoundError
        If `releases_dir` does not exist or is not a directory.
    PermissionError
        If there are permissions issues accessing `releases_dir` or its subdirectories.

    Example
    -------
    >>> build_release_notes_with_brassy('/path/to/releases',
    >>>                                 'https://example.com/license')

    """
    release_dirs = filter(
        os.path.isdir,
        [os.path.join(releases_dir, rd) for rd in os.listdir(releases_dir)],
    )

    with tempfile.NamedTemporaryFile(mode="w") as header_file:
        header_file.write(
            "\n".join(
                [
                    ".. dropdown:: Distribution Statement",
                    "  | This file is auto-generated. Please abide by the license",
                    f"  | found at {license_url}.",
                ]
            )
        )

        for release_dir in release_dirs:
            release_filename = release_dir + ".rst"
            release_version = release_dir.replace(releases_dir + "/", "")
            if release_version == "upcoming":
                log.warning(
                    f"Skipping release dir {release_dir}"
                    "because it's version is 'upcoming'"
                )
            log.debug(f"Setting version of {release_filename} to {release_version}")
            build_release_note_from_dir_with_brassy(
                release_dir, release_filename, release_version, header_file.name
            )
            if save_temp_dir:
                log.info(f"Writing temp files to {save_temp_dir}")
                os.makedirs(save_temp_dir, mode=0o755, exist_ok=True)
                shutil.copy(release_filename, save_temp_dir)
            # TODO: pythonize and call directly; requires update to pink
            call(["pink", release_filename], shell=False)

    log.info(
        "Generating index.rst for release notes, "
        "this will be done by brassy in the future."
    )
    generate_release_note_index(os.path.join(releases_dir, "index.rst"), releases_dir)


def get_auxiliary_files():
    """
    Load auxiliary file information from a YAML configuration file.

    This function reads the `auxiliary_files.yaml` file located in the directory
    specified by `__location__` and returns the parsed dictionary of auxiliary
    files. The returned data corresponds to the "auxiliary files" field in the
    YAML file, which should be defined relative to the repository's root directory.

    Returns
    -------
    dict
        A dictionary containing information about auxiliary files as defined
        under the "auxiliary files" key in the YAML file.

    Examples
    --------
    >>> aux_files = get_auxiliary_files()
    >>> aux_files
    {'config.json': 'config/config.json', 'notes.txt': 'docs/notes.txt'}

    Notes
    -----
    The `__location__` variable must point to the directory containing the
    `auxiliary_files.yaml` file.
    """
    with open(os.path.join(__location__, "auxiliary_files.yaml"), "r") as f:
        data = yaml.safe_load(f)
    return data["auxiliary files"]  # relative to root of repo_dir


def import_non_docs_files(repo_dir, build_dir, log=logging.getLogger(__name__)):
    """
    Copy auxiliary non-documentation files from the repository to the build directory.

    Creates an 'import' subdirectory within the specified build directory and
    copies auxiliary files from the repository directory to this 'import' directory.

    Parameters
    ----------
    repo_dir : str
        Path to the repository directory containing the source files.
    build_dir : str
        Path to the build directory where the files will be copied.

    Raises
    ------
    FileNotFoundError
        If any of the auxiliary files do not exist in the repository directory.

    Notes
    -----
    The list of auxiliary files to copy is defined within the function.
    """
    auxiliary_files = get_auxiliary_files()
    import_dir = os.path.join(build_dir, "import")
    os.mkdir(import_dir)
    for file in auxiliary_files:
<<<<<<< HEAD
        filename = os.path.basename(file)
        source = os.path.join(repo_dir, file)
        dest = os.path.join(import_dir, filename)
        log.info(f"Copying {source} to {dest}")
        shutil.copyfile(source, dest)
=======
        if os.path.exists(file):
            shutil.copyfile(
                os.path.join(repo_dir, file), os.path.join(import_dir, file)
            )
>>>>>>> f2e12ccb


def build_html_docs(
    repo_dir,
    build_dir,
    geoips_docs_dir,
    package_name,
    output_dir,
    force_overwrite,
    license_url,
    log=logging.getLogger(__name__),
    save_temp_dir=None,
):
    """
    Build the HTML documentation for package.

    Sets up the documentation files, generates API documentation,
    builds the HTML documentation using Sphinx, and then copies the built files
    to the specified output directory if the build is successful.

    Parameters
    ----------
    repo_dir : str
        The root directory of the package's repository.
    build_dir : str
        The directory where the documentation source files will be staged.
    geoips_docs_dir : str
        The path to the GeoIPS documentation templates (usually geoips/docs).
    package_name : str
        The name of the package that docs are being built for.
    output_dir : str
        The directory where the final built documentation will be placed.
    force_overwrite : bool
        If true, replace output_dir if exists already.
    license_url : str
        URL that points to the license for the package.
    log : logging.Logger, optional
        Logger for logging messages; defaults to the module logger.
    save_temp_dir : str
        Optional path to directory to save temp files for reference in debugging
    """
    log.info("Setting docs files up for building")
    # copy and validate files
    stage_docs_files_for_building(
        os.path.join(repo_dir, "docs", "source"),
        package_name,
        geoips_docs_dir,
        build_dir,
        log=log,
    )

    # grab auxillary files not in docs and place them in "import" dir
    import_non_docs_files(repo_dir, build_dir, log=log)

    # build release rst files
    log.info("Building API docs")
    releases_dir = os.path.join(build_dir, "releases")
    build_release_notes_with_brassy(
        releases_dir, license_url, save_temp_dir=save_temp_dir
    )

    # build api doc rst files
    apidoc_build_path = os.path.join(build_dir, f"{package_name}_api")
    module_path = os.path.join(repo_dir, package_name)  # module path
    build_module_apidocs_with_sphinx(module_path, apidoc_build_path, log=log)

    # build final html files
    with tempfile.TemporaryDirectory() as built_dir:
        log.info("Building docs")
        build_docs_with_sphinx(build_dir, built_dir, log=log)
        log.debug("Docs built successfully")
        if os.path.exists(output_dir) and force_overwrite:
            log.info(
                f"Removing output directory {output_dir} in preparation of writing"
                "built docs"
            )
            shutil.rmtree(output_dir)
        try:
            shutil.copytree(built_dir, output_dir)
        except FileExistsError:
            raise FileExistsError(
                f"Output dir {output_dir} exists."
                " Re-running with --force will overwrite existing dir"
            )
        print(f"Docs built and written to {output_dir}")


def main(
    repo_dir,
    package_name,
    geoips_docs_dir,
    output_dir,
    force_overwrite,
    license_url,
    save_temp_dir,
):
    """Prepare for and execute documentation build.

    This function initializes logging, validates paths and package installation,
    logs the configuration, and runs the documentation build process within a temporary
    directory to avoid cluttering the filesystem.

    Parameters
    ----------
    repo_dir : str
        The root directory of the package's repository.
    package_name : str
        The name of the package to build documentation for.
    geoips_docs_dir : str
        The path to the GeoIPS documentation directory (usually geoips/docs)
    output_dir : str
        The directory where the built documentation will be placed.
    save_temp_dir : str
        Optional path to directory to save temp files for reference in debugging
    """
    log = init_logger(True)
    log.debug("Program initialized")

    validate_package_is_installed(package_name, logger=log)

    for path in (
        repo_dir,
        geoips_docs_dir,
        os.path.join(repo_dir, "docs"),
        os.path.join(repo_dir, package_name),
    ):
        validate_path_exists_and_is_git_repo(path, logger=log)

    log.info(f"Repo path is {repo_dir}")
    log.info(f"Repo docs path is {os.path.join(repo_dir, 'docs')}")
    log.info(f"GeoIPS docs path is {geoips_docs_dir}")
    log.info(f"Package name is {package_name}")

    with tempfile.TemporaryDirectory() as docs_build_dir_container:
        build_dir = os.path.join(docs_build_dir_container, "build")
        build_html_docs(
            repo_dir,
            build_dir,
            geoips_docs_dir,
            package_name,
            output_dir,
            force_overwrite,
            license_url,
            log=log,
            save_temp_dir=save_temp_dir,
        )


# Execute the main function with command line arguments
if __name__ == "__main__":
    args = parse_args_with_argparse()
    main(
        repo_dir=args.repo_path,
        package_name=args.package_name,
        geoips_docs_dir=args.geoips_docs_path,
        output_dir=args.output_dir,
        force_overwrite=args.force,
        license_url=args.license_url,
        save_temp_dir=args.save_temp_dir,
    )<|MERGE_RESOLUTION|>--- conflicted
+++ resolved
@@ -285,19 +285,7 @@
     with open(os.path.join(__location__, "docs-sections.yaml"), "r") as f:
         section_data = yaml.safe_load(f)
 
-<<<<<<< HEAD
     section_data["optional"] = section_data["current"] + section_data["legacy"]
-=======
-    optional_sections = [
-        "introduction",
-        "starter",
-        "userguide",
-        "devguide",
-        "deployguide",
-        "opguide",
-        "contact",
-    ]
->>>>>>> f2e12ccb
 
     return (
         (x.replace("PKGNAME", package_name) for x in section_data[category])
@@ -323,11 +311,7 @@
         The rendered template content as a string.
     """
     with open(template_path, "rt") as template_file:
-<<<<<<< HEAD
         return template_file.read()
-=======
-        return jinja2.Template(template_file.read(), autoescape=True).render()
->>>>>>> f2e12ccb
 
 
 def update_content_for_section(
@@ -828,18 +812,11 @@
     import_dir = os.path.join(build_dir, "import")
     os.mkdir(import_dir)
     for file in auxiliary_files:
-<<<<<<< HEAD
         filename = os.path.basename(file)
         source = os.path.join(repo_dir, file)
         dest = os.path.join(import_dir, filename)
         log.info(f"Copying {source} to {dest}")
         shutil.copyfile(source, dest)
-=======
-        if os.path.exists(file):
-            shutil.copyfile(
-                os.path.join(repo_dir, file), os.path.join(import_dir, file)
-            )
->>>>>>> f2e12ccb
 
 
 def build_html_docs(

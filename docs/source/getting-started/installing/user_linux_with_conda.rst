--- conflicted
+++ resolved
@@ -54,19 +54,6 @@
 
   .. code:: bash
 
-<<<<<<< HEAD
-      # Linux users
-      mamba create -y -n geoips -c conda-forge python=3.11  openblas git
-      conda activate geoips  # RUN EVERY TIME YOU WANT TO USE GEOIPS!
-
-  .. code:: bash
-
-      # Windows users (WSL only)
-      sudo apt-get update && sudo apt-get install build-essential
-      mamba create -y -n geoips -c conda-forge python=3.11  openblas git gdal pyhdf pygrib
-      conda activate geoips  # RUN EVERY TIME YOU WANT TO USE GEOIPS!
-
-=======
       mamba create -y -n geoips -c conda-forge python=3.11 openblas git
       conda activate geoips  # RUN EVERY TIME YOU WANT TO USE GEOIPS!
 
@@ -74,7 +61,6 @@
 
    You must run ``conda activate geoips``
    every time you run or work with GeoIPS.
->>>>>>> 48327a17
 
 2. Install GeoIPS using pip
 ---------------------------

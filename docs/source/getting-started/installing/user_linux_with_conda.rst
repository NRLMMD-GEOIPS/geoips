.. dropdown:: Distribution Statement

 | # # # This source code is subject to the license referenced at
 | # # # https://github.com/NRLMMD-GEOIPS.

.. _linux-installation:

Installation on Linux
*********************

This page provides instructions for installing GeoIPS using wheels from PyPI in a
conda virtual environment. This installation method is recommended for users with
or without administrative privleges.
Developers of core GeoIPS should follow the appropriate guide under "Contribute".

1. Install Anaconda or Miniconda
--------------------------------

Use a fresh Miniconda or Anaconda environment with **Python 3.11 or later**.

- Download the appropriate version of `Conda
  <https://www.anaconda.com/download#downloads>`_,  `Miniconda
  <https://docs.conda.io/en/latest/miniconda.html>`_, or
  `Miniforge/Mambaforge <https://github.com/conda-forge/miniforge#download>`_.

  For example, for Linux with Intel chips, one of the following:

  .. code:: bash

      # wget https://repo.anaconda.com/archive/Anaconda3-2023.03-1-Linux-x86_64.sh
      # wget https://repo.anaconda.com/miniconda/Miniconda3-latest-Linux-x86_64.sh
      wget https://github.com/conda-forge/miniforge/releases/latest/download/Miniforge3-Linux-x86_64.sh

- Make the installer script executable and run it, following the prompts (particularly the bit about
  conda init / restarting terminal!):

  .. code:: bash

      chmod u+x ./Miniforge3-Linux-x86_64.sh
      # After installing, follow instructions regarding conda init / restarting your terminal !
      # Make sure you set env vars again if you restart your terminal !
      ./Miniforge3-Linux-x86_64.sh

  .. code:: bash

      # Clean up after yourself
      rm -f ./Miniforge3-Linux-x86_64.sh


- Create a conda environment named, for example, ``geoips`` with the appropriate
  dependencies:

  .. code:: bash

      mamba create -y -n geoips -c conda-forge python=3.11  openblas git
      conda activate geoips  # RUN EVERY TIME YOU WANT TO USE GEOIPS!

  .. note::

      You must run ``conda activate geoips``
      every time you run or work with GeoIPS.

2. Install GeoIPS using pip
---------------------------

Once inside the `geoips` environment, install GeoIPS from PyPI:

.. code:: bash

    pip install geoips

3. Test Data Setup
------------------

GeoIPS test data download requires the following environment variables to be set:

.. code:: bash

    # GeoIPS Default Locations
<<<<<<< HEAD
    export GEOIPS_PACKAGES_DIR=$HOME/geoips
    export GEOIPS_TESTDATA_DIR=$GEOIPS_PACKAGES_DIR/test_data
    export GEOIPS_OUTDIRS=$GEOIPS_PACKAGES_DIR/outdirs
=======
    conda env config vars set GEOIPS_PACKAGES_DIR=$HOME/geoips
    conda env config vars set GEOIPS_TESTDATA_DIR=$GEOIPS_PACKAGES_DIR/test_data
    conda env config vars set GEOIPS_OUTDIRS=$GEOIPS_PACKAGES_DIR/outdirs
>>>>>>> 1816062e
    mkdir -p "$GEOIPS_PACKAGES_DIR" "$GEOIPS_TESTDATA_DIR" "$GEOIPS_OUTDIRS"

.. note::
    You can customize test data location
    by changing the value of ``GEOIPS_TESTDATA_DIR``.

After setting the above environment variables, you must reactivate your environment
for the changes to take effect.

.. code:: bash

    # Reactivate environment for variables to take effect
    conda deactivate && conda activate geoips
    # check if required environment variables are set
    conda env config vars list

Download the sample dataset using geoips CLI command:

.. code:: bash

    geoips config install test_data_abi


4. Run a Sample Script
----------------------

Test the installation by running a sample GeoIPS processing script.

.. code:: bash

    geoips run single_source $GEOIPS_TESTDATA_DIR/test_data_abi/data/goes16_20200918_1950/OR_ABI-L1b-RadF-M6C* \
    --reader_name abi_netcdf \
    --product_name Infrared \
    --output_formatter imagery_annotated \
    --sector_list conus

The end of the output from the above script should resemble the example below, showing
the path to the generated output image. The final line should display `Return value: 0`,
indicating that the script ran successfully.

.. code:: bash

    # Truncated log output from the script run
    .......
    11_191109    log_setup.py:162  INTERACTIVE:     SINGLESOURCESUCCESS ${GEOIPS_OUTDIRS}/preprocessed/annotated_imagery/NorthAmerica-UnitedStates-Continental/x-x-x/Infrared/abi/20200918.195020.goes-16.abi.Infrared.conus.97p12.noaa.3p0.png
    11_191109    log_setup.py:162  INTERACTIVE: READER_NAME: abi_netcdf
    11_191109    log_setup.py:162  INTERACTIVE: PRODUCT_NAME: Infrared
    11_191109    log_setup.py:162  INTERACTIVE: NUM_PRODUCTS: 1
    11_191109    log_setup.py:162  INTERACTIVE: NUM_DELETED_PRODUCTS: 0
    11_191109    log_setup.py:162  INTERACTIVE: Completed geoips PROCFLOW single_source processing, done!
    11_191109    log_setup.py:162  INTERACTIVE: Total time: 0:00:24.911853
    11_191109    log_setup.py:162  INTERACTIVE: Return value: 0<|MERGE_RESOLUTION|>--- conflicted
+++ resolved
@@ -77,15 +77,9 @@
 .. code:: bash
 
     # GeoIPS Default Locations
-<<<<<<< HEAD
-    export GEOIPS_PACKAGES_DIR=$HOME/geoips
-    export GEOIPS_TESTDATA_DIR=$GEOIPS_PACKAGES_DIR/test_data
-    export GEOIPS_OUTDIRS=$GEOIPS_PACKAGES_DIR/outdirs
-=======
     conda env config vars set GEOIPS_PACKAGES_DIR=$HOME/geoips
     conda env config vars set GEOIPS_TESTDATA_DIR=$GEOIPS_PACKAGES_DIR/test_data
     conda env config vars set GEOIPS_OUTDIRS=$GEOIPS_PACKAGES_DIR/outdirs
->>>>>>> 1816062e
     mkdir -p "$GEOIPS_PACKAGES_DIR" "$GEOIPS_TESTDATA_DIR" "$GEOIPS_OUTDIRS"
 
 .. note::

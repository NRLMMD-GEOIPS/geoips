--- conflicted
+++ resolved
@@ -54,26 +54,10 @@
 
   .. code:: bash
 
-<<<<<<< HEAD
-      # Linux users
-      mamba create -y -n geoips -c conda-forge python=3.11  openblas git
-      conda activate geoips  # RUN EVERY TIME YOU WANT TO USE GEOIPS!
-
-  .. code:: bash
-
-      # Windows users (WSL only)
-      sudo apt-get update && sudo apt-get install build-essential 
-      mamba create -y -n geoips -c conda-forge python=3.11  openblas git gdal pyhdf pygrib
-      conda activate geoips  # RUN EVERY TIME YOU WANT TO USE GEOIPS!
-
-
-  .. note::
-=======
       mamba create -y -n geoips -c conda-forge python=3.11 openblas git
       conda activate geoips  # RUN EVERY TIME YOU WANT TO USE GEOIPS!
 
 .. note::
->>>>>>> 828e305c
 
    You must run ``conda activate geoips``
    every time you run or work with GeoIPS.

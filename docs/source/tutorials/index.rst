--- conflicted
+++ resolved
@@ -5,20 +5,6 @@
     :maxdepth: 2
 
     setting-up-for-plugin-development
-<<<<<<< HEAD
-    plugin_development/algorithm
-    plugin_development/colormapper/index
-    plugin_development/feature_annotator/index
-    plugin_development/gridline_annotator
-    plugin_development/output_formatter
-    plugin_development/product_default
-    plugin_development/product/index
-    plugin_development/static_sector/index
-    plugin_development/reader
-    dev_setup
-    order_based_procflow
-=======
     extending-with-plugins/index
     nrtp-examples/index
-    dev_setup
->>>>>>> 942ef8e7
+    dev_setup
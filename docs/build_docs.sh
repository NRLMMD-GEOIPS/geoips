--- conflicted
+++ resolved
@@ -154,7 +154,6 @@
     # Otherwise, set it to the default GeoIPS docs path.
     geoipsdocpath="$GEOIPS_PACKAGES_DIR/geoips/docs"
 fi
-<<<<<<< HEAD
 
 # If the fifth argument ($5) is provided, use it as the geoips_vers.
 if [[ "$5" != "" ]]; then
@@ -166,8 +165,6 @@
 fi
 
 # Check if the geoipsdocpath is valid.
-=======
->>>>>>> 6b0dd02e
 if [[ ! -d "$geoipsdocpath" ]]; then
     # If not, print an error message and exit.
     echo "***************************************************************************"
@@ -232,16 +229,12 @@
 # Since we revert index.rst at the end of this script, make sure the
 # user does not have any local modifications before starting.
 git_status_index=`git -C $docbasepath status docs/source/releases/index.rst`
-<<<<<<< HEAD
 # The variable `git_status_index` stores the output of checking the git status of the file
 # docs/source/releases/index.rst, which checks if there are any local modifications to this file.
 
-if [[ "$git_status_index" == *"docs/source/releases/index.rst"* ]]; then
+if [[ "$git_status_index" == *"docs/source/releases/"*".rst"* ]]; then
     # If there are modifications to the index.rst file (as indicated by the string being found
     # in the git status output), print an error message and exit.
-=======
-if [[ "$git_status_index" == *"docs/source/releases/"*".rst"* ]]; then
->>>>>>> 6b0dd02e
     echo "***************************************************************************"
     echo "ERROR: Do not modify docs/source/releases/*.rst directly"
     echo "All RST release files are auto-generated within build_docs.sh using brassy."
@@ -250,19 +243,7 @@
     exit 1
 fi
 
-<<<<<<< HEAD
-# Release notes are ALWAYS written in the "latest" folder, whether we are
-# producing the generic "latest.rst" release note, or the specific
-# vX_Y_Z.rst release note for an actual version release.
-current_release_notes=`ls $docbasepath/docs/source/releases/latest/*`
-# The variable `current_release_notes` stores the list of release notes files in the latest folder.
-
-# If there are any release notes found, proceed to generate the release note RST file.
-if [[ "$current_release_notes" != "" ]]; then
-    # If the release notes are found, print a message that brassy will be used to generate
-    # the release note for the specified version.
-    echo "Running brassy to generate current release note ${geoips_vers}.rst"
-=======
+
 # Loop through all of the directories in docs/source/releases.
 # Each set of YAML release notes is in a single directory, so
 # we will build them all into RST release notes prior to building
@@ -301,7 +282,6 @@
     >> $RELEASE_NOTE_HEADER
 
     echo "Running brassy to generate current release note ${version}.rst"
->>>>>>> 6b0dd02e
     echo ""
     echo "touch $docbasepath/docs/source/releases/${version}.rst"
     echo "brassy --release-version $version --no-rich \ "
@@ -311,34 +291,7 @@
     echo "pink $docbasepath/docs/source/releases/${version}.rst"
     echo ""
 
-<<<<<<< HEAD
-    # Create an empty file for the release notes using touch to ensure the file exists.
-    touch $docbasepath/docs/source/releases/${geoips_vers}.rst
-    # Run brassy, a documentation tool, to generate the release notes in the specified file.
-    brassy --release-version $geoips_vers --no-rich \
-        --output-file $docbasepath/docs/source/releases/${geoips_vers}.rst \
-        $docbasepath/docs/source/releases/latest
-
-    # Check if the brassy command executed successfully.
-    if [[ "$?" != "0" ]]; then
-        # If brassy failed, print an error message and exit.
-        echo "FAILED brassy ${geoips_vers}.rst release note generation failed."
-        echo "Please resolve release note formatting noted above and retry"
-        exit 1
-    fi
-
-    # Ensure index.rst is updated with the latest release notes.
-    # This will eventually likely be rolled into brassy.
-    echo "Adding latest section to release note index"
-    # Run a Python script to update the index with the latest release notes.
-    echo "python $geoipsdocpath/update_release_note_index.py $docbasepath/docs/source/releases/index.rst $geoips_vers"
-    python $geoipsdocpath/update_release_note_index.py $docbasepath/docs/source/releases/index.rst $geoips_vers
-
-    # Check if the Python script ran successfully.
-    if [[ "$?" != "0" ]]; then
-        # If the Python script failed, print an error message and exit.
-        echo "FAILED update_release_note_index.py for version ${geoips_vers}"
-=======
+
     # Right now brassy does not auto-generate vers.rst, so we must touch it in
     # advance.
     touch $docbasepath/docs/source/releases/${version}.rst
@@ -357,7 +310,6 @@
     if [[ "$brassy_retval" != "0" || "$pink_retval" != "0" ]]; then
         # Exit here if brassy failed, because the doc build will subsequently fail.
         echo "FAILED brassy ${version}.rst release note generation failed."
->>>>>>> 6b0dd02e
         echo "Please resolve release note formatting noted above and retry"
         echo "brassy retval: $brassy_retval"
         echo "pink retval: $pink_retval"
@@ -399,15 +351,12 @@
 if [ ! -d "$buildfrom_docpath/source/_templates" ]; then
     mkdir "$buildfrom_docpath/source/_templates"
 fi
-<<<<<<< HEAD
-
 
 # The next section of comments explains that the structure and sections of the GeoIPS documentation
 # are defined in a specific order, with certain sections being required and others optional.
 # The order is Introduction, Getting Started, User Guide, Developer Guide, etc.
 
 # Set index template variables for the optional sections.
-=======
 # Note the full list of sections in the GeoIPS documentation are as defined
 # below, and in that explicit order.
 # (directory name within docs/source, followed by heading name within index.rst
@@ -435,22 +384,18 @@
 # API and releases are NOT included in these search/replace templates,
 # since they are hard coded in index_PKG.html, so are required to be included.
 introidx="introduction\/index"
->>>>>>> 6b0dd02e
 startidx="starter\/index"
 userguideidx="userguide\/index"
 devguideidx="devguide\/index"
 deployguideidx="deployguide\/index"
 opguideidx="opguide\/index"
 contactidx="contact\/index"
-<<<<<<< HEAD
 
 # Check if each optional section exists, and if not, set the corresponding variable to an empty string.
-=======
 # Only include the following links in the index if they exist
 if [[ ! -f $docbasepath/docs/source/introduction/index.rst ]]; then
     introidx=""
 fi
->>>>>>> 6b0dd02e
 if [[ ! -f $docbasepath/docs/source/deployguide/index.rst ]]; then
     deployguideidx=""
 fi
@@ -533,13 +478,6 @@
         echo "  try 'conda install latexcodec' if in anaconda"
         echo "  or re-run with html_only to only build"
         echo "  html documentation."
-<<<<<<< HEAD
-        echo ""
-        # Revert changes made to index.rst.
-        echo "Reverting $docbasepath/docs/source/releases/index.rst"
-        git -C $docbasepath checkout docs/source/releases/index.rst
-=======
->>>>>>> 6b0dd02e
         exit 1
     fi
 
@@ -667,18 +605,6 @@
 # Revert the changes made to the `index.rst` file, restoring its original state.
 echo ""
 echo "***"
-<<<<<<< HEAD
-# docs/source/releases/index.rst should only be auto-generated,
-# so revert the changes we just made.  Note we checked at the beginning
-# if this was already modified, and exited if there were any local modifications,
-# to ensure the user had not manually modified it.
-# git -C $docbasepath status docs/source/releases/index.rst
-echo "Reverting $docbasepath/docs/source/releases/index.rst"
-# Use git to revert any local modifications made to the `index.rst` file.
-git -C $docbasepath checkout docs/source/releases/index.rst
-# Print the current date in UTC after reverting the file.
-=======
->>>>>>> 6b0dd02e
 date -u
 echo "***"
 echo ""
